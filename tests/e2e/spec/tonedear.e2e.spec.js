/**
 * tonedear.e2e.spec.js : End-to-end tests
 */
import { By, until } from 'selenium-webdriver';
import assert from 'assert';
import paths from '../paths.js';
import fs from 'fs'

const BROWSERSTACK = !!process.env.BROWSERSTACK_LOCAL_IDENTIFIER;
const port = BROWSERSTACK ? '8099' : '8080';

// Set the archive to load
let tonedearBaseFile = paths.tonedearBaseFile;
if (BROWSERSTACK) {
    tonedearBaseFile = '/tests/zims/tonedear/tonedear.com_en_2024-09.zim';
}

/* global describe, it */
/**
 * Run the tests
 * @param {WebDriver} driver Selenium WebDriver object
 * @param {array} modes Array of modes to run the tests in ['jquery', 'serviceworker']
 */
function runTests (driver, modes) {
    // Set default modes if not provided
    if (!modes) {
        modes = ['jquery', 'serviceworker'];
    }

    let browserName, browserVersion;
    driver.getCapabilities().then(function (caps) {
        browserName = caps.get('browserName');
        browserVersion = caps.get('browserVersion');
        console.log('\nRunning Tonedear tests on: ' + browserName + ' ' + browserVersion);
    });

    // Set implicit wait timeout
    driver.manage().setTimeouts({ implicit: 3000 });

    modes.forEach(function (mode) {
        let serviceWorkerAPI = true;

        // eslint-disable-next-line no-undef
        describe('Tonedear Test Suite ' + (mode === 'jquery' ? '[JQuery mode]' : '[SW mode]'), function () {
            this.timeout(60000);
            this.slow(10000);

            it('Load Kiwix JS and verify title', async function () {
                await driver.get('http://localhost:' + port + '/dist/www/index.html?noPrompts=true');
                await driver.sleep(1300);
                await driver.navigate().refresh();
                await driver.sleep(800);
                const title = await driver.getTitle();
                assert.equal('Kiwix', title);
            });

            it('Switch to ' + mode + ' mode', async function () {
                const modeSelector = await driver.wait(
                    until.elementLocated(By.id(mode + 'ModeRadio'))
                );
                await driver.executeScript(
                    'var el=arguments[0]; el.scrollIntoView(true); setTimeout(function() {el.click();}, 50); return el.offsetParent;',
                    modeSelector
                );
                await driver.sleep(1300);

                try {
                    const activeAlertModal = await driver.findElement(
                        By.css('.modal[style*="display: block"]')
                    );
                    if (activeAlertModal) {
                        serviceWorkerAPI = await driver.findElement(By.id('modalLabel'))
                            .getText()
                            .then(function (alertText) {
                                return !/ServiceWorker\sAPI\snot\savailable/i.test(alertText);
                            });
                        const approveButton = await driver.wait(
                            until.elementLocated(By.id('approveConfirm'))
                        );
                        await approveButton.click();
                    }
                } catch (e) {
                    // Do nothing
                }

                if (mode === 'serviceworker') {
                    // Disable source verification in SW mode as the dialogue box gave inconsistent test results
                    const sourceVerificationCheckbox = await driver.findElement(By.id('enableSourceVerification'));
                    if (sourceVerificationCheckbox.isSelected()) {
                        await sourceVerificationCheckbox.click();
                    }
                }
            });

            it('Load Tonedear archive and verify content', async function () {
                if (!serviceWorkerAPI) {
                    console.log('\x1b[33m%s\x1b[0m', '    - Following test skipped:');
                    this.skip();
                }

                const archiveFiles = await driver.findElement(By.id('archiveFiles'));
                await driver.executeScript('arguments[0].style.display = "block";', archiveFiles);

                if (!BROWSERSTACK) {
                    await archiveFiles.sendKeys(tonedearBaseFile);
                    await driver.executeScript('window.setLocalArchiveFromFileSelect();');
                } else {
                    await driver.executeScript(
                        'window.setRemoteArchives.apply(this, [arguments[0]]);',
                        [tonedearBaseFile]
                    );
                    await driver.sleep(1300);
                }
            });

            it('Should navigate from main page to Android & iOS section', async function () {
                // Switch to the iframe if the content is inside 'articleContent'
                await driver.switchTo().frame('articleContent');
                // console.log('Switched to iframe successfully');

                // Wait until the link "Android & iOS App" is present in the DOM
                await driver.wait(async function () {
                    const contentAvailable = await driver.executeScript('return document.querySelector(\'a[href="android-ios-ear-training-app"]\') !== null;');
                    return contentAvailable;
<<<<<<< HEAD
                }, 30000); // Increased to 10 seconds for more loading time
=======
                }, 30000); // Increased to 30 seconds for more loading time
>>>>>>> f7916ca9

                // Find the "Android & iOS App" link
                const androidLink = await driver.findElement(By.css('a[href="android-ios-ear-training-app"]'));

                // Verify that the element is found
                // console.log('Android & iOS App link found:', androidLink !== null);

                // Scroll the element into view and click it
                await driver.executeScript('arguments[0].scrollIntoView(true);', androidLink);
                await driver.wait(until.elementIsVisible(androidLink), 10000); // Wait until it's visible
                await androidLink.click();

                // Take a screenshot after clicking for debugging
                await driver.takeScreenshot().then((image) => {
                    fs.writeFileSync('postClickScreenshot.png', image, 'base64');
                });

                // Switch back to the default content
                await driver.switchTo().defaultContent();
            });

            it('Verify Android and iOS store images in ' + (mode === 'jquery' ? 'Restricted' : 'ServiceWorker') + ' mode', async function () {
                if (!serviceWorkerAPI && mode === 'jquery') {
                    // Restricted mode test for data URIs
                    const androidImage = await driver.findElement(By.css('img[alt="Get it on Google Play"]'));
                    const iosImage = await driver.findElement(By.css('img[alt="Get the iOS app"]'));

                    // Verify src attribute has changed to a data URI
                    const androidSrc = await androidImage.getAttribute('src');
                    const iosSrc = await iosImage.getAttribute('src');

                    assert.ok(androidSrc.startsWith('data:image/png;base64,'), 'Android image src is a data URI');
                    assert.ok(iosSrc.startsWith('data:image/png;base64,'), 'iOS image src is a data URI');

                    // Compare the first 30 characters of data URIs
                    const androidDataSnippet = androidSrc.substring(22, 52);
                    const iosDataSnippet = iosSrc.substring(22, 52);

                    // Expected snippet for comparison
                    const expectedAndroidSnippet = 'iVBORw0KGgoAAAANSUhEUg';
                    const expectedIosSnippet = 'iVBORw0KGgoAAAANSUhEUg';

                    assert.strictEqual(androidDataSnippet, expectedAndroidSnippet, 'Android image data matches expected');
                    assert.strictEqual(iosDataSnippet, expectedIosSnippet, 'iOS image data matches expected');
                } else if (serviceWorkerAPI && mode === 'serviceworker') {
                    try {
                        // ServiceWorker mode test for image loading
                        await driver.sleep(3000);

                        const swRegistration = await driver.executeScript('return navigator.serviceWorker.ready');
                        assert.ok(swRegistration, 'Service Worker is registered');

                        // console.log('Current URL:', await driver.getCurrentUrl());

                        // Switch to the iframe that contains the Android and iOS images
                        const iframe = await driver.findElement(By.id('articleContent'));
                        await driver.switchTo().frame(iframe);

                        // Wait for images to be visible on the page inside the iframe
                        await driver.wait(async function () {
                            const images = await driver.findElements(By.css('img[alt="Get it on Google Play"], img[alt="Get the iOS app"]'));
                            if (images.length === 0) return false;

                            // Check if all images are visible
                            const visibility = await Promise.all(images.map(async (img) => {
                                return await img.isDisplayed();
                            }));
                            return visibility.every((isVisible) => isVisible);
                        }, 10000, 'No visible store images found after 10 seconds');

                        const androidImage = await driver.findElement(By.css('img[alt="Get it on Google Play"]'));
                        const iosImage = await driver.findElement(By.css('img[alt="Get the iOS app"]'));

                        // Wait for images to load and verify dimensions
                        await driver.wait(async function () {
                            const androidLoaded = await driver.executeScript('return arguments[0].complete && arguments[0].naturalWidth > 0 && arguments[0].naturalHeight > 0;', androidImage);
                            const iosLoaded = await driver.executeScript('return arguments[0].complete && arguments[0].naturalWidth > 0 && arguments[0].naturalHeight > 0;', iosImage);
                            return androidLoaded && iosLoaded;
                        }, 5000, 'Images did not load successfully');

                        const androidWidth = await driver.executeScript('return arguments[0].naturalWidth;', androidImage);
                        const androidHeight = await driver.executeScript('return arguments[0].naturalHeight;', androidImage);

                        const iosWidth = await driver.executeScript('return arguments[0].naturalWidth;', iosImage);
                        const iosHeight = await driver.executeScript('return arguments[0].naturalHeight;', iosImage);

                        assert.ok(androidWidth > 0 && androidHeight > 0, 'Android image has valid dimensions');
                        assert.ok(iosWidth > 0 && iosHeight > 0, 'iOS image has valid dimensions');

                        // Switch back to the main content after finishing the checks
                        await driver.switchTo().defaultContent();
                    } catch (err) {
                        // If we still can't find the images, log the page source to help debug
                        console.error('Failed to find store images:', err.message);
                        throw err;
                    }
                }
            });
        });
    });
}

export default {
    runTests: runTests
};<|MERGE_RESOLUTION|>--- conflicted
+++ resolved
@@ -122,11 +122,7 @@
                 await driver.wait(async function () {
                     const contentAvailable = await driver.executeScript('return document.querySelector(\'a[href="android-ios-ear-training-app"]\') !== null;');
                     return contentAvailable;
-<<<<<<< HEAD
-                }, 30000); // Increased to 10 seconds for more loading time
-=======
                 }, 30000); // Increased to 30 seconds for more loading time
->>>>>>> f7916ca9
 
                 // Find the "Android & iOS App" link
                 const androidLink = await driver.findElement(By.css('a[href="android-ios-ear-training-app"]'));
