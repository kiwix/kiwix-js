/*!
 * app.js : The main Kiwix User Interface implementation
 * This file handles the interaction between the Kiwix JS back end and the user
 *
 * Copyright 2013-2024 Mossroy, Jaifroid and contributors
 * Licence GPL v3:
 *
 * This file is part of Kiwix.
 *
 * Kiwix is free software: you can redistribute it and/or modify
 * it under the terms of the GNU General Public Licence as published by
 * the Free Software Foundation, either version 3 of the Licence, or
 * (at your option) any later version.
 *
 * Kiwix is distributed in the hope that it will be useful,
 * but WITHOUT ANY WARRANTY; without even the implied warranty of
 * MERCHANTABILITY or FITNESS FOR A PARTICULAR PURPOSE.  See the
 * GNU General Public Licence for more details.
 *
 * You should have received a copy of the GNU General Public Licence
 * along with Kiwix (file LICENSE-GPLv3.txt).  If not, see <http://www.gnu.org/licenses/>
 */

'use strict';

// The global parameters object is defined in init.js
/* global params, webpMachine, $ */

// import styles from '../css/app.css' assert { type: "css" };
// import bootstrap from '../css/bootstrap.min.css' assert { type: "css" };
import '../../node_modules/@fortawesome/fontawesome-free/js/all.js';
import zimArchiveLoader from './lib/zimArchiveLoader.js';
import uiUtil from './lib/uiUtil.js';
import settingsStore from './lib/settingsStore.js';
import abstractFilesystemAccess from './lib/abstractFilesystemAccess.js';
import translateUI from './lib/translateUI.js';

if (params.abort) {
    // If the app was loaded only to pass a message from the remote code, then we exit immediately
    throw new Error('Managed error: exiting local extension code.')
}

/**
 * The name of the Cache API cache to use for caching Service Worker requests and responses for certain asset types
 * We need access to the cache name in app.js in order to complete utility actions when Service Worker is not initialized,
 * so we have to duplicate it here
 * @type {String}
 */
// DEV: Ensure this matches the name defined in service-worker.js (a check is provided in refreshCacheStatus() below)
const ASSETS_CACHE = 'kiwixjs-assetsCache';

/**
 * A global object for storing app state
 *
 * @type Object
 */
var appstate = {};

/**
 * @type ZIMArchive | null
 */
var selectedArchive = null;

// An object to hold the current search and its state (allows cancellation of search across modules)
appstate['search'] = {
    prefix: '', // A field to hold the original search string
    status: '', // The status of the search: ''|'init'|'interim'|'cancelled'|'complete'
    type: '' // The type of the search: 'basic'|'full' (set automatically in search algorithm)
};

// A Boolean to store the update status of the PWA version (currently only used with Firefox Extension)
appstate['pwaUpdateNeeded'] = false; // This will be set to true if the Service Worker has an update waiting

// Placeholders for the article container, the article window, and the search-article area
const articleContainer = document.getElementById('articleContent');
const articleWindow = articleContainer.contentWindow;
const region = document.getElementById('search-article');

switchHomeKeyToFocusSearchBar();

// We check here if we have to warn the user that we switched to ServiceWorkerMode
// This is only needed if the ServiceWorker mode is available, or we are in an Extension that supports Service Workers
// outside of the extension environment, AND the user's settings are stuck on jQuery mode, AND the user has not already been
// alerted about the switch to ServiceWorker mode by default
if ((isServiceWorkerAvailable() || isMessageChannelAvailable() && /^(moz|chrome)-extension:/i.test(window.location.protocol)) &&
    params.contentInjectionMode === 'jquery' && !params.defaultModeChangeAlertDisplayed) {
    // Attempt to upgrade user to ServiceWorker mode
    params.contentInjectionMode = 'serviceworker';
} else if (params.contentInjectionMode === 'serviceworker') {
    // User is already in SW mode, so we will never need to display the upgrade alert
    params.defaultModeChangeAlertDisplayed = true;
    settingsStore.setItem('defaultModeChangeAlertDisplayed', true, Infinity);
}
if (!/^chrome-extension:/i.test(window.location.protocol)) {
    document.getElementById('serviceWorkerLocal').style.display = 'none';
    document.getElementById('serviceWorkerLocalDescription').style.display = 'none';
}

// At launch, we set the correct content injection mode
setContentInjectionMode(params.contentInjectionMode);

// Define frequently used UI elements
const globalDropZone = document.getElementById('search-article');
const configDropZone = document.getElementById('configuration');
const folderSelect = document.getElementById('folderSelect');
const archiveFiles = document.getElementById('archiveFiles');

// Unique identifier of the article expected to be displayed
var expectedArticleURLToBeDisplayed = '';

// define and store dark preference for matchMedia
var darkPreference = window.matchMedia('(prefers-color-scheme:dark)');
// if 'prefers-color-scheme' is not supported in the browser, then the "auto" options are not displayed to the user
if (window.matchMedia('(prefers-color-scheme)').media === 'not all') {
    var optionsToBeRemoved = document.getElementById('appThemeSelect').querySelectorAll('.auto');
    for (var i = 0; i < optionsToBeRemoved.length; i++) {
        optionsToBeRemoved[i].parentNode.removeChild(optionsToBeRemoved[i]);
    }
}
// Apply previously stored appTheme
uiUtil.applyAppTheme(params.appTheme);

// Whenever the system theme changes, call applyAppTheme function
darkPreference.onchange = function () {
    uiUtil.applyAppTheme(params.appTheme);
}

/**
 * Resize the IFrame height, so that it fills the whole available height in the window
 */
function resizeIFrame () {
    const headerStyles = getComputedStyle(document.getElementById('top'));
    const library = document.getElementById('library');
    const libraryContent = document.getElementById('libraryContent');
    const liHomeNav = document.getElementById('liHomeNav');
    const nestedFrame = libraryContent.contentWindow.document.getElementById('libraryIframe');
    // There is a race condition with the slide animations, so we have to wait more than 300ms
    setTimeout(function () {
        uiUtil.showSlidingUIElements();
        if (library.style.display !== 'none') {
            // We are in Library, so we set the height of the library iframes to the window height minus the header height
            const headerHeight = parseFloat(headerStyles.height) + parseFloat(headerStyles.marginBottom);
            libraryContent.style.height = window.innerHeight + 'px';
            nestedFrame.style.height = window.innerHeight - headerHeight + 'px';
            region.style.overflowY = 'hidden';
        } else if (!liHomeNav.classList.contains('active')) {
            // We are not in Home, so we reset the region height
            region.style.height = 'auto';
            region.style.overflowY = 'auto';
        } else {
            // Get  header height *including* its bottom margin
            const headerHeight = parseFloat(headerStyles.height) + parseFloat(headerStyles.marginBottom);
            articleContainer.style.height = window.innerHeight - headerHeight + 'px';
            // Hide the scrollbar of Configure / About
            region.style.overflowY = 'hidden';
        }
    // IE cannot retrieve computed headerStyles till the next paint, so we wait a few ticks even if UI animations are disabled
    }, params.showUIAnimations ? 400 : 100);

    // Get the contentWindow of the iframe to operate on
    var thisArticleWindow = articleWindow;
    if (articleWindow.document && articleWindow.document.getElementById('replay_iframe')) {
        thisArticleWindow = articleContainer.contentWindow.document.getElementById('replay_iframe').contentWindow;
    }

    // Remove and add the scroll event listener to the new article window
    // Note that IE11 doesn't support wheel or touch events on the iframe, but it does support keydown and scroll
    thisArticleWindow.removeEventListener('scroll', uiUtil.scroller);
    thisArticleWindow.removeEventListener('touchstart', uiUtil.scroller);
    thisArticleWindow.removeEventListener('touchend', uiUtil.scroller);
    thisArticleWindow.removeEventListener('wheel', uiUtil.scroller);
    thisArticleWindow.removeEventListener('keydown', uiUtil.scroller);
    if (params.slideAway) {
        thisArticleWindow.addEventListener('scroll', uiUtil.scroller);
        thisArticleWindow.addEventListener('touchstart', uiUtil.scroller);
        thisArticleWindow.addEventListener('touchend', uiUtil.scroller);
        thisArticleWindow.addEventListener('wheel', uiUtil.scroller);
        thisArticleWindow.addEventListener('keydown', uiUtil.scroller);
    }
}

document.addEventListener('DOMContentLoaded', function () {
    getDefaultLanguageAndTranslateApp();
    resizeIFrame();
    abstractFilesystemAccess.loadPreviousZimFile();
});
window.addEventListener('resize', resizeIFrame);

// Define behavior of HTML elements
var searchArticlesFocused = false;
const searchArticle = document.getElementById('searchArticles')
searchArticle.addEventListener('click', function () {
    var prefix = document.getElementById('prefix').value;
    // Do not initiate the same search if it is already in progress
    if (appstate.search.prefix === prefix && !/^(cancelled|complete)$/.test(appstate.search.status)) return;
    document.getElementById('welcomeText').style.display = 'none';
    document.querySelector('.kiwix-alert').style.display = 'none';
    document.getElementById('searchingArticles').style.display = '';
    pushBrowserHistoryState(null, prefix);
    const footerHeight = document.getElementById('footer').getBoundingClientRect().height;
    region.style.height = window.innerHeight - footerHeight + 'px';
    region.style.overflowY = 'auto';
    // Initiate the search
    searchDirEntriesFromPrefix(prefix);
    $('.navbar-collapse').collapse('hide');
    document.getElementById('prefix').focus();
    // This flag is set to true in the mousedown event below
    searchArticlesFocused = false;
});
searchArticle.addEventListener('mousedown', function () {
    // We set the flag so that the blur event of #prefix can know that the searchArticles button has been clicked
    searchArticlesFocused = true;
});
document.getElementById('formArticleSearch').addEventListener('submit', function () {
    document.getElementById('searchArticles').click();
});

function getDefaultLanguageAndTranslateApp () {
    var defaultBrowserLanguage = uiUtil.getBrowserLanguage();
    // DEV: Be sure to add supported language codes here
    // TODO: Add a supported languages object elsewhere and use it here
    if (!params.overrideBrowserLanguage) {
        if (/^en|es|fr$/.test(defaultBrowserLanguage.base)) {
            console.log('Supported default browser language is: ' + defaultBrowserLanguage.base + ' (' + defaultBrowserLanguage.locale + ')');
        } else {
            console.warn('Unsupported browser language! ' + defaultBrowserLanguage.base + ' (' + defaultBrowserLanguage.locale + ')');
            console.warn('Reverting to English');
            defaultBrowserLanguage.base = 'en';
            defaultBrowserLanguage.name = 'GB';
            params.overrideBrowserLanguage = 'en';
        }
    } else {
        console.log('User-selected language is: ' + params.overrideBrowserLanguage);
    }
    // Use the override language if set, or else use the browser default
    var languageCode = params.overrideBrowserLanguage || defaultBrowserLanguage.base;
    translateUI.translateApp(languageCode)
        .catch(function (err) {
            if (languageCode !== 'en') {
                var message = '<p>We cannot load the translation strings for language code <code>' + languageCode + '</code>';
                // if (/^file:\/\//.test(window.location.href)) {
                //     message += ' because you are accessing Kiwix from the file system. Try using a web server instead';
                // }
                message += '.</p><p>Falling back to English...</p>';
                if (err) message += '<p>The error message was:</p><code>' + err + '</code>';
                uiUtil.systemAlert(message);
                document.getElementById('languageSelector').value = 'en';
                return translateUI.translateApp('en');
            }
        });
}

// Add a listener for the language selection dropdown which will change the language of the app
document.getElementById('languageSelector').addEventListener('change', function (e) {
    var language = e.target.value;
    if (language === 'other') {
        uiUtil.systemAlert((translateUI.t('dialog-other-language-message') ||
            'We are working hard to bring you more languages! If you are interested in helping to translate the interface to your language, please create an issue on our GitHub. Thank you!'),
        (translateUI.t('configure-language-selector-other') || 'More soon...')).then(function () {
            document.getElementById('languageSelector').value = params.overrideBrowserLanguage || 'default';
        });
    } else if (language === 'default') {
        params.overrideBrowserLanguage = null;
        settingsStore.removeItem('languageOverride');
    } else {
        params.overrideBrowserLanguage = language;
        settingsStore.setItem('languageOverride', language, Infinity);
    }
    getDefaultLanguageAndTranslateApp();
});

const prefixElement = document.getElementById('prefix');
// Handle keyboard events in the prefix (article search) field
var keyPressHandled = false;
prefixElement.addEventListener('keydown', function (e) {
    // If user presses Escape...
    // IE11 returns "Esc" and the other browsers "Escape"; regex below matches both
    if (/^Esc/.test(e.key)) {
        // Hide the article list
        e.preventDefault();
        e.stopPropagation();
        document.getElementById('articleListWithHeader').style.display = 'none';
        document.getElementById('articleContent').focus();
        keyPressHandled = true;
    }
    // Arrow-key selection code adapted from https://stackoverflow.com/a/14747926/9727685
    // IE11 produces "Down" instead of "ArrowDown" and "Up" instead of "ArrowUp"
    if (/^((Arrow)?Down|(Arrow)?Up|Enter)$/.test(e.key)) {
        // User pressed Down arrow or Up arrow or Enter
        e.preventDefault();
        e.stopPropagation();
        // This is needed to prevent processing in the keyup event : https://stackoverflow.com/questions/9951274
        keyPressHandled = true;
        var activeElement = document.querySelector('#articleList .hover') || document.querySelector('#articleList a');
        if (!activeElement) return;
        // If user presses Enter, read the dirEntry
        if (/Enter/.test(e.key)) {
            if (activeElement.classList.contains('hover')) {
                var dirEntryId = activeElement.getAttribute('dirEntryId');
                findDirEntryFromDirEntryIdAndLaunchArticleRead(decodeURIComponent(dirEntryId));
                return;
            }
        }
        // If user presses ArrowDown...
        // (NB selection is limited to five possibilities by regex above)
        if (/Down/.test(e.key)) {
            if (activeElement.classList.contains('hover')) {
                activeElement.classList.remove('hover');
                activeElement = activeElement.nextElementSibling || activeElement;
                var nextElement = activeElement.nextElementSibling || activeElement;
                if (!uiUtil.isElementInView(nextElement, true)) nextElement.scrollIntoView(false);
            }
        }
        // If user presses ArrowUp...
        if (/Up/.test(e.key)) {
            activeElement.classList.remove('hover');
            activeElement = activeElement.previousElementSibling || activeElement;
            var previousElement = activeElement.previousElementSibling || activeElement;
            if (!uiUtil.isElementInView(previousElement, true)) previousElement.scrollIntoView();
            if (previousElement === activeElement) document.getElementById('top').scrollIntoView();
        }
        activeElement.classList.add('hover');
    }
});
// Search for titles as user types characters
prefixElement.addEventListener('keyup', function (e) {
    if (selectedArchive !== null && selectedArchive.isReady()) {
        // Prevent processing by keyup event if we already handled the keypress in keydown event
        if (keyPressHandled) { keyPressHandled = false; } else { onKeyUpPrefix(e); }
    }
});
// Restore the search results if user goes back into prefix field
prefixElement.addEventListener('focus', function () {
    if (document.getElementById('prefix').value !== '') {
        region.style.overflowY = 'auto';
        const footerHeight = document.getElementById('footer').getBoundingClientRect().height;
        region.style.height = window.innerHeight - footerHeight + 'px';
        document.getElementById('articleListWithHeader').style.display = '';
    }
});
// Hide the search results if user moves out of prefix field
prefixElement.addEventListener('blur', function () {
    if (!searchArticlesFocused) {
        appstate.search.status = 'cancelled';
        region.style.overflowY = 'hidden';
        region.style.height = 'auto';
        uiUtil.spinnerDisplay(false);
        document.getElementById('articleListWithHeader').style.display = 'none';
    }
});
document.getElementById('btnRandomArticle').addEventListener('click', function (event) {
    event.preventDefault();
    document.getElementById('prefix').value = '';
    goToRandomArticle();
    document.getElementById('welcomeText').style.display = 'none';
    document.getElementById('articleListWithHeader').style.display = 'none';
    $('.navbar-collapse').collapse('hide');
});

document.getElementById('btnRescanDeviceStorage').addEventListener('click', function () {
    searchForArchivesInStorage();
});
// Bottom bar :
document.getElementById('btnBack').addEventListener('click', function (event) {
    event.preventDefault();
    history.back();
});
document.getElementById('btnForward').addEventListener('click', function (event) {
    event.preventDefault();
    history.forward();
});

document.getElementById('btnHomeBottom').addEventListener('click', function (event) {
    event.preventDefault();
    document.getElementById('btnHome').click();
});
document.getElementById('btnTop').addEventListener('click', function (event) {
    event.preventDefault();
    var articleContent = document.getElementById('articleContent');
    articleContent.contentWindow.scrollTo({ top: 0, behavior: 'smooth' });
});
// Top menu :
document.getElementById('btnHome').addEventListener('click', function (event) {
    // Highlight the selected section in the navbar
    event.preventDefault();
    document.getElementById('liHomeNav').setAttribute('class', 'active');
    document.getElementById('liConfigureNav').setAttribute('class', '');
    document.getElementById('liAboutNav').setAttribute('class', '');
    $('.navbar-collapse').collapse('hide');
    // Show the selected content in the page
    uiUtil.tabTransitionToSection('home', params.showUIAnimations);

    // Give the focus to the search field, and clean up the page contents
    document.getElementById('prefix').value = '';
    if (params.useHomeKeyToFocusSearchBar) document.getElementById('prefix').focus();
    var articleList = document.getElementById('articleList');
    var articleListHeaderMessage = document.getElementById('articleListHeaderMessage');
    while (articleList.firstChild) articleList.removeChild(articleList.firstChild);
    while (articleListHeaderMessage.firstChild) articleListHeaderMessage.removeChild(articleListHeaderMessage.firstChild);
    uiUtil.spinnerDisplay(false);
    // document.getElementById('articleContent').style.display = 'none';
    // Empty and purge the article contents
    var articleContent = document.getElementById('articleContent');
    var articleContentDoc = articleContent ? articleContent.contentDocument : null;
    while (articleContentDoc.firstChild) articleContentDoc.removeChild(articleContentDoc.firstChild);
    if (selectedArchive !== null && selectedArchive.isReady()) {
        document.getElementById('welcomeText').style.display = 'none';
        goToMainArticle();
    }
    // Use a timeout of 400ms because uiUtil.applyAnimationToSection uses a timeout of 300ms
    setTimeout(resizeIFrame, 400);
});
document.getElementById('btnConfigure').addEventListener('click', function (event) {
    event.preventDefault();
    // Highlight the selected section in the navbar
    document.getElementById('liHomeNav').setAttribute('class', '');
    document.getElementById('liConfigureNav').setAttribute('class', 'active');
    document.getElementById('liAboutNav').setAttribute('class', '');
    $('.navbar-collapse').collapse('hide');
    // Show the selected content in the page
    uiUtil.tabTransitionToSection('config', params.showUIAnimations);
    refreshAPIStatus();
    refreshCacheStatus();
    uiUtil.checkUpdateStatus(appstate);
    // Use a timeout of 400ms because uiUtil.applyAnimationToSection uses a timeout of 300ms
    setTimeout(resizeIFrame, 400);
});
document.getElementById('btnAbout').addEventListener('click', function (event) {
    event.preventDefault();
    // Highlight the selected section in the navbar
    document.getElementById('liHomeNav').setAttribute('class', '');
    document.getElementById('liConfigureNav').setAttribute('class', '');
    document.getElementById('liAboutNav').setAttribute('class', 'active');
    $('.navbar-collapse').collapse('hide');
    // Show the selected content in the page
    uiUtil.tabTransitionToSection('about', params.showUIAnimations);
    // Use a timeout of 400ms because uiUtil.applyAnimationToSection uses a timeout of 300ms
    setTimeout(resizeIFrame, 400);
});
document.querySelectorAll('input[name="contentInjectionMode"][type="radio"]').forEach(function (element) {
    element.addEventListener('change', function () {
        // Do the necessary to enable or disable the Service Worker
        setContentInjectionMode(this.value);
    })
});
document.getElementById('useCanvasElementsCheck').addEventListener('change', function () {
    if (this.checked) {
        // User can only *disable* this auto-determined setting, not force it on, so we do not store a value of true
        settingsStore.removeItem('useCanvasElementsForWebpTranscoding');
        uiUtil.determineCanvasElementsWorkaround();
        this.checked = params.useCanvasElementsForWebpTranscoding;
    } else {
        params.useCanvasElementsForWebpTranscoding = false;
        settingsStore.setItem('useCanvasElementsForWebpTranscoding', false, Infinity);
    }
});
document.getElementById('btnReset').addEventListener('click', function () {
    uiUtil.systemAlert((translateUI.t('dialog-reset-warning-message') || 'This will reset the app to a freshly installed state, deleting all app caches and settings!'),
        (translateUI.t('dialog-reset-warning-title') || 'WARNING!'), true).then(function (response) {
        if (response) {
            settingsStore.reset();
        }
    })
});
document.getElementById('bypassAppCacheCheck').addEventListener('change', function () {
    if (params.contentInjectionMode !== 'serviceworker') {
        uiUtil.systemAlert(translateUI.t('dialog-bypassappcachecheck-message') || 'This setting can only be used in ServiceWorker mode!');
        this.checked = false;
    } else {
        params.appCache = !this.checked;
        settingsStore.setItem('appCache', params.appCache, Infinity);
        settingsStore.reset('cacheAPI');
    }
    // This will also send any new values to Service Worker
    refreshCacheStatus();
});

if (params.useLibzim) document.getElementById('libzimMode').style.display = '';
document.getElementById('libzimModeSelect').addEventListener('change', function (e) {
    settingsStore.setItem('libzimMode', e.target.value);
    window.location.reload();
});

document.getElementById('useLibzim').addEventListener('click', function (e) {
    settingsStore.setItem('useLibzim', !params.useLibzim);
    window.location.reload();
});

document.getElementById('disableDragAndDropCheck').addEventListener('change', function () {
    params.disableDragAndDrop = !!this.checked;
    settingsStore.setItem('disableDragAndDrop', params.disableDragAndDrop, Infinity);
    uiUtil.systemAlert((translateUI.t('dialog-disabledragdrop-message') || '<p>We will now attempt to reload the app to apply the new setting.</p>' +
        '<p>(If you cancel, then the setting will only be applied when you next start the app.)</p>'), (translateUI.t('dialog-disabledragdrop-title') || 'Reload app'), true).then(function (result) {
        if (result) {
            window.location.reload();
        }
    });
});
// Handle switching from jQuery to serviceWorker modes.
document.getElementById('serviceworkerModeRadio').addEventListener('click', async function () {
    document.getElementById('enableSourceVerificationCheckBox').style.display = '';
    if (selectedArchive.isReady() && !(settingsStore.getItem('trustedZimFiles').includes(selectedArchive.file.name)) && params.sourceVerification) {
        await verifyLoadedArchive(selectedArchive);
    }
});
document.getElementById('jqueryModeRadio').addEventListener('click', function () {
    if (this.checked) {
        document.getElementById('enableSourceVerificationCheckBox').style.display = 'none';
    }
});
// Handle switching to serviceWorkerLocal mode for chrome-extension
document.getElementById('serviceworkerLocalModeRadio').addEventListener('click', async function () {
    document.getElementById('enableSourceVerificationCheckBox').style.display = '';
    if (selectedArchive.isReady() && !(settingsStore.getItem('trustedZimFiles').includes(selectedArchive.file.name)) && params.sourceVerification) {
        await verifyLoadedArchive(selectedArchive);
    }
});

// Source verification is only makes sense in SW mode as doing the same in jQuery mode is redundant.
document.getElementById('enableSourceVerificationCheckBox').style.display = params.contentInjectionMode === ('serviceworker' || 'serviceworkerlocal') ? 'block' : 'none';

document.getElementById('enableSourceVerification').addEventListener('change', function () {
    params.sourceVerification = this.checked;
    settingsStore.setItem('sourceVerification', this.checked, Infinity);
});
document.querySelectorAll('input[type="checkbox"][name=hideActiveContentWarning]').forEach(function (element) {
    element.addEventListener('change', function () {
        params.hideActiveContentWarning = !!this.checked;
        settingsStore.setItem('hideActiveContentWarning', params.hideActiveContentWarning, Infinity);
    })
});
document.getElementById('slideAwayCheck').addEventListener('change', function (e) {
    params.slideAway = e.target.checked;
    if (typeof navigator.getDeviceStorages === 'function') {
        // We are in Firefox OS, which may have a bug with this setting turned on - see [kiwix-js #1140]
        uiUtil.systemAlert(translateUI.t('dialog-slideawaycheck-message') || ('This setting may not work correctly on Firefox OS. ' +
                'If you find that some ZIM links become unresponsive, try turning this setting off.'), translateUI.t('dialog-warning') || 'Warning');
    }
    settingsStore.setItem('slideAway', params.slideAway, Infinity);
    // This has methods to add or remove the event listeners needed
    resizeIFrame();
});
document.querySelectorAll('input[type="checkbox"][name=showUIAnimations]').forEach(function (element) {
    element.addEventListener('change', function () {
        params.showUIAnimations = !!this.checked;
        settingsStore.setItem('showUIAnimations', params.showUIAnimations, Infinity);
    })
});
document.getElementById('useHomeKeyToFocusSearchBarCheck').addEventListener('change', function (e) {
    params.useHomeKeyToFocusSearchBar = e.target.checked;
    settingsStore.setItem('useHomeKeyToFocusSearchBar', params.useHomeKeyToFocusSearchBar, Infinity);
    switchHomeKeyToFocusSearchBar();
    if (params.useHomeKeyToFocusSearchBar && params.slideAway) {
        uiUtil.systemAlert(translateUI.t('dialog-focussearchbarcheck-message') || 'Please note that this setting focuses the search bar when you go to a ZIM landing page, disabling sliding away of header and footer on that page (only).',
            translateUI.t('dialog-warning') || 'Warning');
    }
});
document.querySelectorAll('input[type="checkbox"][name=openExternalLinksInNewTabs]').forEach(function (element) {
    element.addEventListener('change', function () {
        params.openExternalLinksInNewTabs = !!this.checked;
        settingsStore.setItem('openExternalLinksInNewTabs', params.openExternalLinksInNewTabs, Infinity);
    })
});
document.getElementById('reopenLastArchiveCheck').addEventListener('change', function (e) {
    params.reopenLastArchive = e.target.checked;
    settingsStore.setItem('reopenLastArchive', params.reopenLastArchive, Infinity);
});
document.getElementById('appThemeSelect').addEventListener('change', function (e) {
    params.appTheme = e.target.value;
    settingsStore.setItem('appTheme', params.appTheme, Infinity);
    uiUtil.applyAppTheme(params.appTheme);
    refreshCacheStatus();
});
document.getElementById('cachedAssetsModeRadioTrue').addEventListener('change', function (e) {
    if (e.target.checked) {
        settingsStore.setItem('assetsCache', true, Infinity);
        params.assetsCache = true;
        refreshCacheStatus();
    }
});
document.getElementById('cachedAssetsModeRadioFalse').addEventListener('change', function (e) {
    if (e.target.checked) {
        settingsStore.setItem('assetsCache', false, Infinity);
        params.assetsCache = false;
        // Delete all caches
        resetCssCache();
        if ('caches' in window) caches.delete(ASSETS_CACHE);
        refreshCacheStatus();
    }
});
var titleSearchRangeVal = document.getElementById('titleSearchRangeVal');
document.getElementById('titleSearchRange').addEventListener('change', function (e) {
    settingsStore.setItem('maxSearchResultsSize', e.target.value, Infinity);
    params.maxSearchResultsSize = e.target.value;
    titleSearchRangeVal.textContent = e.target.value;
});
document.getElementById('titleSearchRange').addEventListener('input', function (e) {
    titleSearchRangeVal.textContent = e.target.value;
});
// Add event listeners to the About links in Configuration, so that they jump to the linked sections
document.querySelectorAll('.aboutLinks').forEach(function (link) {
    link.addEventListener('click', function () {
        var anchor = link.getAttribute('href');
        document.getElementById('btnAbout').click();
        // We have to use a timeout or the scroll is cancelled by the slide transtion animation
        // @TODO This is a workaround. The regression should be fixed as it affects the Active content warning
        // links as well.
        setTimeout(function () {
            document.querySelector(anchor).scrollIntoView();
        }, 600);
    });
});
// Do update checks 7s after startup
setTimeout(function () {
    console.log('Checking for updates to the PWA...');
    uiUtil.checkUpdateStatus(appstate);
}, 7000);

// Adds an event listener to kiwix logo and bottom navigation bar which gets triggered when these elements are dragged.
// Returning false prevents their dragging (which can cause some unexpected behavior)
// Doing that in javascript is the only way to make it cross-browser compatible
document.getElementById('kiwixLogo').ondragstart = function () { return false; }
document.getElementById('navigationButtons').ondragstart = function () { return false; }

// focus search bar (#prefix) if Home key is pressed
function focusPrefixOnHomeKey (event) {
    // check if home key is pressed
    if (event.key === 'Home') {
        // wait to prevent interference with scrolling (default action)
        setTimeout(function () {
            document.getElementById('prefix').focus();
        }, 0);
    }
}
/**
 * Verifies the given archive and switches contentInjectionMode accourdingly
 * @param {archive} the archive that needs verification
 * */
async function verifyLoadedArchive (archive) {
<<<<<<< HEAD
    const response = await uiUtil.systemAlert(translateUI.t('dialog-sourceverification-alert') || "Is this ZIM archive from a trusted source?\n If not, you can still read the ZIM file in Safe Mode. Closing this window also opens the file in Safe Mode. This option can be disabled in Expert Settings", translateUI.t('dialog-sourceverification-title') || "Security alert!", true, translateUI.t('dialog-sourceverification-safe-mode-button') || 'Open in Safe Mode', translateUI.t('dialog-sourceverification-trust-button')|| 'Trust Source');
=======
    const response = await uiUtil.systemAlert(translateUI.t('dialog-sourceverification-alert') || 'Is this ZIM archive from a trusted source?\n If not, you can still read the ZIM file in Safe Mode (aka JQuery mode). Closing this window also opens the file in Safe Mode. This option can be disabled in Expert Settings', translateUI.t('dialog-sourceverification-title') || 'Security alert!', true, translateUI.t('dialog-sourceverification-safe-mode-button') || 'Open in Safe Mode', translateUI.t('dialog-sourceverification-trust-button') || 'Trust Source');
>>>>>>> 0a4a22bf
    if (response) {
        params.contentInjectionMode = 'serviceworker';
        var trustedZimFiles = settingsStore.getItem('trustedZimFiles');
        var updatedTrustedZimFiles = trustedZimFiles + archive.file.name + '|';
        settingsStore.setItem('trustedZimFiles', updatedTrustedZimFiles, Infinity);
        // Change radio buttons accordingly
        if (params.serviceWorkerLocal) {
            document.getElementById('serviceworkerLocalModeRadio').checked = true;
        } else {
            document.getElementById('serviceworkerModeRadio').checked = true;
        }
    } else {
        // Switch to Safe mode
        params.contentInjectionMode = 'jquery';
        document.getElementById('jqueryModeRadio').checked = true;
    }
}
// switch on/off the feature to use Home Key to focus search bar
function switchHomeKeyToFocusSearchBar () {
    var iframeContentWindow = document.getElementById('articleContent').contentWindow;
    // Test whether iframe is accessible (because if not, we do not want to throw an error at this point, before we can tell the user what is wrong)
    var isIframeAccessible = true;
    try {
        iframeContentWindow.removeEventListener('keydown', focusPrefixOnHomeKey);
    } catch (err) {
        console.error('The iframe is probably not accessible', err);
        isIframeAccessible = false;
    }
    if (!isIframeAccessible) return;
    // when the feature is in active state
    if (params.useHomeKeyToFocusSearchBar) {
        // Handle Home key press inside window(outside iframe) to focus #prefix
        window.addEventListener('keydown', focusPrefixOnHomeKey);
        // only for initial empty iFrame loaded using `src` attribute
        // in any other case listener gets removed on reloading of iFrame content
        iframeContentWindow.addEventListener('keydown', focusPrefixOnHomeKey);
    } else {
        // When the feature is not active, remove event listener for window (outside iframe)
        window.removeEventListener('keydown', focusPrefixOnHomeKey);
        // if feature is deactivated and no zim content is loaded yet
        iframeContentWindow.removeEventListener('keydown', focusPrefixOnHomeKey);
    }
}

/**
 * Checks whether we need to display an alert that the default Content Injection Mode has now been switched to ServiceWorker Mode
 */
function checkAndDisplayInjectionModeChangeAlert () {
    var message;
    if (!params.defaultModeChangeAlertDisplayed && isServiceWorkerAvailable() && isServiceWorkerReady()) {
        message = [(translateUI.t('dialog-serviceworker-defaultmodechange-message') ||
            '<p>We have switched you to ServiceWorker mode (this is now the default). ' +
            'It supports more types of ZIM archives and is much more robust.</p>' +
            '<p>If you experience problems with this mode, you can switch back to Safe mode. ' +
            'In that case, please report the problems you experienced to us (see About section).</p>'),
        (translateUI.t('dialog-serviceworker-defaultmodechange-title') || 'Change of default content injection mode')];
        uiUtil.systemAlert(message[0], message[1]).then(function () {
            settingsStore.setItem('defaultModeChangeAlertDisplayed', true, Infinity);
        });
    } else if (!params.defaultModeChangeAlertDisplayed && params.contentInjectionMode === 'jquery') {
        message = [(translateUI.t('dialog-serviceworker-unsupported-message') ||
            '<p>Unfortunately, your browser does not appear to support ServiceWorker mode, which is now the default for this app.</p>' +
            '<p>You can continue to use the app in Safe mode, but note that this mode only works well with ' +
            'ZIM archives that have static content, such as Wikipedia / Wikimedia ZIMs or Stackexchange.</p>' +
            '<p>If you can, we recommend that you update your browser to a version that supports ServiceWorker mode.</p>'),
        (translateUI.t('dialog-serviceworker-unsupported-title') || 'ServiceWorker mode unsupported')];
        uiUtil.systemAlert(message[0], message[1], true, null, (translateUI.t('dialog-ok') || 'Okay')).then(function (result) {
            if (result) {
                // If user selected OK, then do not display again ever
                settingsStore.setItem('defaultModeChangeAlertDisplayed', true, Infinity);
            }
        });
    }
    // This prevents the alert being displayed again this session
    params.defaultModeChangeAlertDisplayed = true;
}

/**
 * Displays or refreshes the API status shown to the user
 */
function refreshAPIStatus () {
    // We have to delay refreshing the API status until the translation service has been initialized
    setTimeout(function () {
        var apiStatusPanel = document.getElementById('apiStatusDiv');
        apiStatusPanel.classList.remove('card-success', 'card-warning', 'card-danger');
        var apiPanelClass = 'card-success';
        var messageChannelStatus = document.getElementById('messageChannelStatus');
        var serviceWorkerStatus = document.getElementById('serviceWorkerStatus');
        if (isMessageChannelAvailable()) {
            messageChannelStatus.textContent = translateUI.t('api-messagechannel-available') || 'MessageChannel API available';
            messageChannelStatus.classList.remove('apiAvailable', 'apiUnavailable');
            messageChannelStatus.classList.add('apiAvailable');
        } else {
            apiPanelClass = 'card-warning';
            messageChannelStatus.textContent = translateUI.t('api-messagechannel-unavailable') || 'MessageChannel API unavailable';
            messageChannelStatus.classList.remove('apiAvailable', 'apiUnavailable');
            messageChannelStatus.classList.add('apiUnavailable');
        }
        if (isServiceWorkerAvailable()) {
            if (isServiceWorkerReady()) {
                serviceWorkerStatus.textContent = translateUI.t('api-serviceworker-available-registered') || 'ServiceWorker API available, and registered';
                serviceWorkerStatus.classList.remove('apiAvailable', 'apiUnavailable');
                serviceWorkerStatus.classList.add('apiAvailable');
            } else {
                apiPanelClass = 'card-warning';
                serviceWorkerStatus.textContent = translateUI.t('api-serviceworker-available-unregistered') || 'ServiceWorker API available, but not registered';
                serviceWorkerStatus.classList.remove('apiAvailable', 'apiUnavailable');
                serviceWorkerStatus.classList.add('apiUnavailable');
            }
        } else {
            apiPanelClass = 'card-warning';
            serviceWorkerStatus.textContent = translateUI.t('api-serviceworker-unavailable') || 'ServiceWorker API unavailable';
            serviceWorkerStatus.classList.remove('apiAvailable', 'apiUnavailable');
            serviceWorkerStatus.classList.add('apiUnavailable');
        }
        // Update Settings Store section of API panel with API name
        var settingsStoreStatusDiv = document.getElementById('settingsStoreStatus');
        var apiName = params.storeType === 'cookie' ? (translateUI.t('api-cookie') || 'Cookie') : params.storeType === 'local_storage' ? (translateUI.t('api-localstorage') || 'Local Storage') : (translateUI.t('api-none') || 'None');
        settingsStoreStatusDiv.textContent = (translateUI.t('api-storage-used-label') || 'Settings Storage API in use:') + ' ' + apiName;
        settingsStoreStatusDiv.classList.remove('apiAvailable', 'apiUnavailable');
        settingsStoreStatusDiv.classList.add(params.storeType === 'none' ? 'apiUnavailable' : 'apiAvailable');
        apiPanelClass = params.storeType === 'none' ? 'card-warning' : apiPanelClass;
        // Update Decompressor API section of panel
        var decompAPIStatusDiv = document.getElementById('decompressorAPIStatus');
        apiName = params.decompressorAPI.assemblerMachineType;
        apiPanelClass = params.decompressorAPI.errorStatus ? 'card-danger' : apiName === 'WASM' ? apiPanelClass : 'card-warning';
        decompAPIStatusDiv.className = apiName ? params.decompressorAPI.errorStatus ? 'apiBroken' : apiName === 'WASM' ? 'apiAvailable' : 'apiSuboptimal' : 'apiUnavailable';
        // Add the last used decompressor, if known, to the apiName
        if (apiName && params.decompressorAPI.decompressorLastUsed) {
            apiName += ' [&nbsp;' + params.decompressorAPI.decompressorLastUsed + '&nbsp;]';
        }
        apiName = params.decompressorAPI.errorStatus || apiName || (translateUI.t('api-error-uninitialized_feminine') || 'Not initialized');
        // innerHTML is used here because the API name may contain HTML entities like &nbsp;
        decompAPIStatusDiv.innerHTML = (translateUI.t('api-decompressor-label') || 'Decompressor API:') + ' ' + apiName;
        // Update Search Provider
        uiUtil.reportSearchProviderToAPIStatusPanel(params.searchProvider);
        // Update PWA origin
        var pwaOriginStatusDiv = document.getElementById('pwaOriginStatus');
        pwaOriginStatusDiv.className = 'apiAvailable';
        pwaOriginStatusDiv.innerHTML = (translateUI.t('api-pwa-origin-label') || 'PWA Origin:') + ' ' + window.location.origin;
        // Add a warning colour to the API Status Panel if any of the above tests failed
        apiStatusPanel.classList.add(apiPanelClass);
        // Set visibility of UI elements according to mode
        document.getElementById('bypassAppCacheDiv').style.display = params.contentInjectionMode === 'serviceworker' ? 'block' : 'none';
        // Check to see whether we need to alert the user that we have switched to ServiceWorker mode by default
        if (!params.defaultModeChangeAlertDisplayed) checkAndDisplayInjectionModeChangeAlert();
    }, 250);
}

/**
 * Queries Service Worker if possible to determine cache capability and returns an object with cache attributes
 * If Service Worker is not available, the attributes of the memory cache are returned instead
 * @returns {Promise<Object>} A Promise for an object with cache attributes 'type', 'description', and 'count'
 */
function getAssetsCacheAttributes () {
    return new Promise(function (resolve, reject) {
        if (params.contentInjectionMode === 'serviceworker' && navigator.serviceWorker && navigator.serviceWorker.controller) {
            // Create a Message Channel
            var channel = new MessageChannel();
            // Handler for recieving message reply from service worker
            channel.port1.onmessage = function (event) {
                var cache = event.data;
                if (cache.error) {
                    reject(cache.error);
                } else {
                    if (cache.type === 'cacheAPI' && selectedArchive && selectedArchive.zimType === 'zimit' && appstate.isReplayWorkerAvailable) {
                        cache.type = 'replayWorker';
                        cache.description = 'ReplayWorker';
                        cache.count = '-';
                    }
                    resolve(cache);
                }
            };
            // Ask Service Worker for its cache status and asset count
            navigator.serviceWorker.controller.postMessage({
                action: {
                    assetsCache: params.assetsCache ? 'enable' : 'disable',
                    appCache: params.appCache ? 'enable' : 'disable',
                    checkCache: window.location.href
                }
            }, [channel.port2]);
        } else {
            // No Service Worker has been established, so we resolve the Promise with cssCache details only
            resolve({
                type: params.assetsCache ? 'memory' : 'none',
                name: 'cssCache',
                description: params.assetsCache ? 'Memory' : 'None',
                count: selectedArchive ? selectedArchive.cssCache.size : 0
            });
        }
    });
}

/**
 * Refreshes the UI (Configuration) with the cache attributes obtained from getAssetsCacheAttributes()
 */
function refreshCacheStatus () {
    // Update radio buttons and checkbox
    document.getElementById('cachedAssetsModeRadio' + (params.assetsCache ? 'True' : 'False')).checked = true;
    // Change app's background colour if the bypass appCacche setting is enabled, as a visible warning
    if (params.appCache) {
        document.documentElement.style.removeProperty('background');
    } else {
        document.documentElement.style.background = /^dark/.test(document.documentElement.dataset.theme) ? '#300000' : 'mistyrose';
    }
    // Hide or show the jqueryCompatibility info
    document.getElementById('jqueryCompatibility').style.display = params.contentInjectionMode === 'jquery' ? '' : 'none';
    // Get cache attributes, then update the UI with the obtained data
    getAssetsCacheAttributes().then(function (cache) {
        if (cache.type === 'cacheAPI' && ASSETS_CACHE !== cache.name) {
            console.error('DEV: The ASSETS_CACHE defined in app.js does not match the ASSETS_CACHE defined in service-worker.js!');
        }
        document.getElementById('cacheUsed').textContent = cache.description;
        document.getElementById('assetsCount').textContent = cache.count;
        var cacheSettings = document.getElementById('performanceSettingsDiv');
        var cacheStatusPanel = document.getElementById('cacheStatusPanel');
        [cacheSettings, cacheStatusPanel].forEach(function (card) {
            // IE11 cannot remove more than one class from a list at a time
            card.classList.remove('card-success');
            card.classList.remove('card-warning');
            if (params.assetsCache) card.classList.add('card-success');
            else card.classList.add('card-warning');
        });
    });
}

var serviceWorkerRegistration = null;

/**
 * Sends an 'init' message to the ServiceWorker and inititalizes the onmessage event
 * It is called when the Service Worker is first activated, and also when a new archive is loaded
 * When a message is received, it will provide a MessageChannel port to respond to the ServiceWorker
 */
function initServiceWorkerMessaging () {
    if (!(isServiceWorkerAvailable() && isMessageChannelAvailable())) {
        console.warn('Cannot initiate ServiceWorker messaging, because one or more API is unavailable!');
        return;
    };
    // Create a message listener
    navigator.serviceWorker.onmessage = function (event) {
        if (event.data.error) {
            console.error('Error in MessageChannel', event.data.error);
            throw event.data.error;
        } else if (event.data.action === 'acknowledge') {
            // The Service Worker is acknowledging receipt of init message
            console.log('SW acknowledged init message');
            serviceWorkerRegistration = true;
            refreshAPIStatus();
        } else if (event.data.action === 'askForContent') {
            // The Service Worker is asking for content. Check we have a loaded ZIM in this instance.
            // DEV: This can happen if there are various instances of the app open in different tabs or windows, and no archive has been selected in this instance.
            if (!selectedArchive) {
                console.warn('Message from SW received, but no archive is selected!');
                return;
            }
            // See below for explanation of this exception
            const videoException = selectedArchive.zimType === 'zimit' && /\/\/youtubei.*player/.test(event.data.title);
            // Check that the zimFileId in the messageChannel event data is the same as the one in the currently open archive
            // Because the SW broadcasts its request to all open tabs or windows, we need to check that the request is for this instance
            if (event.data.zimFileName !== selectedArchive.file.name && !videoException) {
                // Do nothing if the request is not for this instance
                // console.debug('SW request does not match this instance', '[zimFileName:' + event.data.zimFileName + ' !== ' + selectedArchive.file.name + ']');
            } else {
                if (videoException) {
                    // DEV: This is a hack to allow YouTube videos to play in Zimit archives:
                    // Because links are embedded in a nested iframe, the SW cannot identify the top-level window from which to request the ZIM content
                    // Until we find a way to tell where it is coming from, we allow the request through on all controlled clients and try to load the content
                    console.warn('>>> Allowing passthrough of SW request to process Zimit video <<<');
                }
                if (params.useLibzim) handleMessageChannelByLibzim(event);
                else handleMessageChannelMessage(event);
            }
        } else if (event.data.msg_type) {
            // Messages received from the ReplayWorker
            if (event.data.msg_type === 'colAdded') {
                console.debug('ReplayWorker added a collection');
            }
        } else {
            console.error('Invalid message received', event.data);
        }
    };
    // Send the init message to the ServiceWorker
    if (navigator.serviceWorker.controller) {
        console.log('Initializing SW messaging...');
        navigator.serviceWorker.controller.postMessage({
            action: 'init'
        });
    } else if (serviceWorkerRegistration) {
        // If this is the first time we are initiating the SW, allow Promises to complete by delaying potential reload till next tick
        console.warn('The Service Worker needs more time to load, or else the app was force-refreshed...');
        serviceWorkerRegistration = null;
        setTimeout(initServiceWorkerMessaging, 1600);
    } else if (params.contentInjectionMode === 'serviceworker') {
        console.error('The Service Worker is not controlling the current page! We have to reload.');
        // Turn off failsafe, as this is a controlled reboot
        settingsStore.setItem('lastPageLoad', 'rebooting', Infinity);
        if (!appstate.preventAutoReboot) window.location.reload();
    } else if (/^https/.test(window.location.protocol) && navigator && navigator.serviceWorker && !navigator.serviceWorker.controller) {
        if (!params.noPrompts) {
            uiUtil.systemAlert('<p>No Service Worker is registered, meaning this app will not currently work offline!</p><p>Would you like to switch to ServiceWorker mode?</p>',
                'Offline use is disabled!', true).then(function (response) {
                if (response) {
                    setContentInjectionMode('serviceworker');
                    if (selectedArchive) {
                        setTimeout(function () {
                            params.themeChanged = true;
                            document.getElementById('btnHome').click();
                        }, 750);
                    }
                }
            });
        }
    }
}

/**
 * Function that handles a message of the messageChannel.
 * This function will deal with the messages if useLibzim is set to true
 *
 * @param {Event} event The event object of the message channel
 */
async function handleMessageChannelByLibzim (event) {
    // We received a message from the ServiceWorker
    // The ServiceWorker asks for some content
    const title = event.data.title;
    const messagePort = event.ports[0];
    try {
        const ret = await selectedArchive.callLibzimWorker({ action: 'getEntryByPath', path: title })
        if (ret === null) {
            console.error('Title ' + title + ' not found in archive.');
            messagePort.postMessage({ action: 'giveContent', title: title, content: '' });
            return;
        }

        if (ret.mimetype === 'unknown') {
            // We have a redirect to follow
            // this is still a bit flawed, as we do not check if it's a redirect or the file doesn't exist
            // We have no way to know if the file exists or not, so we have to assume it does and its just a redirect

            const dirEntry = await new Promise((resolve, _reject) => selectedArchive.getMainPageDirEntry((value) => resolve(value)));
            if (dirEntry.redirect) {
                const redirect = await new Promise((resolve, _reject) => selectedArchive.resolveRedirect(dirEntry, (v) => resolve(v)));
                const ret = await selectedArchive.callLibzimWorker({ action: 'getEntryByPath', path: redirect.namespace + '/' + redirect.url })
                const message = { action: 'giveContent', title: title, content: ret.content, mimetype: ret.mimetype };
                messagePort.postMessage(message);
                return;
            }
        }

        // Let's send the content to the ServiceWorker
        const message = { action: 'giveContent', title: title, content: ret.content, mimetype: ret.mimetype };
        messagePort.postMessage(message);
    } catch (error) {
        const message = { action: 'giveContent', title: title, content: new Uint8Array(), mimetype: '' };
        messagePort.postMessage(message);
    }
}

/**
 * Sets the given injection mode.
 * This involves registering (or re-enabling) the Service Worker if necessary
 * It also refreshes the API status for the user afterwards.
 *
 * @param {String} value The chosen content injection mode : 'jquery' or 'serviceworker'
 */
function setContentInjectionMode (value) {
    console.debug('Setting content injection mode to', value);
    params.oldInjectionMode = params.serviceWorkerLocal ? 'serviceworkerlocal' : params.contentInjectionMode;
    params.serviceWorkerLocal = false;
    if (value === 'serviceworkerlocal') {
        value = 'serviceworker';
        params.serviceWorkerLocal = true;
    }
    params.contentInjectionMode = value;
    params.originalContentInjectionMode = null;
    var message = '';
    if (value === 'jquery') {
        if (!params.appCache) {
            uiUtil.systemAlert((translateUI.t('dialog-bypassappcache-conflict-message') || 'You must deselect the "Bypass AppCache" option before switching to Safe mode!'),
                (translateUI.t('dialog-bypassappcache-conflict-title') || 'Deselect "Bypass AppCache"')).then(function () {
                setContentInjectionMode('serviceworker');
            })
            return;
        }
        if (params.referrerExtensionURL) {
            // We are in an extension, and the user may wish to revert to local code
            message = translateUI.t('dialog-launchlocal-message') || 'This will switch to using locally packaged code only. Some configuration settings may be lost.<br/><br/>' +
                'WARNING: After this, you may not be able to switch back to SW mode without an online connection!';
            var launchLocal = function () {
                settingsStore.setItem('allowInternetAccess', false, Infinity);
                var uriParams = '?allowInternetAccess=false&contentInjectionMode=jquery&hideActiveContentWarning=false';
                uriParams += '&appTheme=' + params.appTheme;
                uriParams += '&showUIAnimations=' + params.showUIAnimations;
                window.location.href = params.referrerExtensionURL + '/www/index.html' + uriParams;
                console.log('Beam me down, Scotty!');
            };
            uiUtil.systemAlert(message, (translateUI.t('dialog-launchlocal-title') || 'Warning!'), true).then(function (response) {
                if (response) {
                    launchLocal();
                } else {
                    setContentInjectionMode('serviceworker');
                }
            });
            return;
        }
        // Because the Service Worker must still run in a PWA app so that it can work offline, we don't actually disable the SW in this context,
        // but it will no longer be intercepting requests for ZIM assets (only requests for the app's own code)
        if ('serviceWorker' in navigator) {
            serviceWorkerRegistration = null;
        }
        // User has switched to jQuery mode, so no longer needs ASSETS_CACHE
        // We should empty it and turn it off to prevent unnecessary space usage
        if ('caches' in window && isMessageChannelAvailable()) {
            if (isServiceWorkerAvailable() && navigator.serviceWorker.controller) {
                var channel = new MessageChannel();
                navigator.serviceWorker.controller.postMessage({
                    action: { assetsCache: 'disable' }
                }, [channel.port2]);
            }
            caches.delete(ASSETS_CACHE);
        }
        refreshAPIStatus();
    } else if (value === 'serviceworker') {
        var protocol = window.location.protocol;
        // Since Firefox 103, the ServiceWorker API is not available any more in Webextensions. See https://hg.mozilla.org/integration/autoland/rev/3a2907ad88e8 and https://bugzilla.mozilla.org/show_bug.cgi?id=1593931
        // Previously, the API was available, but failed to register (which we could trap a few lines below).
        // So we now need to suggest a switch to the PWA if we are inside a Firefox Extension and the ServiceWorker API is unavailable.
        // Even if some older firefox versions do not support ServiceWorkers at all (versions 42, 43, 45ESR, 52ESR, 60ESR and 68ESR, based on https://caniuse.com/serviceworkers). In this case, the PWA will not work either.
        if (/^(moz|chrome)-extension:/.test(protocol) && !params.serviceWorkerLocal) {
            launchBrowserExtensionServiceWorker();
        } else {
            if (!isServiceWorkerAvailable()) {
                message = translateUI.t('dialog-launchpwa-unsupported-message') ||
                    '<p>Unfortunately, your browser does not appear to support ServiceWorker mode, which is now the default for this app.</p>' +
                    '<p>You can continue to use the app in Safe mode, but note that this mode only works well with ' +
                    'ZIM archives that have static content, such as Wikipedia / Wikimedia ZIMs or Stackexchange.</p>' +
                    '<p>If you can, we recommend that you update your browser to a version that supports ServiceWorker mode.</p>';
                if (!params.noPrompts) {
                    uiUtil.systemAlert(message, (translateUI.t('dialog-launchpwa-unsupported-title') || 'ServiceWorker API not available'), true, null,
                        (translateUI.t('dialog-serviceworker-unsupported-fallback') || 'Use Safe mode')).then(function (response) {
                        if (params.referrerExtensionURL && response) {
                            var uriParams = '?allowInternetAccess=false&contentInjectionMode=jquery&defaultModeChangeAlertDisplayed=true';
                            window.location.href = params.referrerExtensionURL + '/www/index.html' + uriParams;
                        } else {
                            setContentInjectionMode(params.oldInjectionMode || 'jquery');
                        }
                    });
                } else {
                    setContentInjectionMode(params.oldInjectionMode || 'jquery');
                }
                return;
            }
            if (!isMessageChannelAvailable()) {
                uiUtil.systemAlert((translateUI.t('dialog-messagechannel-unsupported-message') || 'The MessageChannel API is not available on your device. Falling back to Safe mode...'),
                    (translateUI.t('dialog-messagechannel-unsupported-title') || 'MessageChannel API not available')).then(function () {
                    setContentInjectionMode('jquery');
                });
                return;
            }
            if (!isServiceWorkerReady()) {
                var serviceWorkerStatus = document.getElementById('serviceWorkerStatus');
                serviceWorkerStatus.textContent = 'ServiceWorker API available : trying to register it...';
                if (navigator.serviceWorker.controller) {
                    console.log('Active Service Worker found, no need to register');
                    serviceWorkerRegistration = true;
                    // Remove any jQuery hooks from a previous jQuery session
                    $('#articleContent').contents().remove();
                    // Create the MessageChannel and send 'init'
                    refreshAPIStatus();
                } else {
                    navigator.serviceWorker.register('../service-worker.js').then(function (reg) {
                        // The ServiceWorker is registered
                        serviceWorkerRegistration = reg;
                        // We need to wait for the ServiceWorker to be activated
                        // before sending the first init message
                        var serviceWorker = reg.installing || reg.waiting || reg.active;
                        serviceWorker.addEventListener('statechange', function (statechangeevent) {
                            if (statechangeevent.target.state === 'activated') {
                                // Remove any jQuery hooks from a previous jQuery session
                                $('#articleContent').contents().remove();
                                // We need to refresh cache status here on first activation because SW was inaccessible till now
                                // We also initialize the ASSETS_CACHE constant in SW here
                                refreshCacheStatus();
                                refreshAPIStatus();
                            }
                        });
                        refreshCacheStatus();
                        refreshAPIStatus();
                    }).catch(function (err) {
                        if (protocol === 'moz-extension:') {
                            // This is still useful for Firefox<103 extensions, where the ServiceWorker API is available, but fails to register
                            launchBrowserExtensionServiceWorker();
                        } else {
                            console.error('Error while registering serviceWorker', err);
                            refreshAPIStatus();
                            var message = (translateUI.t('dialog-serviceworker-registration-failure-message') || 'The Service Worker could not be properly registered. Switching back to Safe mode... Error message:') + ' ' + err;
                            if (protocol === 'file:') {
                                message += (translateUI.t('dialog-serviceworker-registration-failure-fileprotocol') ||
                                '<br/><br/>You seem to be opening kiwix-js with the file:// protocol. You should open it through a web server: either through a local one (http://localhost/...) or through a remote one (but you need a secure connection: https://webserver.org/...)');
                            }
                            appstate.preventAutoReboot = true;
                            if (!params.noPrompts) {
                                uiUtil.systemAlert(message, (translateUI.t('dialog-serviceworker-registration-failure-title') || 'Failed to register Service Worker')).then(function () {
                                    setContentInjectionMode('jquery');
                                    // We need to wait for the previous dialogue box to unload fully before attempting to display another
                                    setTimeout(function () {
                                        params.defaultModeChangeAlertDisplayed = false;
                                        settingsStore.removeItem('defaultModeChangeAlertDisplayed');
                                        checkAndDisplayInjectionModeChangeAlert();
                                    }, 1200);
                                });
                            }
                        }
                    });
                }
            } else {
                // We need to set this variable earlier else the Service Worker does not get reactivated
                params.contentInjectionMode = value;
                // initOrKeepAliveServiceWorker();
            }
        }
    }
    $('input:radio[name=contentInjectionMode]').prop('checked', false);
    var trueMode = params.serviceWorkerLocal ? value + 'local' : value;
    $('input:radio[name=contentInjectionMode]').filter('[value="' + trueMode + '"]').prop('checked', true);
    // Save the value in the Settings Store, so that to be able to keep it after a reload/restart
    settingsStore.setItem('contentInjectionMode', trueMode, Infinity);
    refreshCacheStatus();
    refreshAPIStatus();
    // Even in JQuery mode, the PWA needs to be able to serve the app in offline mode
    setTimeout(initServiceWorkerMessaging, 600);
    // Set the visibility of WebP workaround after change of content injection mode
    // Note we need a timeout because loading the webpHero script in init.js is asynchronous
    setTimeout(uiUtil.determineCanvasElementsWorkaround, 1500);
}

/**
 * Detects whether the ServiceWorker API is available
 * https://developer.mozilla.org/en-US/docs/Web/API/ServiceWorker
 * @returns {Boolean}
 */
function isServiceWorkerAvailable () {
    return 'serviceWorker' in navigator;
}

/**
 * Detects whether the MessageChannel API is available
 * https://developer.mozilla.org/en-US/docs/Web/API/MessageChannel
 * @returns {Boolean}
 */
function isMessageChannelAvailable () {
    try {
        var dummyMessageChannel = new MessageChannel();
        if (dummyMessageChannel) return true;
    } catch (e) {
        return false;
    }
    return false;
}

/**
 * Tells if the ServiceWorker is registered, and ready to capture HTTP requests
 * and inject content in articles.
 * @returns {Boolean}
 */
function isServiceWorkerReady () {
    // Return true if the serviceWorkerRegistration is not null and not undefined
    return serviceWorkerRegistration;
}

function launchBrowserExtensionServiceWorker () {
    // DEV: See explanation below for why we access localStorage directly here
    var PWASuccessfullyLaunched = localStorage.getItem(params.keyPrefix + 'PWA_launch') === 'success';
    var allowInternetAccess = settingsStore.getItem('allowInternetAccess') === 'true';
    var message = params.defaultModeChangeAlertDisplayed
        ? (translateUI.t('dialog-allow-internetaccess-message1') || '<p>To enable the Service Worker, we') + ' '
        : ((translateUI.t('dialog-allow-internetaccess-message2') || '<p>We shall attempt to switch you to ServiceWorker mode (this is now the default).') + ' ' +
        (translateUI.t('dialog-allow-internetaccess-message3') || 'It supports more types of ZIM archives and is much more robust.</p><p>We') + ' ');
    message += (translateUI.t('dialog-allow-internetaccess-message4') ||
        'need one-time access to our secure server so that the app can re-launch as a Progressive Web App (PWA). ' +
        'If available, the PWA will work offline, but will auto-update periodically when online as per the ' +
        'Service Worker spec.</p><p>You can switch back any time by returning to Safe mode.</p>' +
        '<p>WARNING: This will attempt to access the following server:<br/>') + params.PWAServer + '</p>';
    var launchPWA = function () {
        uiUtil.spinnerDisplay(false);
        var uriParams = '?contentInjectionMode=serviceworker&allowInternetAccess=true';
        uriParams += '&referrerExtensionURL=' + encodeURIComponent(window.location.href.replace(/\/www\/index.html.*$/i, ''));
        if (!PWASuccessfullyLaunched || !allowInternetAccess) {
            // Add any further params that should only be passed when the user is intentionally switching to SW mode
            uriParams += '&appTheme=' + params.appTheme;
            uriParams += '&showUIAnimations=' + params.showUIAnimations;
        }
        settingsStore.setItem('contentInjectionMode', 'serviceworker', Infinity);
        // This is needed so that we get passthrough on subsequent launches
        settingsStore.setItem('allowInternetAccess', true, Infinity);
        // Signal failure of PWA until it has successfully launched (in init.js it will be changed to 'success')
        // DEV: We write directly to localStorage instead of using settingsStore here because we need 100% certainty
        // regarding the location of the key to be able to retrieve it in init.js before settingsStore is initialized
        localStorage.setItem(params.keyPrefix + 'PWA_launch', 'fail');
        window.location.href = params.PWAServer + 'www/index.html' + uriParams;
        console.log('Beam me up, Scotty!');
    };
    var checkPWAIsOnline = function () {
        uiUtil.spinnerDisplay(true, (translateUI.t('dialog-serveraccess-check') || 'Checking server access...'));
        uiUtil.checkServerIsAccessible(params.PWAServer + 'www/img/icons/kiwix-32.png', launchPWA, function () {
            uiUtil.spinnerDisplay(false);
            uiUtil.systemAlert((translateUI.t('dialog-serveraccess-check-failed') || 'The server is not currently accessible! ' +
                '<br/><br/>(Kiwix needs one-time access to the server to cache the PWA).' +
                '<br/>Please try again when you have a stable Internet connection.'), (translateUI.t('dialog-error-title') || 'Error!')).then(function () {
                settingsStore.setItem('allowInternetAccess', false, Infinity);
                setContentInjectionMode(params.oldInjectionMode || 'jquery');
            });
        });
    };
    if (settingsStore.getItem('allowInternetAccess') === 'true') {
        if (PWASuccessfullyLaunched) {
            launchPWA();
        } else {
            uiUtil.systemAlert((translateUI.t('dialog-launchpwa-fail-message') || 'The last attempt to launch the PWA appears to have failed.<br/><br/>Do you wish to try again?'),
                (translateUI.t('dialog-launchpwa-fail-title') || 'Confirmation to retry PWA launch'), true).then(function (response) {
                if (response) {
                    checkPWAIsOnline();
                } else {
                    settingsStore.setItem('allowInternetAccess', false, Infinity);
                    setContentInjectionMode(params.oldInjectionMode || 'jquery');
                }
            })
        }
    } else {
        uiUtil.systemAlert(message, (translateUI.t('dialog-allow-internetaccess-title') || 'Allow Internet access'), true).then(function (response) {
            if (response) {
                checkPWAIsOnline();
            } else {
                // User cancelled, so wants to stay in previous mode (so long as this wasn't SW mode)
                params.oldInjectionMode = params.oldInjectionMode === 'serviceworker' ? /^chrome-extension:/i.test(window.location.protocol) ? 'serviceworkerlocal' : null : params.oldInjectionMode;
                setContentInjectionMode(params.oldInjectionMode || 'jquery');
                settingsStore.setItem('allowInternetAccess', false, Infinity);
                // We should not bother user with the default mode change alert again
                params.defaultModeChangeAlertDisplayed = true;
                settingsStore.setItem('defaultModeChangeAlertDisplayed', true, Infinity)
            }
        });
    }
}

/**
 *
 * @type Array.<StorageFirefoxOS>
 */
var storages = [];
function searchForArchivesInPreferencesOrStorage () {
    // First see if the list of archives is stored in the Settings Store
    var listOfArchivesFromSettingsStore = settingsStore.getItem('listOfArchives');
    if (listOfArchivesFromSettingsStore !== null && listOfArchivesFromSettingsStore !== undefined && listOfArchivesFromSettingsStore !== '') {
        var directories = listOfArchivesFromSettingsStore.split('|');
        populateDropDownListOfArchives(directories);
    } else {
        searchForArchivesInStorage();
    }
}
function searchForArchivesInStorage () {
    // If DeviceStorage is available, we look for archives in it
    document.getElementById('btnConfigure').click();
    document.getElementById('scanningForArchives').style.display = '';
    zimArchiveLoader.scanForArchives(storages, populateDropDownListOfArchives, function () {
        // callbackError function is called in case of an error
        uiUtil.systemAlert().then(populateDropDownListOfArchives(null));
    });
}

if ($.isFunction(navigator.getDeviceStorages)) {
    // The method getDeviceStorages is available (FxOS>=1.1)
    storages = $.map(navigator.getDeviceStorages('sdcard'), function (s) {
        return new abstractFilesystemAccess.StorageFirefoxOS(s);
    });
}

// @AUTOLOAD of archives starts here for frameworks or APIs that allow it

// If DeviceStorage is available (Firefox OS), we look for archives in it
if (storages !== null && storages.length > 0) {
    // Make a fake first access to device storage, in order to ask the user for confirmation if necessary.
    // This way, it is only done once at this moment, instead of being done several times in callbacks
    // After that, we can start looking for archives
    storages[0].get('fake-file-to-read').then(searchForArchivesInPreferencesOrStorage,
        searchForArchivesInPreferencesOrStorage);
// If the File System Access API is available, we may be able to autoload the last selected archive in Chromium > 122
// which has persistent permissions
} else if (params.reopenLastArchive && window.showOpenFilePicker && params.previousZimFileName) {
    displayFileSelect();
    abstractFilesystemAccess.getSelectedZimFromCache(params.previousZimFileName).then(function (files) {
        setLocalArchiveFromFileList(files);
    }).catch(function (err) {
        console.warn(err);
        document.getElementById('btnConfigure').click();
    });
// If no autoload API is available, we display the file select dialog
} else {
    displayFileSelect();
    if (archiveFiles.files && archiveFiles.files.length > 0) {
        // Archive files are already selected,
        setLocalArchiveFromFileSelect();
    } else {
        document.getElementById('btnConfigure').click();
    }
}

// Display the article when the user goes back in the browser history
window.onpopstate = function (event) {
    if (event.state) {
        var title = event.state.title;
        var titleSearch = event.state.titleSearch;
        document.getElementById('prefix').value = '';
        document.getElementById('welcomeText').style.display = 'none';
        uiUtil.spinnerDisplay(false);
        $('.navbar-collapse').collapse('hide');
        document.getElementById('configuration').style.display = 'none';
        document.getElementById('articleListWithHeader').style.display = 'none';
        $('#articleContent').contents().empty();

        if (title && !(title === '')) {
            goToArticle(title);
        } else if (titleSearch && titleSearch !== '') {
            document.getElementById('prefix').value = titleSearch;
            if (titleSearch !== appstate.search.prefix) {
                searchDirEntriesFromPrefix(titleSearch);
            } else {
                document.getElementById('prefix').focus();
            }
        }
    }
};

/**
 * Populate the drop-down list of archives with the given list
 * @param {Array.<String>} archiveDirectories
 */
function populateDropDownListOfArchives (archiveDirectories) {
    document.getElementById('scanningForArchives').style.display = 'none';
    document.getElementById('chooseArchiveFromLocalStorage').style.display = '';
    document.getElementById('rescanButtonAndText').style.display = '';
    var comboArchiveList = document.getElementById('archiveList');
    comboArchiveList.options.length = 0;
    for (var i = 0; i < archiveDirectories.length; i++) {
        var archiveDirectory = archiveDirectories[i];
        if (archiveDirectory === '/') {
            uiUtil.systemAlert((translateUI.t('dialog-invalid-archivelocation-message') ||
                'It looks like you have put some archive files at the root of your sdcard (or internal storage). Please move them to a subdirectory'),
            (translateUI.t('dialog-invalid-archivelocation-title') || 'Error: invalid archive files location'));
        } else {
            comboArchiveList.options[i] = new Option(archiveDirectory, archiveDirectory);
        }
    }
    // Store the list of archives in the Settings Store, to avoid rescanning at each start
    settingsStore.setItem('listOfArchives', archiveDirectories.join('|'), Infinity);
    document.getElementById('archiveList').addEventListener('change', setLocalArchiveFromArchiveList);
    if (comboArchiveList.options.length > 0) {
        var lastSelectedArchive = settingsStore.getItem('lastSelectedArchive');
        if (lastSelectedArchive !== null && lastSelectedArchive !== undefined && lastSelectedArchive !== '') {
            // Attempt to select the corresponding item in the list, if it exists
            if ($("#archiveList option[value='" + lastSelectedArchive + "']").length > 0) {
                document.getElementById('archiveList').value = lastSelectedArchive;
            }
        }
        // Set the localArchive as the last selected (or the first one if it has never been selected)
        setLocalArchiveFromArchiveList();
    } else {
        uiUtil.systemAlert((translateUI.t('dialog-welcome-message') || 'Welcome to Kiwix! This application needs at least a ZIM file in your SD-card (or internal storage). Please download one and put it on the device (see About section). Also check that your device is not connected to a computer through USB device storage (which often locks the SD-card content)'),
            (translateUI.t('dialog-welcome-title') || 'Welcome')).then(function () {
            document.getElementById('btnAbout').click();
            var isAndroid = (navigator.userAgent.indexOf('Android') !== -1);
            if (isAndroid) {
                uiUtil.systemAlert(translateUI.t('dialog-old-android') || "You seem to be using an Android device with DeviceStorage API. That must be a quite old Firefox version because this API has been removed in 2016. Be aware that there was a bug on Firefox, that prevents finding Wikipedia archives in a SD-card (at least on some devices). Please put the archive in the internal storage if the application can't find it.",
                    translateUI.t('dialog-launchlocal-title') || 'Warning!');
            }
        });
    }
}

/**
 * Sets the localArchive from the selected archive in the drop-down list
 */
function setLocalArchiveFromArchiveList () {
    var archiveDirectory = document.getElementById('archiveList').value;
    if (archiveDirectory && archiveDirectory.length > 0) {
        // Now, try to find which DeviceStorage has been selected by the user
        // It is the prefix of the archive directory
        var regexpStorageName = /^\/([^/]+)\//;
        var regexpResults = regexpStorageName.exec(archiveDirectory);
        var selectedStorage = null;
        if (regexpResults && regexpResults.length > 0) {
            var selectedStorageName = regexpResults[1];
            for (var i = 0; i < storages.length; i++) {
                var storage = storages[i];
                if (selectedStorageName === storage.storageName) {
                    // We found the selected storage
                    selectedStorage = storage;
                }
            }
            if (selectedStorage === null) {
                uiUtil.systemAlert((translateUI.t('dialog-devicestorage-error-message') || 'Unable to find which device storage corresponds to directory') + ' ' + archiveDirectory, 'Error: no matching storage');
            }
        } else {
            // This happens when the archiveDirectory is not prefixed by the name of the storage
            // (in the Simulator, or with FxOs 1.0, or probably on devices that only have one device storage)
            // In this case, we use the first storage of the list (there should be only one)
            if (storages.length === 1) {
                selectedStorage = storages[0];
            } else {
                uiUtil.systemAlert('Something weird happened with the DeviceStorage API: found a directory without prefix:' + ' ' +
                archiveDirectory + ', ' + 'but there were' + ' ' + storages.length +
                ' ' + 'storages found with getDeviceStorages instead of 1', 'Error: unprefixed directory');
            }
        }
        settingsStore.setItem('lastSelectedArchive', archiveDirectory, Infinity);
        zimArchiveLoader.loadArchiveFromDeviceStorage(selectedStorage, archiveDirectory, archiveReadyCallback, function (message, label) {
            // callbackError which is called in case of an error
            uiUtil.systemAlert(message, label);
        });
    }
}

/**
 * Resets the CSS Cache (used only in jQuery mode)
 */
function resetCssCache () {
    // Reset the cssCache if an archive is loaded
    if (selectedArchive) selectedArchive.cssCache = new Map();
}

let webKitFileList = null

/**
 * Displays the zone to select files from the archive
 */
function displayFileSelect () {
    const isFireFoxOsNativeFileApiAvailable = typeof navigator.getDeviceStorages === 'function';
    let isPlatformMobilePhone = false;
    if (/Android/i.test(navigator.userAgent)) isPlatformMobilePhone = true;
    if (/iphone|ipad|ipod/i.test(navigator.userAgent) || navigator.platform === 'MacIntel' && navigator.maxTouchPoints > 1) isPlatformMobilePhone = true;

    console.debug(`File system api is ${params.isFileSystemApiSupported ? '' : 'not '}supported`);
    console.debug(`Webkit directory api ${params.isWebkitDirApiSupported ? '' : 'not '}supported`);
    console.debug(`Firefox os native file ${isFireFoxOsNativeFileApiAvailable ? '' : 'not '}support api`)

    document.getElementById('openLocalFiles').style.display = 'block';
    if ((params.isFileSystemApiSupported || params.isWebkitDirApiSupported) && !isPlatformMobilePhone) {
        document.getElementById('chooseArchiveFromLocalStorage').style.display = '';
        document.getElementById('folderSelect').style.display = '';
    }

    // Set the main drop zone
    if (!params.disableDragAndDrop) {
        configDropZone.addEventListener('dragover', handleGlobalDragover);
        configDropZone.addEventListener('dragleave', function () {
            configDropZone.style.border = '';
        });
        // Also set a global drop zone (allows us to ensure Config is always displayed for the file drop)
        globalDropZone.addEventListener('dragover', function (e) {
            e.preventDefault();
            if (configDropZone.style.display === 'none') document.getElementById('btnConfigure').click();
            e.dataTransfer.dropEffect = 'link';
        });
        globalDropZone.addEventListener('drop', handleFileDrop);
    }

    if (isFireFoxOsNativeFileApiAvailable) {
        useLegacyFilePicker();
        return;
    }

    document.getElementById('archiveList').addEventListener('change', function (e) {
        // handle zim selection from dropdown if multiple files are loaded via webkitdirectory or filesystem api
        settingsStore.setItem('previousZimFileName', e.target.value, Infinity);
        if (params.isFileSystemApiSupported) {
            return abstractFilesystemAccess.getSelectedZimFromCache(e.target.value).then(function (files) {
                setLocalArchiveFromFileList(files);
            }).catch(function (err) {
                console.error(err);
                return uiUtil.systemAlert(translateUI.t('dialog-fielhandle-fail-message') || 'We were unable to retrieve a file handle for the selected archive. Please pick the file or folder again.',
                    translateUI.t('dialog-fielhandle-fail-title') || 'Error retrieving archive');
            });
        } else {
            if (webKitFileList === null) {
                const element = settingsStore.getItem('zimFilenames').split('|').length === 1 ? 'archiveFiles' : 'archiveFolders';
                if ('showPicker' in HTMLInputElement.prototype) {
                    document.getElementById(element).showPicker();
                    return;
                }
                document.getElementById(element).click()
                return;
            }
            const files = abstractFilesystemAccess.getSelectedZimFromWebkitList(webKitFileList, e.target.value);
            setLocalArchiveFromFileList(files);
        }
    });

    if (params.isFileSystemApiSupported) {
        // Handles Folder selection when showDirectoryPicker is supported
        folderSelect.addEventListener('click', async function (e) {
            e.preventDefault();
            const previousZimFiles = await abstractFilesystemAccess.selectDirectoryFromPickerViaFileSystemApi()
            if (previousZimFiles.length !== 0) setLocalArchiveFromFileList(previousZimFiles);
        });
    }
    if (params.isWebkitDirApiSupported) {
        // Handles Folder selection when webkitdirectory is supported but showDirectoryPicker is not
        folderSelect.addEventListener('change', function (e) {
            e.preventDefault();
            var fileList = e.target.files;
            if (fileList) {
                var foundFiles = abstractFilesystemAccess.selectDirectoryFromPickerViaWebkit(fileList);
                var selectedZimfile = foundFiles.selectedFile;
                // This ensures the selected files are stored for use during this session (webKitFileList is a global object)
                webKitFileList = foundFiles.files;
                // This will load the old file if the selected folder contains the same file
                if (selectedZimfile.length !== 0) {
                    setLocalArchiveFromFileList(selectedZimfile);
                }
            }
        })
    }

    if (params.isFileSystemApiSupported) {
        // Handles File selection when showOpenFilePicker is supported and uses the filesystem api
        archiveFiles.addEventListener('click', async function (e) {
            e.preventDefault();
            const files = await abstractFilesystemAccess.selectFileFromPickerViaFileSystemApi(e);
            setLocalArchiveFromFileList(files);
        });
    } else {
        // Fallbacks to simple file input with multi file selection
        useLegacyFilePicker();
    }
    // Add keyboard activation for folder selection
    folderSelect.addEventListener('keydown', function (e) {
        // We have to include e.keyCode for IE11
        if (e.key === 'Enter' || e.key === ' ' || e.keyCode === 32) {
            e.preventDefault();
            folderSelect.click();
        }
    });
}

/**
 * Adds a event listener to the file input to handle file selection (if no other file picker is supported)
 */
function useLegacyFilePicker () {
    // Fallbacks to simple file input with multi file selection
    archiveFiles.addEventListener('change', function (e) {
        if (params.isWebkitDirApiSupported || params.isFileSystemApiSupported) {
            const activeFilename = e.target.files[0].name;
            settingsStore.setItem('zimFilenames', [activeFilename].join('|'), Infinity);
            abstractFilesystemAccess.updateZimDropdownOptions([activeFilename], activeFilename);
        }
        setLocalArchiveFromFileSelect();
    });
}

// Add keyboard selection for the archiveFiles input
document.getElementById('archiveFilesLbl').addEventListener('keydown', function (e) {
    if (e.key === 'Enter' || e.key === ' ' || e.keyCode === 32) {
        e.preventDefault();
        archiveFiles.click();
    }
});

function handleGlobalDragover (e) {
    e.preventDefault();
    e.dataTransfer.dropEffect = 'link';
    configDropZone.style.border = '3px dotted red';
}

function handleIframeDragover (e) {
    e.preventDefault();
    e.dataTransfer.dropEffect = 'link';
    document.getElementById('btnConfigure').click();
}

function handleIframeDrop (e) {
    e.stopPropagation();
    e.preventDefault();
}

async function handleFileDrop (packet) {
    packet.stopPropagation();
    packet.preventDefault();
    configDropZone.style.border = '';
    var files = packet.dataTransfer.files;
    document.getElementById('selectInstructions').style.display = 'none';
    document.getElementById('fileSelectionButtonContainer').style.display = 'none';
    document.getElementById('downloadInstruction').style.display = 'none';
    document.getElementById('selectorsDisplay').style.display = 'inline';
    archiveFiles.value = null;

    // value will be set to true if a folder is dropped then there will be no need to
    // call the `setLocalArchiveFromFileList`
    let loadZim = true;

    // no previous file will be loaded in case of FileSystemApi
    if (params.isFileSystemApiSupported) loadZim = await abstractFilesystemAccess.handleFolderOrFileDropViaFileSystemAPI(packet);
    else if (params.isWebkitDirApiSupported) {
        const ret = await abstractFilesystemAccess.handleFolderOrFileDropViaWebkit(packet);
        loadZim = ret.loadZim;
        webKitFileList = ret.files;
    }
    if (loadZim) setLocalArchiveFromFileList(files);
}

const btnLibrary = document.getElementById('btnLibrary');
btnLibrary.addEventListener('click', function (e) {
    e.preventDefault();

    const libraryContent = document.getElementById('libraryContent');
    const iframe = libraryContent.contentWindow.document.getElementById('libraryIframe');
    try {
        // eslint-disable-next-line no-new-func
        Function('try{}catch{}')();
        iframe.setAttribute('src', params.libraryUrl);
        uiUtil.tabTransitionToSection('library', params.showUIAnimations);
        resizeIFrame();
    } catch (error) {
        window.open(params.altLibraryUrl, '_blank')
    }
});

// Add keyboard activation for library button
btnLibrary.addEventListener('keydown', function (e) {
    if (e.key === 'Enter' || e.key === ' ' || e.keyCode === 32) {
        e.preventDefault();
        btnLibrary.click();
    }
});

// Add event listener to link which allows user to show file selectors
document.getElementById('selectorsDisplayLink').addEventListener('click', function (e) {
    e.preventDefault();
    document.getElementById('selectInstructions').style.display = 'block';
    document.getElementById('downloadInstruction').style.display = 'block';
    document.getElementById('fileSelectionButtonContainer').style.display = 'block';
    document.getElementById('selectorsDisplay').style.display = 'none';
});

function setLocalArchiveFromFileList (files) {
    // Check for usable file types
    for (var i = files.length; i--;) {
        // DEV: you can support other file types by adding (e.g.) '|dat|idx' after 'zim\w{0,2}'
        if (!/\.(?:zim\w{0,2})$/i.test(files[i].name)) {
            uiUtil.systemAlert((translateUI.t('dialog-invalid-zim-message') || 'One or more files does not appear to be a ZIM file!'),
                (translateUI.t('dialog-invalid-zim-title') || 'Invalid file format'));
            return;
        }
    }
    zimArchiveLoader.loadArchiveFromFiles(files, archiveReadyCallback, function (message, label) {
        // callbackError which is called in case of an error
        uiUtil.systemAlert(message, label);
    });
}

/**
 * Functions to be run immediately after the archive is loaded
 *
 * @param {ZIMArchive} archive The ZIM archive
 */
async function archiveReadyCallback (archive) {
    selectedArchive = archive;
    // A css cache significantly speeds up the loading of CSS files (used by default in jQuery mode)
    selectedArchive.cssCache = new Map();
    if (selectedArchive.zimType !== 'zimit') {
        if (params.originalContentInjectionMode) {
            params.contentInjectionMode = params.originalContentInjectionMode;
            params.originalContentInjectionMode = null;
        }
    }
    // Set contentInjectionMode to serviceWorker when opening a new archive in case the user switched to Safe Mode/jquery Mode when opening the previous archive
    if (params.contentInjectionMode === 'jquery') {
        params.contentInjectionMode = settingsStore.getItem('contentInjectionMode');
        // Change the radio buttons accordingly
        switch (settingsStore.getItem('contentInjectionMode')) {
            case 'serviceworker':
                document.getElementById('serviceworkerModeRadio').checked = true;
                break;
            case 'serviceworkerlocal':
                document.getElementById('serviceworkerLocalModeRadio').checked = true;
                break;
        }
    }
    if (settingsStore.getItem('trustedZimFiles') === null) {
        settingsStore.setItem('trustedZimFiles', '', Infinity);
    }
    if (params.sourceVerification && (params.contentInjectionMode === 'serviceworker' || params.contentInjectionMode === 'serviceworkerlocal')) {
        // Check if source of the zim file can be trusted.
        if (!(settingsStore.getItem('trustedZimFiles').includes(archive.file.name))) {
            await verifyLoadedArchive(archive);
        }
    }
    // When a new ZIM is loaded, we turn this flag to null, so that we don't get false positive attempts to use the Worker
    // It will be defined as false or true when the first article is loaded
    appstate.isReplayWorkerAvailable = null;
    // Initialize the Service Worker
    if (params.contentInjectionMode === 'serviceworker') {
        initServiceWorkerMessaging();
    }
    // The archive is set: go back to home page to start searching
    document.getElementById('btnHome').click();
    document.getElementById('downloadInstruction').style.display = 'none';
}

/**
 * Sets the localArchive from the File selects populated by user
 */
function setLocalArchiveFromFileSelect () {
    setLocalArchiveFromFileList(archiveFiles.files);
}
window.setLocalArchiveFromFileSelect = setLocalArchiveFromFileSelect;

/**
 * Reads a remote archive with given URL, and returns the response in a Promise.
 * This function is used by setRemoteArchives below, for UI tests
 *
 * @param {String} url The URL of the archive to read
 * @returns {Promise<Blob>} A promise for the requested file (blob)
 */
function readRemoteArchive (url) {
    return new Promise(function (resolve, reject) {
        var request = new XMLHttpRequest();
        request.open('GET', url);
        request.responseType = 'blob';
        request.onreadystatechange = function () {
            if (request.readyState === XMLHttpRequest.DONE) {
                if (request.status >= 200 && request.status < 300 || request.status === 0) {
                    // Hack to make this look similar to a file
                    request.response.name = url;
                    resolve(request.response);
                } else {
                    reject(new Error('HTTP status ' + request.status + ' when reading ' + url));
                }
            }
        };
        request.onabort = request.onerror = reject;
        request.send();
    });
}

/**
 * This is used in the testing interface to inject remote archives
 * @returns {Promise<Array>} A Promise for an array of archives
 */
window.setRemoteArchives = function () {
    var readRequests = [];
    Array.prototype.slice.call(arguments).forEach(function (arg) {
        readRequests.push(readRemoteArchive(arg));
    });
    return Promise.all(readRequests).then(function (arrayOfArchives) {
        setLocalArchiveFromFileList(arrayOfArchives);
    }).catch(function (e) {
        console.error('Unable to load remote archive(s)', e);
    });
};

/**
 * Handle key input in the prefix input zone
 * @param {Event} evt The event data to handle
 */
function onKeyUpPrefix () {
    // Use a timeout, so that very quick typing does not cause a lot of overhead
    // It is also necessary for the words suggestions to work inside Firefox OS
    if (window.timeoutKeyUpPrefix) {
        window.clearTimeout(window.timeoutKeyUpPrefix);
    }
    window.timeoutKeyUpPrefix = window.setTimeout(function () {
        var prefix = document.getElementById('prefix').value;
        if (prefix && prefix.length > 0 && prefix !== appstate.search.prefix) {
            document.getElementById('searchArticles').click();
        }
    }, 500);
}

/**
 * Search the index for DirEntries with title that start with the given prefix (implemented
 * with a binary search inside the index file)
 * @param {String} prefix The string that must appear at the start of any title searched for
 */
function searchDirEntriesFromPrefix (prefix) {
    if (selectedArchive !== null && selectedArchive.isReady()) {
        // Cancel the old search (zimArchive search object will receive this change)
        appstate.search.status = 'cancelled';
        // Initiate a new search object and point appstate.search to it (the zimArchive search object will continue to point to the old object)
        // DEV: Technical explanation: the appstate.search is a pointer to an underlying object assigned in memory, and we are here defining a new object
        // in memory {prefix: prefix, status: 'init', .....}, and pointing appstate.search to it; the old search object that was passed to selectedArchive
        // (zimArchive.js) continues to exist in the scope of the functions initiated by the previous search until all Promises have returned
        appstate.search = { prefix: prefix, status: 'init', type: '', size: params.maxSearchResultsSize };
        var activeContent = document.getElementById('activeContent');
        if (activeContent) activeContent.style.display = 'none';
        selectedArchive.findDirEntriesWithPrefix(appstate.search, populateListOfArticles);
    } else {
        uiUtil.spinnerDisplay(false);
        // We have to remove the focus from the search field,
        // so that the keyboard does not stay above the message
        document.getElementById('searchArticles').focus();
        uiUtil.systemAlert(translateUI.t('dialog-archive-notset-message') || 'Archive not set: please select an archive',
            translateUI.t('dialog-archive-notset-title') || 'No archive selected').then(function () {
            document.getElementById('btnConfigure').click();
        });
    }
}

/**
 * Display the list of articles with the given array of DirEntry
 * @param {Array} dirEntryArray The array of dirEntries returned from the binary search
 * @param {Object} reportingSearch The reporting search object
 */
function populateListOfArticles (dirEntryArray, reportingSearch) {
    // Do not allow cancelled searches to report
    if (reportingSearch.status === 'cancelled') return;
    var stillSearching = reportingSearch.status === 'interim';
    var articleListHeaderMessageDiv = document.getElementById('articleListHeaderMessage');
    var nbDirEntry = dirEntryArray ? dirEntryArray.length : 0;

    var message;
    if (stillSearching) {
        message = 'Searching [' + reportingSearch.type + ']... found: ' + nbDirEntry;
    } else if (nbDirEntry >= params.maxSearchResultsSize) {
        message = 'First ' + params.maxSearchResultsSize + ' articles found (refine your search).';
    } else {
        message = 'Finished. ' + (nbDirEntry || 'No') + ' articles found' + (
            reportingSearch.type === 'basic' ? ': try fewer words for full search.' : '.'
        );
    }

    articleListHeaderMessageDiv.textContent = message;

    var articleListDiv = document.getElementById('articleList');
    var articleListDivHtml = '';
    var listLength = dirEntryArray.length < params.maxSearchResultsSize ? dirEntryArray.length : params.maxSearchResultsSize;
    for (var i = 0; i < listLength; i++) {
        var dirEntry = dirEntryArray[i];
        // NB We use encodeURIComponent rather than encodeURI here because we know that any question marks in the title are not querystrings,
        // and should be encoded [kiwix-js #806]. DEV: be very careful if you edit the dirEntryId attribute below, because the contents must be
        // inside double quotes (in the final HTML string), given that dirEntryStringId may contain bare apostrophes
        // Info: encodeURIComponent encodes all characters except  A-Z a-z 0-9 - _ . ! ~ * ' ( )
        var dirEntryStringId = encodeURIComponent(dirEntry.toStringId());
        articleListDivHtml += '<a href="#" dirEntryId="' + dirEntryStringId +
            '" class="list-group-item">' + dirEntry.getTitleOrUrl() + '</a>';
    }

    // innerHTML required for this line
    articleListDiv.innerHTML = articleListDivHtml;
    // We have to use mousedown below instead of click as otherwise the prefix blur event fires first
    // and prevents this event from firing; note that touch also triggers mousedown
    document.querySelectorAll('#articleList a').forEach(function (link) {
        link.addEventListener('mousedown', function (e) {
            // Cancel search immediately
            appstate.search.status = 'cancelled';
            handleTitleClick(e);
            return false;
        });
    });
    if (!stillSearching) uiUtil.spinnerDisplay(false);
    document.getElementById('articleListWithHeader').style.display = '';
}

/**
 * Handles the click on the title of an article in search results
 * @param {Event} event The click event to handle
 * @returns {Boolean} Always returns false for JQuery event handling
 */
function handleTitleClick (event) {
    var dirEntryId = decodeURIComponent(event.target.getAttribute('dirEntryId'));
    findDirEntryFromDirEntryIdAndLaunchArticleRead(dirEntryId);
    return false;
}

/**
 * Creates an instance of DirEntry from given dirEntryId (including resolving redirects),
 * and call the function to read the corresponding article
 * @param {String} dirEntryId The stringified Directory Entry to parse and launch
 */
function findDirEntryFromDirEntryIdAndLaunchArticleRead (dirEntryId) {
    if (selectedArchive.isReady()) {
        var dirEntry = selectedArchive.parseDirEntryId(dirEntryId);
        // Remove focus from search field to hide keyboard and to allow navigation keys to be used
        document.getElementById('articleContent').contentWindow.focus();
        document.getElementById('searchingArticles').style.display = '';
        if (dirEntry.isRedirect()) {
            selectedArchive.resolveRedirect(dirEntry, readArticle);
        } else {
            params.isLandingPage = false;
            readArticle(dirEntry);
        }
    } else {
        uiUtil.systemAlert(translateUI.t('dialog-file-notset-message') || 'Data files not set',
            translateUI.t('dialog-file-notset-title') || 'Archive not ready');
    }
}

/**
 * Check whether the given URL from given dirEntry equals the expectedArticleURLToBeDisplayed
 * @param {DirEntry} dirEntry The directory entry of the article to read
 */
function isDirEntryExpectedToBeDisplayed (dirEntry) {
    var curArticleURL = dirEntry.namespace + '/' + dirEntry.url;

    if (expectedArticleURLToBeDisplayed !== curArticleURL) {
        console.debug('url of current article :' + curArticleURL + ', does not match the expected url :' +
        expectedArticleURLToBeDisplayed);
        return false;
    }
    return true;
}

/**
 * Read the article corresponding to the given dirEntry
 * @param {DirEntry} dirEntry The directory entry of the article to read
 */
function readArticle (dirEntry) {
    if (dirEntry === null || dirEntry === undefined) {
        console.error('The directory entry for the requested article was not found (null or undefined)');
        uiUtil.spinnerDisplay(false);
        return;
    }

    // Reset search prefix to allow users to search the same string again if they want to
    appstate.search.prefix = '';
    // Only update for expectedArticleURLToBeDisplayed.
    expectedArticleURLToBeDisplayed = dirEntry.namespace + '/' + dirEntry.url;
    // We must remove focus from UI elements in order to deselect whichever one was clicked (in both jQuery and SW modes),
    // but we should not do this when opening the landing page (or else one of the Unit Tests fails, at least on Chrome 58)
    if (!params.isLandingPage) articleContainer.contentWindow.focus();
    // Show the spinner with a loading message
    var message = dirEntry.url.match(/(?:^|\/)([^/]{1,13})[^/]*?$/);
    message = message ? message[1] + '...' : '...';
    uiUtil.spinnerDisplay(true, (translateUI.t('spinner-loading') || 'Loading') + ' ' + message);

    if (params.contentInjectionMode === 'serviceworker') {
        // In ServiceWorker mode, we simply set the iframe src.
        // (reading the backend is handled by the ServiceWorker itself)

        // We will need the encoded URL on article load so that we can set the iframe's src correctly,
        // but we must not encode the '/' character or else relative links may fail [kiwix-js #498]
        var encodedUrl = dirEntry.url.replace(/[^/]+/g, function (matchedSubstring) {
            return encodeURIComponent(matchedSubstring);
        });

        // Set up article onload handler
        articleLoader();

        if (!isDirEntryExpectedToBeDisplayed(dirEntry)) {
            return;
        }

        if (selectedArchive.zimType === 'zimit' && !appstate.isReplayWorkerAvailable) {
            if (window.location.protocol === 'chrome-extension:') {
                // Zimit archives contain content that is blocked in a local Chromium extension (on every page), so we must fall back to jQuery mode
                return handleUnsupportedReplayWorker(dirEntry);
            }
            var archiveName = selectedArchive.file.name.replace(/\.zim\w{0,2}$/i, '');
            var cns = selectedArchive.getContentNamespace();
            // Support type 0 and type 1 Zimit archives
            var replayCns = cns === 'C' ? '/C/A/' : '/A/';
            var base = window.location.href.replace(/^(.*?\/)www\/.*$/, '$1');
            var prefix = base + selectedArchive.file.name + replayCns;
            // Open a new message channel to the ServiceWorker
            var zimitMessageChannel = new MessageChannel();
            zimitMessageChannel.port1.onmessage = function (event) {
                if (event.data.error) {
                    console.error('Reading Zimit archives in ServiceWorker mode is not supported in this browser', event.data.error);
                    return handleUnsupportedReplayWorker(dirEntry);
                } else if (event.data.success) {
                    // console.debug(event.data.success);
                    appstate.isReplayWorkerAvailable = true;
                    // We put the ZIM filename as a prefix in the URL, so that browser caches are separate for each ZIM file
                    articleContainer.src = '../' + selectedArchive.file.name + '/' + dirEntry.namespace + '/' + encodedUrl;
                }
            };
            // If we are dealing with a Zimit ZIM, we need to instruct Replay to add the file as a new collection
            navigator.serviceWorker.controller.postMessage({
                msg_type: 'addColl',
                name: archiveName,
                prefix: prefix,
                file: { sourceUrl: 'proxy:' + prefix },
                root: true,
                skipExisting: false,
                extraConfig: {
                    // prefix: prefix, // If not set, Replay will use the proxy URL (without the 'proxy:' prefix)
                    sourceType: 'kiwix',
                    notFoundPageUrl: './404.html'/*,
                    baseUrl: base + selectedArchive.file.name + '/',
                    baseUrlHashReplay: false */
                },
                topTemplateUrl: './www/topFrame.html'
            }, [zimitMessageChannel.port2]);
        } else {
            // We put the ZIM filename as a prefix in the URL, so that browser caches are separate for each ZIM file
            articleContainer.src = '../' + selectedArchive.file.name + '/' + dirEntry.namespace + '/' + encodedUrl;
        }
    } else {
        // In jQuery mode, we read the article content in the backend and manually insert it in the iframe
        if (dirEntry.isRedirect()) {
            selectedArchive.resolveRedirect(dirEntry, readArticle);
        } else {
            // Line below was inserted to prevent the spinner being hidden, possibly by an async function, when pressing the Random button in quick succession
            // TODO: Investigate whether it is really an async issue or whether there is a rogue .hide() statement in the chain
            document.getElementById('searchingArticles').style.display = '';
            selectedArchive.readUtf8File(dirEntry, function (fileDirEntry, content) {
                // Because a Zimit landing page will change the dirEntry, we have to check again for a redirect, but not if we already have the correct dirEntry
                if (fileDirEntry.zimitRedirect && fileDirEntry.namespace + '/' + fileDirEntry.url !== fileDirEntry.zimitRedirect) {
                    return selectedArchive.getDirEntryByPath(fileDirEntry.zimitRedirect).then(readArticle);
                } else {
                    displayArticleContentInIframe(fileDirEntry, content);
                }
            });
        }
    }
}

/**
 * Selects the iframe to which to attach the onload event, and attaches it
 */
function articleLoader () {
    if (selectedArchive.zimType === 'zimit') {
        var doc = articleContainer.contentDocument || null;
        if (doc) {
            var replayIframe = doc.getElementById('replay_iframe');
            if (replayIframe) {
                replayIframe.onload = function () {
                    articleLoadedSW(replayIframe);
                };
            }
        }
    } else {
        articleContainer.onload = function () {
            articleLoadedSW(articleContainer);
        };
    }
}

// Add event listener to iframe window to check for links to external resources
function filterClickEvent (event) {
    // Find the closest enclosing A tag (if any)
    var clickedAnchor = uiUtil.closestAnchorEnclosingElement(event.target);
    // If the anchor has a passthrough property, then we have already checked it is safe, so we can return
    if (clickedAnchor && clickedAnchor.passthrough) {
        clickedAnchor.passthrough = false;
        return;
    }
    if (clickedAnchor) {
        // Check for Zimit links that would normally be handled by the Replay Worker
        // DEV: '__WB_pmw' is a function inserted by wombat.js, so this detects links that have been rewritten in zimit2 archives
        // however, this misses zimit2 archives where the framework doesn't support wombat.js, so monitor if always processing zimit2 links
        // causes any adverse effects @TODO
        if (appstate.isReplayWorkerAvailable || '__WB_pmw' in clickedAnchor || selectedArchive.zimType === 'zimit2' &&
          articleWindow.location.href.replace(/[#?].*$/, '') !== clickedAnchor.href.replace(/[#?].*$/, '') && !clickedAnchor.hash) {
            return handleClickOnReplayLink(event, clickedAnchor);
        }
        var href = clickedAnchor.getAttribute('href');
        // We assume that, if an absolute http(s) link is hardcoded inside an HTML string, it means it's a link to an external website.
        // We also do it for ftp even if it's not supported any more by recent browsers...
        if (/^(?:http|ftp)/i.test(href)) {
            console.debug('filterClickEvent opening external link in new tab');
            clickedAnchor.newcontainer = true;
            uiUtil.warnAndOpenExternalLinkInNewTab(event, clickedAnchor);
        } else if (/\.pdf([?#]|$)/i.test(href) && selectedArchive.zimType !== 'zimit') {
            // Due to the iframe sandbox, we have to prevent the PDF viewer from opening in the iframe and instead open it in a new tab
            event.preventDefault();
            event.stopPropagation();
            console.debug('filterClickEvent opening new window for PDF');
            clickedAnchor.newcontainer = true;
            window.open(clickedAnchor.href, '_blank');
        } else if (/\/[-ABCIJMUVWX]\/.+$/.test(clickedAnchor.href)) {
            // Show the spinner if it's a ZIM link, but not an anchor
            if (!~href.indexOf('#')) {
                var message = href.match(/(?:^|\/)([^/]{1,13})[^/]*?$/);
                message = message ? message[1] + '...' : '...';
                uiUtil.spinnerDisplay(true, (translateUI.t('spinner-loading') || 'Loading') + ' ' + message);
                // In case of false positive, ensure spinner is eventually hidden
                setTimeout(function () {
                    uiUtil.spinnerDisplay(false);
                }, 4000);
                uiUtil.showSlidingUIElements();
            }
        }
    }
};

/**
 * Postprocessing required after the article contents are loaded
 * @param {HTMLIFrameElement} iframeArticleContent The iframe containing the article content
 */
function articleLoadedSW (iframeArticleContent) {
    // The content is fully loaded by the browser : we can hide the spinner
    document.getElementById('cachingAssets').textContent = translateUI.t('spinner-caching-assets') || 'Caching assets...';
    document.getElementById('cachingAssets').style.display = 'none';
    uiUtil.spinnerDisplay(false);
    // Set the requested appTheme
    uiUtil.applyAppTheme(params.appTheme);
    // Display the iframe content
    iframeArticleContent.style.display = '';
    articleContainer.style.display = '';
    // Deflect drag-and-drop of ZIM file on the iframe to Config
    if (!params.disableDragAndDrop) {
        var doc = iframeArticleContent.contentDocument ? iframeArticleContent.contentDocument.documentElement : null;
        var docBody = doc ? doc.getElementsByTagName('body') : null;
        docBody = docBody ? docBody[0] : null;
        if (docBody) {
            docBody.ondragover = handleIframeDragover;
            docBody.ondrop = handleIframeDrop;
        }
    }
    resizeIFrame();

    if (iframeArticleContent.contentWindow) {
        // Configure home key press to focus #prefix only if the feature is in active state
        if (params.useHomeKeyToFocusSearchBar) { iframeArticleContent.contentWindow.onkeydown = focusPrefixOnHomeKey; }
        if (params.openExternalLinksInNewTabs) {
            // Add event listener to iframe window to check for links to external resources
            iframeArticleContent.contentWindow.onclick = filterClickEvent;
        }
        // If we are in a zimit2 ZIM and params.serviceWorkerLocal is true, and it's a landing page, then we should display a warning
        if (!params.hideActiveContentWarning && params.isLandingPage && params.zimType === 'zimit2' && params.serviceWorkerLocal) {
            uiUtil.displayActiveContentWarning('ServiceWorkerLocal');
        }
        // Reset UI when the article is unloaded
        iframeArticleContent.contentWindow.onunload = function () {
            iframeArticleContent.loader = false;
            // remove eventListener to avoid memory leaks
            // iframeArticleContent.contentWindow.removeEventListener('keydown', focusPrefixOnHomeKey);
            var articleList = document.getElementById('articleList');
            var articleListHeaderMessage = document.getElementById('articleListHeaderMessage');
            while (articleList.firstChild) articleList.removeChild(articleList.firstChild);
            while (articleListHeaderMessage.firstChild) articleListHeaderMessage.removeChild(articleListHeaderMessage.firstChild);
            document.getElementById('articleListWithHeader').style.display = 'none';
            document.getElementById('prefix').value = '';
        };
    }
    params.isLandingPage = false;
};

// Handles a click on a Zimit link that has been processed by Wombat
function handleClickOnReplayLink (ev, anchor) {
    var basePath = window.location.href.replace(/^(.*?\/)www\/.*$/, '$1');
    var pathToZim = basePath + selectedArchive.file.name + '/';
    var pseudoNamespace = selectedArchive.zimitPseudoContentNamespace;
    var pseudoDomainPath = (anchor.hostname === window.location.hostname ? selectedArchive.zimitPrefix.replace(/\/$/, '') : anchor.hostname) + anchor.pathname;
    var containingDocDomainPath = anchor.ownerDocument.location.hostname + anchor.ownerDocument.location.pathname;
    // If it's for a different protocol (e.g. javascript:) we should let Replay handle that, or if the paths are identical, then we are dealing
    // with a link to an anchor in the same document, or if the user has pressed the ctrl or command key, the document will open in a new window
    // anyway, so we can return. Note that some PDFs are served with a protocol of http: instead of https:, so we need to account for that.
    if (anchor.protocol.replace(/s:/, ':') !== document.location.protocol.replace(/s:/, ':') || pseudoDomainPath === containingDocDomainPath) return;
    var zimUrl;
    // If it starts with the path to the ZIM file, then we are dealing with an untransformed absolute local ZIM link
    if (!anchor.href.indexOf(pathToZim)) {
        zimUrl = anchor.href.replace(pathToZim, '');
    // If it is the same as the pseudoDomainPath, then we are dealing with an untransformed pseuodo relative link that looks like an absolute https:// link
    // (this probably only applies to zimit2 without Wombat)
    } else if (anchor.href.replace(/^[^:]+:\/\//, '') === pseudoDomainPath && /\.zim\/[CA]\//.test(anchor.href)) {
        zimUrl = anchor.href.replace(/^(?:[^.]|\.(?!zim\/[CA]\/))+\.zim\//, '');
    } else {
        zimUrl = pseudoNamespace + pseudoDomainPath + anchor.search;
    }
    // We need to test the ZIM link
    if (zimUrl) {
        ev.preventDefault();
        ev.stopPropagation();
        // Note that true in the fourth argument instructs getDirEntryByPath to follow redirects by looking up the Header
        // DEV: CURRENTLY NON-FUNCTION IN KIWIX-JS -- NEEDS FIXING
        return selectedArchive.getDirEntryByPath(zimUrl, null, null, true).then(function (dirEntry) {
            var processDirEntry = function (dirEntry) {
                var pathToArticleDocumentRoot = document.location.href.replace(/www\/index\.html.*$/, selectedArchive.file.name + '/');
                var mimetype = dirEntry.getMimetype();
                // Due to the iframe sandbox, we have to prevent the PDF viewer from opening in the iframe and instead open it in a new tab
                // Note that some Replay PDFs have html mimetypes, or can be redirects to PDFs, we need to check the URL as well
                if (/pdf/i.test(mimetype) || /\.pdf(?:[#?]|$)/i.test(anchor.href) || /\.pdf(?:[#?]|$)/i.test(dirEntry.url)) {
                    if (/Android/.test(params.appType) || window.nw) {
                        // User is on an Android device, where opening a PDF in a new tab is not sufficient to evade the sandbox
                        // so we need to download the PDF instead
                        var readAndDownloadBinaryContent = function (zimUrl) {
                            return selectedArchive.getDirEntryByPath(zimUrl).then(function (dirEntry) {
                                if (dirEntry) {
                                    selectedArchive.readBinaryFile(dirEntry, function (fileDirEntry, content) {
                                        var mimetype = fileDirEntry.getMimetype();
                                        uiUtil.displayFileDownloadAlert(zimUrl, true, mimetype, content);
                                        uiUtil.clearSpinner();
                                    });
                                } else {
                                    return uiUtil.systemAlert('We could not find a PDF document at ' + zimUrl, 'PDF not found');
                                }
                            });
                        };
                        // If the document is in fact an html redirect, we need to follow it first till we get the underlying PDF document
                        if (/\bx?html\b/.test(mimetype)) {
                            selectedArchive.readUtf8File(dirEntry, function (fileDirEntry, data) {
                                var redirectURL = data.match(/<meta[^>]*http-equiv="refresh"[^>]*content="[^;]*;url='?([^"']+)/i);
                                if (redirectURL) {
                                    redirectURL = redirectURL[1];
                                    var contentUrl = pseudoNamespace + redirectURL.replace(/^[^/]+\/\//, '');
                                    return readAndDownloadBinaryContent(contentUrl);
                                } else {
                                    return readAndDownloadBinaryContent(zimUrl);
                                }
                            });
                        } else {
                            return readAndDownloadBinaryContent(zimUrl);
                        }
                    } else {
                        window.open(pathToArticleDocumentRoot + zimUrl, params.windowOpener === 'tab' ? '_blank' : dirEntry.title,
                            params.windowOpener === 'window' ? 'toolbar=0,location=0,menubar=0,width=800,height=600,resizable=1,scrollbars=1' : null);
                    }
                } else {
                    // Handle middle-clicks and ctrl-clicks
                    if (ev.ctrlKey || ev.metaKey || ev.button === 1) {
                        var encodedTitle = encodeURIComponent(dirEntry.getTitleOrUrl());
                        var articleContainer = window.open(pathToArticleDocumentRoot + zimUrl,
                            params.windowOpener === 'tab' ? '_blank' : encodedTitle,
                            params.windowOpener === 'window' ? 'toolbar=0,location=0,menubar=0,width=800,height=600,resizable=1,scrollbars=1' : null
                        );
                        // Conditional, because opening a new window can be blocked by the browser
                        if (articleContainer) {
                            appstate.target = 'window';
                            articleContainer.kiwixType = appstate.target;
                        }
                        uiUtil.clearSpinner();
                    } else {
                        // Let Replay handle this link
                        anchor.passthrough = true;
                        articleContainer = document.getElementById('articleContent');
                        appstate.target = 'iframe';
                        articleContainer.kiwixType = appstate.target;
                        if (selectedArchive.zimType === 'zimit2') {
                            // Since we know the URL works, normalize the href (this is needed for zimit2 relative links)
                            // NB We mustn't do this for zimit classic because it breaks wombat rewriting of absolute links!
                            anchor.href = pathToArticleDocumentRoot + zimUrl;
                        }
                        anchor.click();
                        // Poll spinner with abbreviated title
                        uiUtil.spinnerDisplay(true, 'Loading ' + dirEntry.getTitleOrUrl().replace(/([^/]+)$/, '$1').substring(0, 18) + '...');
                    }
                }
            };
            if (dirEntry) {
                processDirEntry(dirEntry);
            } else {
                // If URL has final slash, we need to try it without the slash
                if (/\/$/.test(zimUrl)) {
                    zimUrl = zimUrl.replace(/\/$/, '');
                    return selectedArchive.getDirEntryByPath(zimUrl).then(function (dirEntry) {
                        if (dirEntry) {
                            processDirEntry(dirEntry);
                        } else {
                            // If dirEntry was still not-found, it's probably an external link, so warn user before opening a new tab/window
                            uiUtil.warnAndOpenExternalLinkInNewTab(null, anchor, selectedArchive);
                        }
                    });
                } else {
                    // It's probably an external link, so warn user before opening a new tab/window
                    uiUtil.warnAndOpenExternalLinkInNewTab(null, anchor, selectedArchive);
                }
            }
        }).catch(function (err) {
            console.error('Error getting dirEntry for ' + zimUrl, err);
            uiUtil.systemAlert('There was an error looking up ' + zimUrl, 'Error reading direcotry entry!');
        });
    }
}

function handleUnsupportedReplayWorker (unhandledDirEntry) {
    appstate.isReplayWorkerAvailable = false;
    params.originalContentInjectionMode = params.contentInjectionMode;
    params.contentInjectionMode = 'jquery';
    readArticle(unhandledDirEntry);
    // if (!params.hideActiveContentWarning) uiUtil.displayActiveContentWarning();
    return uiUtil.systemAlert(translateUI.t('dialog-unsupported-archivetype-message') || '<p>You are attempting to open a Zimit-style archive, ' +
        'which is not supported by your browser in ServiceWorker(Local) mode.</p><p>We have temporarily switched you to Safe mode ' +
        'so you can view static content, but a lot of content is non-functional in this configuration.</p>',
    translateUI.t('dialog-unsupported-archivetype-title') || 'Unsupported archive type!');
}

/**
 * Function that handles a message of the messageChannel.
 * It tries to read the content in the backend, and sends it back to the ServiceWorker
 *
 * @param {Event} event The event object of the message channel
 */
function handleMessageChannelMessage (event) {
    // We received a message from the ServiceWorker
    // The ServiceWorker asks for some content
    var title = event.data.title;
    if (selectedArchive.zimType === 'zimit') {
        // Zimit ZIMs store assets with the querystring, so we need to add it!
        title = title + event.data.search;
    }
    var messagePort = event.ports[0];
    var readFile = function (dirEntry) {
        if (dirEntry === null) {
            console.warn('Title ' + title.replace(/^(.{1,160}).*/, '$1...') + ' not found in archive.');
            // DEV: We send null for the content, so that the ServiceWorker knows that the article was not found (as opposed to being merely empty)
            messagePort.postMessage({ action: 'giveContent', title: title, content: null, zimType: selectedArchive.zimType });
        } else if (dirEntry.isRedirect()) {
            selectedArchive.resolveRedirect(dirEntry, function (resolvedDirEntry) {
                var redirectURL = resolvedDirEntry.namespace + '/' + resolvedDirEntry.url;
                // Ask the ServiceWorker to send an HTTP redirect to the browser.
                // We could send the final content directly, but it is necessary to let the browser know in which directory it ends up.
                // Else, if the redirect URL is in a different directory than the original URL,
                // the relative links in the HTML content would fail. See #312
                messagePort.postMessage({ action: 'sendRedirect', title: title, redirectUrl: redirectURL });
            });
        } else {
            // Let's read the content in the ZIM file
            selectedArchive.readBinaryFile(dirEntry, function (fileDirEntry, content) {
                var mimetype = fileDirEntry.getMimetype();
                // Show the spinner
                var shortTitle = dirEntry.getTitleOrUrl().replace(/^.*?([^/]{3,18})[^/]*\/?$/, '$1 ...');
                if (!/moved/i.test(shortTitle) && !/image|javascript|warc-headers|jsonp?/.test(mimetype)) {
                    uiUtil.spinnerDisplay(true, (translateUI.t('spinner-loading') || 'Loading') + ' ' + shortTitle);
                    clearTimeout(window.timeout);
                    window.timeout = setTimeout(function () {
                        uiUtil.spinnerDisplay(false);
                    }, 1000);
                    // Ensure the article onload event gets attached to the right iframe
                    articleLoader();
                }
                // Let's send the content to the ServiceWorker
                var buffer = content.buffer ? content.buffer : content;
                var message = { action: 'giveContent', title: title, content: buffer, mimetype: mimetype, zimType: selectedArchive.zimType };
                messagePort.postMessage(message);
            });
        }
    };
    selectedArchive.getDirEntryByPath(title).then(readFile).catch(function () {
        messagePort.postMessage({ action: 'giveContent', title: title, content: new Uint8Array(), zimType: selectedArchive.zimType });
    });
}

// Compile some regular expressions needed to modify links
// Pattern to find a ZIM URL (with its namespace) - see https://wiki.openzim.org/wiki/ZIM_file_format#Namespaces
var regexpZIMUrlWithNamespace = /^[./]*([-ABCIJMUVWX]\/.+)$/;
// The case-insensitive regex below finds images, scripts, stylesheets and tracks with ZIM-type metadata and image namespaces.
// It first searches for <img, <script, <link, etc., then scans forward to find, on a word boundary, either src=["'] or href=["']
// (ignoring any extra whitespace), and it then tests the path of the URL with a non-capturing negative lookahead (?!...) that excludes
// absolute URIs with protocols that conform to RFC 3986 (e.g. 'http:', 'data:'). It then captures the whole of the URL up until any
// querystring (? character) which (if it is exists) is captured with its contents in another group. The regex then tests for the end
// of the URL with the opening delimiter (" or ', which is capture group \3) or a hash character (#). When the regex is used below, it
// will be further processed to calculate the ZIM URL from the relative path. This regex can cope with legitimate single quote marks (') in the URL.
var regexpTagsWithZimUrl = /(<(?:img|script|link|track)\b[^>]*?\s)(?:src|href)(\s*=\s*(["']))(?![a-z][a-z0-9+.-]+:)(.+?)(\?.*?)?(?=\3|#)([\s\S]*?>)/ig;
// Regex below tests the html of an article for active content [kiwix-js #466]
// It inspects every <script> block in the html and matches in the following cases: 1) the script is of type "module"; 2) the script
// loads a UI application called app.js, init.js, or other common scripts found in unsupported ZIMs; 3) the script block has inline
// content that does not contain "importScript()", "toggleOpenSection" or an "articleId" assignment (these strings are used widely in our
// fully supported wikimedia ZIMs, so they are excluded); 4) the script block is not of type "math" (these are MathJax markup scripts used
// extensively in Stackexchange ZIMs). Note that the regex will match ReactJS <script type="text/html"> markup, which is common in unsupported
// packaged UIs, e.g. PhET ZIMs.
var regexpActiveContent = /<script\b(?:(?![^>]+src\b)|(?=[^>]*type=["']module["'])|(?=[^>]+src\b=["'][^"']*?\b(?:app|init|l1[08]9)\.js))(?![^<]+(?:importScript\(\)|toggleOpenSection|articleId\s?=\s?['"]|window.NREUM))(?![^>]+type\s*=\s*["'](?:math\/|[^"']*?math))/i;
// DEV: The regex below matches ZIM links (anchor hrefs) that should have the html5 "donwnload" attribute added to
// the link. This is currently the case for epub and pdf files in Project Gutenberg ZIMs -- add any further types you need
// to support to this regex. The "zip" has been added here as an example of how to support further filetypes
var regexpDownloadLinks = /^.*?\.epub([?#]|$)|^.*?\.pdf([?#]|$)|^.*?\.odt([?#]|$)|^.*?\.zip([?#]|$)/i;
// A regex to find the Zimit prefix in a Zimit-based article
var regexpGetZimitPrefix = /link\s+rel=["']canonical["']\s+href="https?:\/\/([^/"]+)/i;
// A regex to find and help transform assets in an article in a Zimit-based archive
var regexpZimitHtmlLinks = /(<(?:a|img|script|link|track|meta|iframe)\b[^>]*?[\s;])(?:src\b|href|url)\s*(=\s*(["']))(?=[./]+|https?)((?:[^>](?!\3|\?|#))+[^>])([^>]*>)/ig;

// A string to hold any anchor parameter in clicked ZIM URLs (as we must strip these to find the article in the ZIM)
var anchorParameter;

/**
 * Display the the given HTML article in the web page,
 * and convert links to javascript calls
 * NB : in some error cases, the given title can be null, and the htmlArticle contains the error message
 * @param {DirEntry} dirEntry
 * @param {String} htmlArticle
 */
function displayArticleContentInIframe (dirEntry, htmlArticle) {
    if (!isDirEntryExpectedToBeDisplayed(dirEntry)) {
        return;
    }
    // Display Bootstrap warning alert if the landing page contains active content
    if (!params.hideActiveContentWarning && params.isLandingPage) {
        if (regexpActiveContent.test(htmlArticle) || /zimit/.test(selectedArchive.zimType)) {
            // Exempted scripts: active content warning will not be displayed if any listed script is in the html [kiwix-js #889]
            if (!/<script\b[^'"]+['"][^'"]*?mooc\.js/i.test(htmlArticle)) {
                uiUtil.displayActiveContentWarning();
            }
        }
    }

    // Calculate the current article's ZIM baseUrl to use when processing relative links
    // (duplicated because we sometimes bypass readArticle above)
    var baseUrl = encodeURI(dirEntry.namespace + '/' + dirEntry.url.replace(/[^/]+$/, ''))

    // Add CSP to prevent external scripts and content - note that any existing CSP can only be hardened, not loosened
    htmlArticle = htmlArticle.replace(/(<head\b[^>]*>)\s*/, '$1\n    <meta http-equiv="Content-Security-Policy" content="default-src \'self\' data: file: blob: about: chrome-extension: moz-extension: https://browser-extension.kiwix.org https://kiwix.github.io \'unsafe-inline\' \'unsafe-eval\';"></meta>\n    ');

    // Transform as many Zimit-style URLs as possible to their ZIM equivalents
    if (selectedArchive.zimType === 'zimit') {
        var rootDirectory = dirEntry.url === dirEntry.url.replace(/^((?:A\/)?[^/]+\/?).*/, '$1');
        // Try to get the Zimit prefix from any canonical URL in the article
        var zimitPrefix = htmlArticle.match(regexpGetZimitPrefix);
        // If we couldn't get it, reconstruct it from the archive's zimitPrefix
        zimitPrefix = zimitPrefix ? zimitPrefix[1] : selectedArchive.zimitPrefix.replace(/^\w\/([^/]+).*/, '$1');
        zimitPrefix = (dirEntry.namespace === 'C' ? 'A/' : '') + zimitPrefix;
        htmlArticle = htmlArticle.replace(regexpZimitHtmlLinks, function (match, blockStart, equals, quote, relAssetUrl, blockClose) {
            var newBlock = match;
            var assetUrl = relAssetUrl;
            // console.log('Asset URL: ' + assetUrl);
            // Remove google analytics and other analytics files that cause stall
            if (/analytics|typepad.*stats|googleads|doubleclick|syndication/i.test(assetUrl)) return '';
            // For root-relative links, we need to add the zimitPrefix
            assetUrl = assetUrl.replace(/^\/(?!\/)/, dirEntry.namespace + '/' + zimitPrefix + '/');
            // For Zimit assets that begin with https: or // the zimitPrefix is derived from the URL
            assetUrl = assetUrl.replace(/^(?:https?:)?\/\//i, dirEntry.namespace + '/' + (dirEntry.namespace === 'C' ? 'A/' : ''));
            // For fully relative links, we have to remove any '..' if we are in root directory
            if (rootDirectory) assetUrl = assetUrl.replace(/^(\.\.\/?)+/, dirEntry.namespace + '/' + zimitPrefix + '/');
            newBlock = newBlock.replace(relAssetUrl, assetUrl);
            // console.debug('Transform: \n' + match + '\n -> ' + newBlock);
            return newBlock;
        });
        // Deal with image srcsets
        htmlArticle = htmlArticle.replace(/<img\b[^>]+srcset=["']([^"']+)/ig, function (match, srcset) {
            var srcsetArr = srcset.split(',');
            for (var i = 0; i < srcsetArr.length; i++) {
                // For root-relative links, we need to add the zimitPrefix
                srcsetArr[i] = srcsetArr[i].replace(/^\s*\/(?!\/)/, dirEntry.namespace + '/' + zimitPrefix + '/');
                // Zimit prefix is in the URL for absolute URLs
                srcsetArr[i] = srcsetArr[i].replace(/^(?:\s*https?:)?\/\//i, dirEntry.namespace + '/' + (dirEntry.namespace === 'C' ? 'A/' : ''));
                if (rootDirectory) srcsetArr[i] = srcsetArr[i].replace(/^(\.\.\/?)+/, dirEntry.namespace + '/' + zimitPrefix + '/');
            }
            match = match.replace(srcset, srcsetArr.join(', '));
            match = match.replace(/srcset/i, 'data-kiwixsrcset');
            return match;
        });
    }

    // Replaces ZIM-style URLs of img, script, link and media tags with a data-kiwixurl to prevent 404 errors [kiwix-js #272 #376]
    // This replacement also processes the URL relative to the page's ZIM URL so that we can find the ZIM URL of the asset
    // with the correct namespace (this works for old-style -,I,J namespaces and for new-style C namespace)
    var newBlock;
    var assetZIMUrlEnc;
    var indexRoot = window.location.pathname.replace(/[^/]+$/, '') + encodeURI(selectedArchive.file.name) + '/';
    htmlArticle = htmlArticle.replace(regexpTagsWithZimUrl, function (match, blockStart, equals, quote, relAssetUrl, querystring, blockClose) {
        // Don't process data URIs (yet)
        if (/data:image/i.test(relAssetUrl)) return match;
        // We need to save the query string if any for Zimit-style archives
        querystring = querystring || '';
        if (/zimit/.test(params.zimType)) {
            assetZIMUrlEnc = relAssetUrl.replace(indexRoot, '');
            assetZIMUrlEnc = assetZIMUrlEnc + querystring;
        }
        if (params.zimType !== 'zimit') {
            // DEV: Note that deriveZimUrlFromRelativeUrl produces a *decoded* URL (and incidentally would remove any URI component
            // if we had captured it). We therefore re-encode the URI with encodeURI (which does not encode forward slashes) instead
            // of encodeURIComponent.
            assetZIMUrlEnc = encodeURI(uiUtil.deriveZimUrlFromRelativeUrl(relAssetUrl, baseUrl));
        }
        newBlock = blockStart + 'data-kiwixurl' + equals + assetZIMUrlEnc + blockClose;
        // Replace any srcset with data-kiwixsrcset
        newBlock = newBlock.replace(/\bsrcset\s*=/, 'data-kiwixsrcset=');
        return newBlock;
    });
    // We also need to process data:image/webp if the browser needs the WebPMachine
    if (webpMachine) htmlArticle = htmlArticle.replace(/(<img\b[^>]*?\s)src(\s*=\s*["'])(?=data:image\/webp)([^"']+)/ig, '$1data-kiwixurl$2$3');
    // Remove any empty media containers on page (they can cause layout issue in jQuery mode)
    htmlArticle = htmlArticle.replace(/(<(audio|video)\b(?:[^<]|<(?!\/\2))+<\/\2>)/ig, function (p0) {
        return /(?:src|data-kiwixurl)\s*=\s*["']/.test(p0) ? p0 : '';
    });

    // We also need to process data:image/webp if the browser needs the WebPMachine
    if (webpMachine) htmlArticle = htmlArticle.replace(/(<img\b[^>]*?\s)src(\s*=\s*["'])(?=data:image\/webp)([^"']+)/ig, '$1data-kiwixurl$2$3');

    // Extract any css classes from the html tag (they will be stripped when injected in iframe with .innerHTML)
    var htmlCSS = htmlArticle.match(/<html[^>]*class\s*=\s*["']\s*([^"']+)/i);
    // Normalize classList and convert to array
    htmlCSS = htmlCSS ? htmlCSS[1].replace(/\s+/g, ' ').split(' ') : [];

    // Tell jQuery we're removing the iframe document: clears jQuery cache and prevents memory leaks [kiwix-js #361]
    $('#articleContent').contents().remove();

    // Hide any alert box that was activated in uiUtil.displayFileDownloadAlert function
    var downloadAlert = document.getElementById('downloadAlert');
    if (downloadAlert) downloadAlert.style.display = 'none';

    var iframeArticleContent = document.getElementById('articleContent');

    iframeArticleContent.onload = function () {
        iframeArticleContent.onload = function () {};
        var articleList = document.getElementById('articleList');
        var articleListHeaderMessage = document.getElementById('articleListHeaderMessage');
        while (articleList.firstChild) articleList.removeChild(articleList.firstChild);
        while (articleListHeaderMessage.firstChild) articleListHeaderMessage.removeChild(articleListHeaderMessage.firstChild);
        document.getElementById('articleListWithHeader').style.display = 'none';
        document.getElementById('prefix').value = '';

        var iframeContentDocument = iframeArticleContent.contentDocument;
        if (!iframeContentDocument && window.location.protocol === 'file:') {
            uiUtil.systemAlert(translateUI.t('dialog-blocked-fileprotocol') ||
            '<p>You seem to be opening kiwix-js with the file:// protocol, which is blocked by your browser for security reasons.</p>' +
            '<p>The easiest way to run it is to download and run it as a browser extension (available for free from the vendor store).</p>' +
            '<p>Or else you can open it through a web server: either through a local one (http://localhost/...) or through a remote one (but you will need a secure connection, e.g.: https://webserver/...)</p>' +
            "<p>Another option is to force your browser to accept that (but you'll open a security breach): on Chrome/Edge, you can start it with --allow-file-access-from-files command-line argument;" +
            'on Firefox, you can set privacy.file_unique_origin to false in about:config</p>');
            return;
        }

        // Inject the new article's HTML into the iframe
        var articleContent = iframeContentDocument.documentElement;
        // innerHTML required in this line
        articleContent.innerHTML = htmlArticle;

        var docBody = articleContent.getElementsByTagName('body');
        docBody = docBody ? docBody[0] : null;
        if (docBody) {
            // Add any missing classes stripped from the <html> tag
            if (htmlCSS) {
                htmlCSS.forEach(function (cl) {
                    docBody.classList.add(cl);
                });
            }
            // Deflect drag-and-drop of ZIM file on the iframe to Config
            docBody.addEventListener('dragover', handleIframeDragover);
            docBody.addEventListener('drop', handleIframeDrop);
        }

        // Set the requested appTheme
        uiUtil.applyAppTheme(params.appTheme);
        // Allow back/forward in browser history
        pushBrowserHistoryState(dirEntry.namespace + '/' + dirEntry.url);

        parseAnchorsJQuery();
        loadImagesJQuery();
        // JavaScript is currently disabled, so we need to make the browser interpret noscript tags
        // NB : if javascript is properly handled in jQuery mode in the future, this call should be removed
        // and noscript tags should be ignored
        loadNoScriptTags();
        // loadJavaScriptJQuery();
        loadCSSJQuery();
        insertMediaBlobsJQuery();
        // Jump to any anchor parameter
        if (anchorParameter) {
            var target = iframeContentDocument.getElementById(anchorParameter);
            if (target) target.scrollIntoView();
            anchorParameter = '';
        }
        if (iframeArticleContent.contentWindow) {
            // Configure home key press to focus #prefix only if the feature is in active state
            if (params.useHomeKeyToFocusSearchBar) { iframeArticleContent.contentWindow.addEventListener('keydown', focusPrefixOnHomeKey); }
            // when unloaded remove eventListener to avoid memory leaks
            iframeArticleContent.contentWindow.onunload = function () {
                iframeArticleContent.contentWindow.removeEventListener('keydown', focusPrefixOnHomeKey);
            };
        }
        params.isLandingPage = false;
    };

    // Load the blank article to clear the iframe (NB iframe onload event runs *after* this)
    iframeArticleContent.src = 'article.html';

    function parseAnchorsJQuery () {
        var currentProtocol = location.protocol;
        var currentHost = location.host;
        // Percent-encode dirEntry.url and add regex escape character \ to the RegExp special characters - see https://www.regular-expressions.info/characters.html;
        // NB dirEntry.url can also contain path separator / in some ZIMs (Stackexchange). } and ] do not need to be escaped as they have no meaning on their own.
        var escapedUrl = encodeURIComponent(dirEntry.url).replace(/([\\$^.|?*+/()[{])/g, '\\$1');
        // Pattern to match a local anchor in an href even if prefixed by escaped url; will also match # on its own
        // Note that we exclude any # with a semicolon between it and the end of the string, to avoid accidentally matching e.g. &#39;
        var regexpLocalAnchorHref = new RegExp('^(?:#|' + escapedUrl + '#)([^#;]*$)');
        var iframe = iframeArticleContent.contentDocument;
        Array.prototype.slice.call(iframe.querySelectorAll('a, area')).forEach(function (anchor) {
            // Attempts to access any properties of 'this' with malformed URLs causes app crash in Edge/UWP [kiwix-js #430]
            try {
                var href = anchor.href;
            } catch (err) {
                console.error('Malformed href caused error:' + err.message);
                return;
            }
            href = anchor.getAttribute('href');
            if (href === null || href === undefined || /^javascript:/i.test(anchor.protocol)) return;
            var anchorTarget = href.match(regexpLocalAnchorHref);
            if (href.length === 0) {
                // It's a link with an empty href, pointing to the current page: do nothing.
                return;
            }
            if (anchorTarget) {
                // It's a local anchor link : remove escapedUrl if any (see above)
                anchor.setAttribute('href', '#' + anchorTarget[1]);
                return;
            }
            if ((anchor.protocol !== currentProtocol ||
              anchor.host !== currentHost) && params.openExternalLinksInNewTabs) {
                var newHref = href;
                if (selectedArchive.zimType === 'zimit') {
                    // We need to check that the link isn't from a domain contained in the Zimit archive
                    var zimitDomain = selectedArchive.zimitPrefix.replace(/^\w\/([^/]+).*/, '$1');
                    newHref = href.replace(anchor.protocol + '//' + zimitDomain + '/', '');
                }
                if (newHref === href) {
                    // It's an external URL : we should open it in a new tab
                    anchor.addEventListener('click', function (event) {
                        // Find the closest enclosing A tag
                        var clickedAnchor = uiUtil.closestAnchorEnclosingElement(event.target);
                        uiUtil.warnAndOpenExternalLinkInNewTab(event, clickedAnchor);
                    });
                    return;
                } else {
                    href = dirEntry.namespace + '/' + selectedArchive.zimitPrefix + newHref;
                }
            }
            // It's a link to an article or file in the ZIM
            var uriComponent = uiUtil.removeUrlParameters(href);
            var contentType;
            var downloadAttrValue;
            // Some file types need to be downloaded rather than displayed (e.g. *.epub)
            // The HTML download attribute can be Boolean or a string representing the specified filename for saving the file
            // For Boolean values, getAttribute can return any of the following: download="" download="download" download="true"
            // So we need to test hasAttribute first: see https://developer.mozilla.org/en-US/docs/Web/API/Element/getAttribute
            // However, we cannot rely on the download attribute having been set, so we also need to test for known download file types
            var isDownloadableLink = anchor.hasAttribute('download') || regexpDownloadLinks.test(href);
            if (isDownloadableLink) {
                downloadAttrValue = anchor.getAttribute('download');
                // Normalize the value to a true Boolean or a filename string or true if there is no download attribute
                downloadAttrValue = /^(download|true|\s*)$/i.test(downloadAttrValue) || downloadAttrValue || true;
                contentType = anchor.getAttribute('type');
            }
            // Add an onclick event to extract this article or file from the ZIM
            // instead of following the link
            anchor.addEventListener('click', function (e) {
                e.preventDefault();
                e.stopPropagation();
                anchorParameter = href.match(/#([^#;]+)$/);
                anchorParameter = anchorParameter ? anchorParameter[1] : '';
                var indexRoot = window.location.pathname.replace(/[^/]+$/, '') + encodeURI(selectedArchive.file.name) + '/';
                var zimRoot = indexRoot.replace(/^.+?\/www\//, '/');
                var zimUrl = href;
                // var zimUrlFullEncoding;
                // Some URLs are incorrectly given with spaces at the beginning and end, so we remove these
                zimUrl = zimUrl.replace(/^\s+|\s+$/g, '');
                if (/zimit/.test(params.zimType)) {
                    // Deal with root-relative URLs in zimit ZIMs
                    if (!zimUrl.indexOf(indexRoot)) { // If begins with indexRoot
                        zimUrl = zimUrl.replace(indexRoot, '').replace('#' + anchorParameter, '');
                    } else if (!zimUrl.indexOf(zimRoot)) { // If begins with zimRoot
                        zimUrl = zimUrl.replace(zimRoot, '').replace('#' + anchorParameter, '');
                    } else if (/^\//.test(zimUrl)) {
                        zimUrl = zimUrl.replace(/^\//, selectedArchive.zimitPseudoContentNamespace + selectedArchive.zimitPrefix.replace(/^A\//, ''));
                    } else if (!~zimUrl.indexOf(selectedArchive.zimitPseudoContentNamespace)) { // Doesn't begin with pseudoContentNamespace
                        // Zimit ZIMs store URLs percent-encoded and with querystring and
                        // deriveZimUrlFromRelativeUrls strips any querystring and decodes
                        var zimUrlToTransform = zimUrl;
                        zimUrl = encodeURI(uiUtil.deriveZimUrlFromRelativeUrl(zimUrlToTransform, baseUrl)) +
                            href.replace(uriComponent, '').replace('#' + anchorParameter, '');
                        // zimUrlFullEncoding = encodeURI(uiUtil.deriveZimUrlFromRelativeUrl(zimUrlToTransform, baseUrl) +
                        //     href.replace(uriComponent, '').replace('#' + anchorParameter, ''));
                    }
                } else {
                    // It's a relative URL, so we need to calculate the full ZIM URL
                    zimUrl = uiUtil.deriveZimUrlFromRelativeUrl(uriComponent, baseUrl);
                }
                goToArticle(zimUrl, downloadAttrValue, contentType);
            });
        });
    }

    function loadImagesJQuery () {
        // Make an array from the images that need to be processed
        var images = Array.prototype.slice.call(iframeArticleContent.contentDocument.querySelectorAll('img[data-kiwixurl]'));
        // This ensures cancellation of image extraction if the user navigates away from the page before extraction has finished
        images.owner = expectedArticleURLToBeDisplayed;
        // DEV: This self-invoking function is recursive, calling itself only when an image has been fully processed into a
        // blob: or data: URI (or returns an error). This ensures that images are processed sequentially from the top of the
        // DOM, making for a better user experience (because images above the fold are extracted first)
        (function extractImage () {
            if (!images.length || images.busy || images.owner !== expectedArticleURLToBeDisplayed) return;
            images.busy = true;
            // Extract the image at the top of the images array and remove it from the array
            var image = images.shift();
            // Get any data-kiwixsrcset
            var srcset = image.getAttribute('data-kiwixsrcset');
            var srcsetArr = [];
            if (srcset) {
                // We need to get the array of images in the srcset
                srcsetArr = srcset.split(',');
            }
            // Get the image URL
            var imageUrl = image.getAttribute('data-kiwixurl');
            // Decode any WebP images that are encoded as dataURIs
            if (/^data:image\/webp/i.test(imageUrl)) {
                uiUtil.feedNodeWithDataURI(image, 'src', imageUrl, 'image/webp');
                images.busy = false;
                extractImage();
                return;
            }
            var url = decodeURIComponent(imageUrl);
            selectedArchive.getDirEntryByPath(url).then(function (dirEntry) {
                selectedArchive.readBinaryFile(dirEntry, function (fileDirEntry, content) {
                    var mimetype = dirEntry.getMimetype();
                    uiUtil.feedNodeWithDataURI(image, 'src', content, mimetype, function () {
                        images.busy = false;
                        if (srcsetArr.length) {
                            // We need to process each image in the srcset
                            // Empty or make a new srcset
                            image.srcset = '';
                            var srcsetCount = srcsetArr.length;
                            srcsetArr.forEach(function (imgAndResolutionUrl) {
                                srcsetCount--;
                                images.busy = true;
                                // Get the url and the resolution from the srcset entry
                                var urlMatch = imgAndResolutionUrl.match(/^\s*([^\s]+)\s+([0-9.]+\w+)\s*$/);
                                var url = urlMatch ? urlMatch[1] : '';
                                var resolution = urlMatch ? urlMatch[2] : '';
                                selectedArchive.getDirEntryByPath(url).then(function (srcEntry) {
                                    selectedArchive.readBinaryFile(srcEntry, function (fileDirEntry, content) {
                                        var mimetype = srcEntry.getMimetype();
                                        uiUtil.getDataUriFromUint8Array(content, mimetype).then(function (dataUri) {
                                            // Add the dataUri to the srcset
                                            image.srcset += (image.srcset ? ', ' : '') + dataUri + ' ' + resolution;
                                            images.busy = false;
                                            if (srcsetCount === 0) {
                                                extractImage();
                                            }
                                        }).catch(function (e) {
                                            console.error('Could not get dataUri for image:' + url, e);
                                            images.busy = false;
                                            if (srcsetCount === 0) extractImage();
                                        });
                                    });
                                }).catch(function (e) {
                                    console.error('Could not find DirEntry for image:' + url, e);
                                    images.busy = false;
                                    if (srcsetCount === 0) extractImage();
                                });
                            });
                        } else {
                            extractImage();
                        }
                    });
                });
            }).catch(function (e) {
                console.error('could not find DirEntry for image:' + url, e);
                images.busy = false;
                extractImage();
            });
        })();
    }

    function loadNoScriptTags () {
        // For each noscript tag, we replace it with its content, so that the browser interprets it
        $('#articleContent').contents().find('noscript').replaceWith(function () {
            // When javascript is enabled, browsers interpret the content of noscript tags as text
            // (see https://html.spec.whatwg.org/multipage/scripting.html#the-noscript-element)
            // So we can read this content with .textContent
            return this.textContent;
        });
    }

    function loadCSSJQuery () {
        // Ensure all sections are open for clients that lack JavaScript support, or that have some restrictive CSP [kiwix-js #355].
        // This is needed only for some versions of ZIM files generated by mwoffliner (at least in early 2018), where the article sections are closed by default on small screens.
        // These sections can be opened by clicking on them, but this is done with some javascript.
        // The code below is a workaround we still need for compatibility with ZIM files generated by mwoffliner in 2018.
        // A better fix has been made for more recent ZIM files, with the use of noscript tags : see https://github.com/openzim/mwoffliner/issues/324
        var iframe = iframeArticleContent.contentDocument;
        var collapsedBlocks = iframe.querySelectorAll('.collapsible-block:not(.open-block), .collapsible-heading:not(.open-block)');
        // Using decrementing loop to optimize performance : see https://stackoverflow.com/questions/3520688
        for (var i = collapsedBlocks.length; i--;) {
            collapsedBlocks[i].classList.add('open-block');
        }
        var cssCount = 0;
        var cssFulfilled = 0;
        Array.prototype.slice.call(iframe.querySelectorAll('link[data-kiwixurl]')).forEach(function (link) {
            cssCount++;
            var linkUrl = link.getAttribute('data-kiwixurl');
            var url = decodeURIComponent(selectedArchive.zimType === 'zimit' ? linkUrl : uiUtil.removeUrlParameters(linkUrl));
            if (selectedArchive.cssCache.has(url)) {
                var nodeContent = selectedArchive.cssCache.get(url);
                if (/stylesheet/i.test(link.rel)) uiUtil.replaceCSSLinkWithInlineCSS(link, nodeContent);
                else uiUtil.feedNodeWithDataURI(link, 'href', nodeContent, link.type || 'image');
                cssFulfilled++;
            } else {
                if (params.assetsCache) document.getElementById('cachingAssets').style.display = '';
                selectedArchive.getDirEntryByPath(url).then(function (dirEntry) {
                    if (!dirEntry) {
                        selectedArchive.cssCache.set(url, ''); // Prevent repeated lookups of this unfindable asset
                        throw new Error('DirEntry ' + typeof dirEntry);
                    }
                    var mimetype = dirEntry.getMimetype();
                    var readFile = /^text\//i.test(mimetype) ? 'readUtf8File' : 'readBinaryFile';
                    return selectedArchive[readFile](dirEntry, function (fileDirEntry, content) {
                        var fullUrl = fileDirEntry.namespace + '/' + fileDirEntry.url;
                        if (params.assetsCache) selectedArchive.cssCache.set(fullUrl, content);
                        if (/text\/css/i.test(mimetype)) uiUtil.replaceCSSLinkWithInlineCSS(link, content);
                        else uiUtil.feedNodeWithDataURI(link, 'href', content, mimetype);
                        cssFulfilled++;
                        renderIfCSSFulfilled(fileDirEntry.url);
                    });
                }).catch(function (e) {
                    console.error('Could not find DirEntry for link element: ' + url, e);
                    cssCount--;
                    renderIfCSSFulfilled();
                });
            }
        });
        renderIfCSSFulfilled();

        // Some pages are extremely heavy to render, so we prevent rendering by keeping the iframe hidden
        // until all CSS content is available [kiwix-js #381]
        function renderIfCSSFulfilled (title) {
            if (cssFulfilled >= cssCount) {
                document.getElementById('cachingAssets').textContent = translateUI.t('spinner-caching-assets') || 'Caching assets...';
                document.getElementById('cachingAssets').style.display = 'none';
                uiUtil.spinnerDisplay(false);
                document.getElementById('articleContent').style.display = '';
                // We have to resize here for devices with On Screen Keyboards when loading from the article search list
                resizeIFrame();
            } else {
                updateCacheStatus(title);
            }
        }
    }

    /**
    * Code below is currently non-functional in jQuery mode, but provides an outline of how JS scripts could
    * be attached to the DOM. Users who want JS support should switch to ServiceWorker mode if avaialable on
    * their browser/OS. There is an experimental implementation of JS support in jQuery mode in the branch
    * <kiwix-js/javaScript-support>.
    */
    // function loadJavaScriptJQuery() {
    //     $('#articleContent').contents().find('script[data-kiwixurl]').each(function() {
    //         var script = $(this);
    //         var scriptUrl = script.attr("data-kiwixurl");
    //         // TODO check that the type of the script is text/javascript or application/javascript
    //         var title = uiUtil.removeUrlParameters(scriptUrl);
    //         selectedArchive.getDirEntryByPath(title).then(function(dirEntry) {
    //             if (dirEntry === null) {
    //                 console.log("Error: js file not found: " + title);
    //             } else {
    //                 selectedArchive.readBinaryFile(dirEntry, function (fileDirEntry, content) {
    //                     // TODO : JavaScript support not yet functional [kiwix-js #152]
    //                     uiUtil.feedNodeWithDataURI(script, 'src', content, 'text/javascript');
    //                 });
    //             }
    //         }).catch(function (e) {
    //             console.error("could not find DirEntry for javascript : " + title, e);
    //         });
    //     });
    // }

    function insertMediaBlobsJQuery () {
        var iframe = iframeArticleContent.contentDocument;
        Array.prototype.slice.call(iframe.querySelectorAll('video, audio, source, track'))
            .forEach(function (mediaSource) {
                var source = mediaSource.getAttribute('src');
                source = source ? uiUtil.deriveZimUrlFromRelativeUrl(source, baseUrl) : null;
                // We have to exempt text tracks from using deriveZimUrlFromRelativeurl due to a bug in Firefox [kiwix-js #496]
                source = source || decodeURIComponent(mediaSource.dataset.kiwixurl);
                if (!source || !regexpZIMUrlWithNamespace.test(source)) {
                    if (source) console.error('No usable media source was found for: ' + source);
                    return;
                }
                var mediaElement = /audio|video/i.test(mediaSource.tagName) ? mediaSource : mediaSource.parentElement;
                // If the "controls" property is missing, we need to add it to ensure jQuery-only users can operate the video. See kiwix-js #760.
                if (/audio|video/i.test(mediaElement.tagName) && !mediaElement.hasAttribute('controls')) mediaElement.setAttribute('controls', '');
                selectedArchive.getDirEntryByPath(source).then(function (dirEntry) {
                    return selectedArchive.readBinaryFile(dirEntry, function (fileDirEntry, mediaArray) {
                        var mimeType = mediaSource.type ? mediaSource.type : dirEntry.getMimetype();
                        var blob = new Blob([mediaArray], { type: mimeType });
                        mediaSource.src = URL.createObjectURL(blob);
                        // In Firefox and Chromium it is necessary to re-register the inserted media source
                        // but do not reload for text tracks (closed captions / subtitles)
                        if (/track/i.test(mediaSource.tagName)) return;
                        mediaElement.load();
                    });
                });
            });
    }
}

/**
 * Displays a message to the user that a style or other asset is being cached
 * @param {String} title The title of the file to display in the caching message block
 */
function updateCacheStatus (title) {
    if (params.assetsCache && /\.css$|\.js$/i.test(title)) {
        var cacheBlock = document.getElementById('cachingAssets');
        cacheBlock.style.display = '';
        title = title.replace(/[^/]+\//g, '').substring(0, 18);
        cacheBlock.textContent = (translateUI.t('spinner-caching') || 'Caching') + ' ' + title + '...';
    }
}

/**
 * Changes the URL of the browser page, so that the user might go back to it
 *
 * @param {String} title
 * @param {String} titleSearch
 */
function pushBrowserHistoryState (title, titleSearch) {
    var stateObj = {};
    var urlParameters;
    var stateLabel;
    if (title && !(title === '')) {
        // Prevents creating a double history for the same page
        if (history.state && history.state.title === title) return;
        stateObj.title = title;
        urlParameters = '?title=' + title;
        stateLabel = 'Wikipedia Article : ' + title;
    } else if (titleSearch && !(titleSearch === '')) {
        stateObj.titleSearch = titleSearch;
        urlParameters = '?titleSearch=' + titleSearch;
        stateLabel = 'Wikipedia search : ' + titleSearch;
    } else {
        return;
    }
    window.history.pushState(stateObj, stateLabel, urlParameters);
}

/**
 * Extracts the content of the given article pathname, or a downloadable file, from the ZIM
 *
 * @param {String} path The pathname (namespace + filename) to the article or file to be extracted
 * @param {Boolean|String} download A Bolean value that will trigger download of title, or the filename that should
 *     be used to save the file in local FS (in HTML5 spec, a string value for the download attribute is optional)
 * @param {String} contentType The mimetype of the downloadable file, if known
 */
function goToArticle (path, download, contentType) {
    uiUtil.spinnerDisplay(true);
    selectedArchive.getDirEntryByPath(path).then(function (dirEntry) {
        var mimetype = contentType || dirEntry ? dirEntry.getMimetype() : '';
        if (dirEntry === null || dirEntry === undefined) {
            uiUtil.spinnerDisplay(false);
            uiUtil.systemAlert((translateUI.t('dialog-article-notfound-message') || 'Article with the following URL was not found in the archive:') + ' ' + path,
                translateUI.t('dialog-article-notfound-title') || 'Error: article not found');
        } else if (download || /\/(epub|pdf|zip|.*opendocument|.*officedocument|tiff|mp4|webm|mpeg|mp3|octet-stream)\b/i.test(mimetype)) {
            download = true;
            selectedArchive.readBinaryFile(dirEntry, function (fileDirEntry, content) {
                uiUtil.displayFileDownloadAlert(path, download, mimetype, content);
            });
        } else {
            params.isLandingPage = false;
            var activeContent = document.getElementById('activeContent');
            if (activeContent) activeContent.style.display = 'none';
            readArticle(dirEntry);
        }
    }).catch(function (e) {
        uiUtil.systemAlert((translateUI.t('dialog-article-readerror-message') || 'Error reading article with url:' + ' ' + path + ' : ' + e),
            translateUI.t('dialog-article-readerror-title') || 'Error reading article');
    });
}

function goToRandomArticle () {
    if (selectedArchive !== null && selectedArchive.isReady()) {
        document.getElementById('searchingArticles').style.display = '';
        selectedArchive.getRandomDirEntry(function (dirEntry) {
            if (dirEntry === null || dirEntry === undefined) {
                uiUtil.spinnerDisplay(false);
                uiUtil.systemAlert(translateUI.t('dialog-randomarticle-error-message') || 'Error finding random article',
                    translateUI.t('dialog-article-notfound-title') || 'Error: article not found');
            } else {
                // We fall back to the old A namespace to support old ZIM files without a text/html MIME type for articles
                // DEV: If articlePtrPos is defined in zimFile, then we are using a v1 article-only title listing. By definition,
                // all dirEntries in an article-only listing must be articles.
                if (selectedArchive.file.articlePtrPos || dirEntry.getMimetype() === 'text/html' || dirEntry.namespace === 'A') {
                    params.isLandingPage = false;
                    var activeContent = document.getElementById('activeContent');
                    if (activeContent) activeContent.style.display = 'none';
                    document.getElementById('searchingArticles').style.display = '';
                    readArticle(dirEntry);
                } else {
                    // If the random title search did not end up on an article,
                    // we try again, until we find one
                    goToRandomArticle();
                }
            }
        });
    } else {
        // Showing the relevant error message and redirecting to config page for adding the ZIM file
        uiUtil.systemAlert(translateUI.t('dialog-archive-notset-message') || 'Archive not set: please select an archive',
            translateUI.t('dialog-archive-notset-title') || 'No archive selected').then(function () {
            document.getElementById('btnConfigure').click();
        });
    }
}

function goToMainArticle () {
    document.getElementById('searchingArticles').style.display = '';
    selectedArchive.getMainPageDirEntry(function (dirEntry) {
        if (dirEntry === null || dirEntry === undefined) {
            console.error('Error finding main article.');
            uiUtil.spinnerDisplay(false);
            document.getElementById('welcomeText').style.display = '';
        } else {
            var setMainPage = function (dirEntry) {
                params.isLandingPage = true;
                selectedArchive.landingPageUrl = dirEntry.namespace + '/' + dirEntry.url;
                readArticle(dirEntry);
            }
            if (dirEntry.redirect) {
                selectedArchive.resolveRedirect(dirEntry, setMainPage);
            // DEV: see comment above under goToRandomArticle()
            } else if (/text/.test(dirEntry.getMimetype()) || dirEntry.namespace === 'A') {
                setMainPage(dirEntry);
            } else {
                params.isLandingPage = false;
                console.error('The main page of this archive does not seem to be an article');
                uiUtil.spinnerDisplay(false);
                document.getElementById('welcomeText').style.display = '';
            }
        }
    });
}

export default {};<|MERGE_RESOLUTION|>--- conflicted
+++ resolved
@@ -637,11 +637,7 @@
  * @param {archive} the archive that needs verification
  * */
 async function verifyLoadedArchive (archive) {
-<<<<<<< HEAD
     const response = await uiUtil.systemAlert(translateUI.t('dialog-sourceverification-alert') || "Is this ZIM archive from a trusted source?\n If not, you can still read the ZIM file in Safe Mode. Closing this window also opens the file in Safe Mode. This option can be disabled in Expert Settings", translateUI.t('dialog-sourceverification-title') || "Security alert!", true, translateUI.t('dialog-sourceverification-safe-mode-button') || 'Open in Safe Mode', translateUI.t('dialog-sourceverification-trust-button')|| 'Trust Source');
-=======
-    const response = await uiUtil.systemAlert(translateUI.t('dialog-sourceverification-alert') || 'Is this ZIM archive from a trusted source?\n If not, you can still read the ZIM file in Safe Mode (aka JQuery mode). Closing this window also opens the file in Safe Mode. This option can be disabled in Expert Settings', translateUI.t('dialog-sourceverification-title') || 'Security alert!', true, translateUI.t('dialog-sourceverification-safe-mode-button') || 'Open in Safe Mode', translateUI.t('dialog-sourceverification-trust-button') || 'Trust Source');
->>>>>>> 0a4a22bf
     if (response) {
         params.contentInjectionMode = 'serviceworker';
         var trustedZimFiles = settingsStore.getItem('trustedZimFiles');
