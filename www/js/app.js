/**
 * app.js : User Interface implementation
 * This file handles the interaction between the application and the user
 *
 * Copyright 2013-2014 Mossroy and contributors
 * License GPL v3:
 *
 * This file is part of Kiwix.
 *
 * Kiwix is free software: you can redistribute it and/or modify
 * it under the terms of the GNU General Public License as published by
 * the Free Software Foundation, either version 3 of the License, or
 * (at your option) any later version.
 *
 * Kiwix is distributed in the hope that it will be useful,
 * but WITHOUT ANY WARRANTY; without even the implied warranty of
 * MERCHANTABILITY or FITNESS FOR A PARTICULAR PURPOSE.  See the
 * GNU General Public License for more details.
 *
 * You should have received a copy of the GNU General Public License
 * along with Kiwix (file LICENSE-GPLv3.txt).  If not, see <http://www.gnu.org/licenses/>
 */

'use strict';

// This uses require.js to structure javascript:
// http://requirejs.org/docs/api.html#define

define(['jquery', 'zimArchiveLoader', 'uiUtil', 'settingsStore','abstractFilesystemAccess'],
 function($, zimArchiveLoader, uiUtil, settingsStore, abstractFilesystemAccess) {

    /**
     * The delay (in milliseconds) between two "keepalive" messages sent to the ServiceWorker (so that it is not stopped
     * by the browser, and keeps the MessageChannel to communicate with the application)
     * @type Integer
     */
    const DELAY_BETWEEN_KEEPALIVE_SERVICEWORKER = 30000;

    /**
     * The name of the Cache API cache to use for caching Service Worker requests and responses for certain asset types
     * We need access to the cache name in app.js in order to complete utility actions when Service Worker is not initialized,
     * so we have to duplicate it here
     * @type {String}
     */
    // DEV: Ensure this matches the name defined in service-worker.js (a check is provided in refreshCacheStatus() below)
    const ASSETS_CACHE = 'kiwixjs-assetsCache';

    /**
     * Memory cache for CSS styles contained in ZIM: it significantly speeds up subsequent page display
     * This cache is used by default in jQuery mode, but can be turned off in Configuration for low-memory devices
     * In Service Worker mode, the Cache API will be used instead
     * @type {Map}
     */
    var cssCache = new Map();

    /**
     * A global object for storing app state
     *
     * @type Object
     */
    var appstate = {};

    /**
     * @type ZIMArchive
     */
    var selectedArchive = null;

    /**
     * Set parameters from the Settings Store, together with any defaults
     * Note that the params global object is declared in init.js so that it is available to modules
     * WARNING: Only change these paramaeters if you know what you are doing
     */
    // The current version number of this app
    params['appVersion'] = '3.4-WIP'; // **IMPORTANT** Ensure this is the same as the version number in service-worker.js
    // The PWA server (currently only for use with the Mozilla extension)
    params['PWAServer'] = 'https://moz-extension.kiwix.org/current/'; // Include final slash!
    // params['PWAServer'] = 'https://kiwix.github.io/kiwix-js/'; // DEV: Uncomment this line for testing code on GitHub Pages
    // params['PWAServer'] = 'http://localhost:8080/'; // DEV: Uncomment this line (and adjust) for local testing
    // A parameter to determine the Settings Store API in use
    params['storeType'] = settingsStore.getBestAvailableStorageAPI();
    params['hideActiveContentWarning'] = settingsStore.getItem('hideActiveContentWarning') === 'true';
    params['showUIAnimations'] = settingsStore.getItem('showUIAnimations') ? settingsStore.getItem('showUIAnimations') === 'true' : true;
    // Maximum number of article titles to return (range is 5 - 50, default 25)
    params['maxSearchResultsSize'] = settingsStore.getItem('maxSearchResultsSize') || 25;
    // Turns caching of assets on or off and deletes the cache (it defaults to true unless explicitly turned off in UI)
    params['assetsCache'] = settingsStore.getItem('assetsCache') !== 'false';
    // Turns caching of the PWA's code on or off and deletes the cache (it defaults to true unless the bypass option is set in Expert Settings)
    params['appCache'] = settingsStore.getItem('appCache') !== 'false';
    // A parameter to set the app theme and, if necessary, the CSS theme for article content (defaults to 'light')
    params['appTheme'] = settingsStore.getItem('appTheme') || 'light'; // Currently implemented: light|dark|dark_invert|dark_mwInvert|auto|auto_invert|auto_mwInvert|
    // A global parameter to turn on/off the use of Keyboard HOME Key to focus search bar
    params['useHomeKeyToFocusSearchBar'] = settingsStore.getItem('useHomeKeyToFocusSearchBar') === 'true';
    // A parameter to access the URL of any extension that this app was launched from
    params['referrerExtensionURL'] = settingsStore.getItem('referrerExtensionURL');
    // A parameter to set the content injection mode ('jquery' or 'serviceworker') used by this app
    params['contentInjectionMode'] = settingsStore.getItem('contentInjectionMode') ||
        // Defaults to jquery in extensions, and serviceworker if accessing as a PWA
        ((/^https?:$/i.test(window.location.protocol) && isServiceWorkerAvailable()) ? 'serviceworker' : 'jquery');

    // An object to hold the current search and its state (allows cancellation of search across modules)
    appstate['search'] = {
        'prefix': '', // A field to hold the original search string
        'status': '',  // The status of the search: ''|'init'|'interim'|'cancelled'|'complete'
        'type': ''    // The type of the search: 'basic'|'full' (set automatically in search algorithm)
    };

    // A Boolean to store the update status of the PWA version (currently only used with Firefox Extension)
    appstate['pwaUpdateNeeded'] = false; // This will be set to true if the Service Worker has an update waiting

    /**
     * Apply any override parameters that might be in the querystring.
     * This is used for communication between the PWA and any local code (e.g. Firefox Extension), both ways.
     * It is also possible for DEV (or user) to launch the app with certain settings, or to unset potentially
     * problematic settings, by crafting the querystring appropriately.
     */
    (function overrideParams() {
        var regexpUrlParams = /[?&]([^=]+)=([^&]+)/g;
        var matches = regexpUrlParams.exec(window.location.search);
        while (matches) {
            if (matches[1] && matches[2]) {
                var paramKey = decodeURIComponent(matches[1]);
                var paramVal = decodeURIComponent(matches[2]);
                if (paramKey !== 'title') {
                    console.debug('Setting key-pair: ' + paramKey + ':' + paramVal);
                    // Make values Boolean if 'true'/'false'
                    paramVal = paramVal === 'true' || (paramVal === 'false' ? false : paramVal);
                    settingsStore.setItem(paramKey, paramVal, Infinity);
                    params[paramKey] = paramVal;
                }
            }
            matches = regexpUrlParams.exec(window.location.search);
        }
        // If we are in the PWA version launched from an extension, send a 'success' message to the extension
        if (params.referrerExtensionURL && ~window.location.href.indexOf(params.PWAServer)) {
            var message = '?PWA_launch=success';
            // DEV: To test failure of the PWA, you could pause on next line and set message to '?PWA_launch=fail'
            // Note that, as a failsafe, the PWA_launch key is set to 'fail' (in the extension) before each PWA launch
            // so we need to send a 'success' message each time the PWA is launched
            var frame = document.createElement('iframe');
            frame.id = 'kiwixComm';
            frame.style.display = 'none';
            document.body.appendChild(frame);
            frame.src = params.referrerExtensionURL + '/www/index.html'+ message;
            // Now remove redundant frame. We cannot use onload, because it doesn't give time for the script to run.
            setTimeout(function () {
                var kiwixComm = document.getElementById('kiwixComm');
                // The only browser which does not support .remove() is IE11, but it will never run this code
                if (kiwixComm) kiwixComm.remove();
            }, 3000);
        }
    })();

    /**
     * Set the State and UI settings associated with parameters defined above
     */
    document.getElementById('hideActiveContentWarningCheck').checked = params.hideActiveContentWarning;
    document.getElementById('showUIAnimationsCheck').checked = params.showUIAnimations;
    document.getElementById('titleSearchRange').value = params.maxSearchResultsSize;
    document.getElementById('titleSearchRangeVal').textContent = params.maxSearchResultsSize;
    document.getElementById('appThemeSelect').value = params.appTheme;
    document.getElementById('useHomeKeyToFocusSearchBarCheck').checked = params.useHomeKeyToFocusSearchBar;
    switchHomeKeyToFocusSearchBar();
    document.getElementById('bypassAppCacheCheck').checked = !params.appCache;
    document.getElementById('appVersion').innerHTML = 'Kiwix ' + params.appVersion;
    setContentInjectionMode(params.contentInjectionMode);

    // Define globalDropZone (universal drop area) and configDropZone (highlighting area on Config page)
    var globalDropZone = document.getElementById('search-article');
    var configDropZone = document.getElementById('configuration');

    // Unique identifier of the article expected to be displayed
    var expectedArticleURLToBeDisplayed = "";
<<<<<<< HEAD
 
    // define and store dark preference for matchMedia
    var darkPreference = window.matchMedia('(prefers-color-scheme:dark)');
    // if 'prefers-color-scheme' is not supported in the browser, then the "auto" options are not displayed to the user
    if (window.matchMedia('(prefers-color-scheme)').media === 'not all') {
        var optionsToBeRemoved = document.getElementById("appThemeSelect").querySelectorAll('.auto');
        for (var i = 0; i < optionsToBeRemoved.length; i++) {
            optionsToBeRemoved[i].parentNode.removeChild(optionsToBeRemoved[i]);
        }
    }
    // Apply previously stored appTheme
    uiUtil.applyAppTheme(params.appTheme);

    // Whenever the system theme changes, call applyAppTheme function
    darkPreference.onchange = function() {
        uiUtil.applyAppTheme(params.appTheme);
    }
=======
>>>>>>> 236907aa

    /**
     * Resize the IFrame height, so that it fills the whole available height in the window
     */
    function resizeIFrame() {
        var headerStyles = getComputedStyle(document.getElementById('top'));
        var iframe = document.getElementById('articleContent');
        var region = document.getElementById('search-article');
        if (iframe.style.display === 'none') {
            // We are in About or Configuration, so we only set the region height
            region.style.height = window.innerHeight + 'px';
        } else {
            // IE cannot retrieve computed headerStyles till the next paint, so we wait a few ticks
            setTimeout(function() {
                // Get  header height *including* its bottom margin
                var headerHeight = parseFloat(headerStyles.height) + parseFloat(headerStyles.marginBottom);
                iframe.style.height = window.innerHeight - headerHeight + 'px';
                // We have to allow a minimum safety margin of 10px for 'iframe' and 'header' to fit within 'region'
                region.style.height = window.innerHeight + 10 + 'px';
            }, 100);
        }
    }
    $(document).ready(resizeIFrame);
    $(window).resize(resizeIFrame);

    // Define behavior of HTML elements
    var searchArticlesFocused = false;
    $('#searchArticles').on('click', function() {
        var prefix = document.getElementById('prefix').value;
        // Do not initiate the same search if it is already in progress
        if (appstate.search.prefix === prefix && !/^(cancelled|complete)$/.test(appstate.search.status)) return;
        $("#welcomeText").hide();
        $('.kiwix-alert').hide();
        $("#searchingArticles").show();
        pushBrowserHistoryState(null, prefix);
        // Initiate the search
        searchDirEntriesFromPrefix(prefix);
        $('.navbar-collapse').collapse('hide');
        document.getElementById('prefix').focus();
        // This flag is set to true in the mousedown event below
        searchArticlesFocused = false;
    });
    $('#searchArticles').on('mousedown', function() {
        // We set the flag so that the blur event of #prefix can know that the searchArticles button has been clicked
        searchArticlesFocused = true;
    });
    $('#formArticleSearch').on('submit', function() {
        document.getElementById('searchArticles').click();
        return false;
    });
    // Handle keyboard events in the prefix (article search) field
    var keyPressHandled = false;
    $('#prefix').on('keydown', function(e) {
        // If user presses Escape...
        // IE11 returns "Esc" and the other browsers "Escape"; regex below matches both
        if (/^Esc/.test(e.key)) {
            // Hide the article list
            e.preventDefault();
            e.stopPropagation();
            $('#articleListWithHeader').hide();
            $('#articleContent').focus();
            keyPressHandled = true;
        }
        // Arrow-key selection code adapted from https://stackoverflow.com/a/14747926/9727685
        // IE11 produces "Down" instead of "ArrowDown" and "Up" instead of "ArrowUp"
        if (/^((Arrow)?Down|(Arrow)?Up|Enter)$/.test(e.key)) {
            // User pressed Down arrow or Up arrow or Enter
            e.preventDefault();
            e.stopPropagation();
            // This is needed to prevent processing in the keyup event : https://stackoverflow.com/questions/9951274
            keyPressHandled = true;
            var activeElement = document.querySelector("#articleList .hover") || document.querySelector("#articleList a");
            if (!activeElement) return;
            // If user presses Enter, read the dirEntry
            if (/Enter/.test(e.key)) {
                if (activeElement.classList.contains('hover')) {
                    var dirEntryId = activeElement.getAttribute('dirEntryId');
                    findDirEntryFromDirEntryIdAndLaunchArticleRead(decodeURIComponent(dirEntryId));
                    return;
                }
            }
            // If user presses ArrowDown...
            // (NB selection is limited to five possibilities by regex above)
            if (/Down/.test(e.key)) {
                if (activeElement.classList.contains('hover')) {
                    activeElement.classList.remove('hover');
                    activeElement = activeElement.nextElementSibling || activeElement;
                    var nextElement = activeElement.nextElementSibling || activeElement;
                    if (!uiUtil.isElementInView(nextElement, true)) nextElement.scrollIntoView(false);
                }
            }
            // If user presses ArrowUp...
            if (/Up/.test(e.key)) {
                activeElement.classList.remove('hover');
                activeElement = activeElement.previousElementSibling || activeElement;
                var previousElement = activeElement.previousElementSibling || activeElement;
                if (!uiUtil.isElementInView(previousElement, true)) previousElement.scrollIntoView();
                if (previousElement === activeElement) document.getElementById('top').scrollIntoView();
            }
            activeElement.classList.add('hover');
        }
    });
    // Search for titles as user types characters
    $('#prefix').on('keyup', function(e) {
        if (selectedArchive !== null && selectedArchive.isReady()) {
            // Prevent processing by keyup event if we already handled the keypress in keydown event
            if (keyPressHandled)
                keyPressHandled = false;
            else
                onKeyUpPrefix(e);
        }
    });
    // Restore the search results if user goes back into prefix field
    $('#prefix').on('focus', function() {
        if ($('#prefix').val() !== '')
            $('#articleListWithHeader').show();
    });
    // Hide the search results if user moves out of prefix field
    $('#prefix').on('blur', function() {
        if (!searchArticlesFocused) {
            appstate.search.status = 'cancelled';
            $("#searchingArticles").hide();
            $('#articleListWithHeader').hide();
        }
    });
    $("#btnRandomArticle").on("click", function() {
        $('#prefix').val("");
        goToRandomArticle();
        $("#welcomeText").hide();
        $('#articleListWithHeader').hide();
        $('.navbar-collapse').collapse('hide');
    });

    $('#btnRescanDeviceStorage').on("click", function() {
        searchForArchivesInStorage();
    });
    // Bottom bar :
    $('#btnBack').on('click', function() {
        history.back();
        return false;
    });
    $('#btnForward').on('click', function() {
        history.forward();
        return false;
    });
    $('#btnHomeBottom').on('click', function() {
        $('#btnHome').click();
        return false;
    });
    $('#btnTop').on('click', function() {
        $("#articleContent").contents().scrollTop(0);
        // We return true, so that the link to #top is still triggered (useful in the About section)
        return true;
    });
    // Top menu :
    $('#btnHome').on('click', function() {
        // Highlight the selected section in the navbar
        $('#liHomeNav').attr("class","active");
        $('#liConfigureNav').attr("class","");
        $('#liAboutNav').attr("class","");
        $('.navbar-collapse').collapse('hide');
        // Show the selected content in the page
        uiUtil.removeAnimationClasses();
        if (params.showUIAnimations) {
           uiUtil.applyAnimationToSection("home");
        } else {
            $('#articleContent').show();
            $('#about').hide();
            $('#configuration').hide();
        }
        $('#navigationButtons').show();
        $('#formArticleSearch').show();
        $("#welcomeText").show();
        // Give the focus to the search field, and clean up the page contents
        $("#prefix").val("");
        $('#prefix').focus();
        $("#articleList").empty();
        $('#articleListHeaderMessage').empty();
        $("#searchingArticles").hide();
        $("#articleContent").hide();
        $("#articleContent").contents().empty();
        if (selectedArchive !== null && selectedArchive.isReady()) {
            $("#welcomeText").hide();
            goToMainArticle();
        }
        // Use a timeout of 400ms because uiUtil.applyAnimationToSection uses a timeout of 300ms
        setTimeout(resizeIFrame, 400);
        return false;
    });
    $('#btnConfigure').on('click', function() {
        // Highlight the selected section in the navbar
        $('#liHomeNav').attr("class","");
        $('#liConfigureNav').attr("class","active");
        $('#liAboutNav').attr("class","");
        $('.navbar-collapse').collapse('hide');
        // Show the selected content in the page
        uiUtil.removeAnimationClasses();
        if (params.showUIAnimations) {
            uiUtil.applyAnimationToSection("config");
        } else {
            $('#about').hide();
            $('#configuration').show();
            $('#articleContent').hide();
        }
        $('#navigationButtons').hide();
        $('#formArticleSearch').hide();
        $("#welcomeText").hide();
        $("#searchingArticles").hide();
        $('.kiwix-alert').hide();
        refreshAPIStatus();
        refreshCacheStatus();
        uiUtil.checkUpdateStatus(appstate);
        // Use a timeout of 400ms because uiUtil.applyAnimationToSection uses a timeout of 300ms
        setTimeout(resizeIFrame, 400);
        return false;
    });
    $('#btnAbout').on('click', function() {
        // Highlight the selected section in the navbar
        $('#liHomeNav').attr("class","");
        $('#liConfigureNav').attr("class","");
        $('#liAboutNav').attr("class","active");
        $('.navbar-collapse').collapse('hide');
        // Show the selected content in the page
        uiUtil.removeAnimationClasses();
        if (params.showUIAnimations) {
            uiUtil.applyAnimationToSection("about");
        } else {
            $('#about').show();
            $('#configuration').hide();
            $('#articleContent').hide();
        }
        $('#navigationButtons').hide();
        $('#formArticleSearch').hide();
        $("#welcomeText").hide();
        $('#articleListWithHeader').hide();
        $("#searchingArticles").hide();
        $('.kiwix-alert').hide();
        // Use a timeout of 400ms because uiUtil.applyAnimationToSection uses a timeout of 300ms
        setTimeout(resizeIFrame, 400);
        return false;
    });
    $('input:radio[name=contentInjectionMode]').on('change', function() {
        // Do the necessary to enable or disable the Service Worker
        setContentInjectionMode(this.value);
    });
    document.getElementById('btnReset').addEventListener('click', function () {
        settingsStore.reset();
    });
    document.getElementById('bypassAppCacheCheck').addEventListener('change', function () {
        if (params.contentInjectionMode !== 'serviceworker') {
            uiUtil.systemAlert('This setting can only be used in Service Worker mode!');
            this.checked = false;
        } else {
            params.appCache = !this.checked;
            settingsStore.setItem('appCache', params.appCache, Infinity);
            settingsStore.reset('cacheAPI');
        }
        // This will also send any new values to Service Worker
        refreshCacheStatus();
    });
    $('input:checkbox[name=hideActiveContentWarning]').on('change', function () {
        params.hideActiveContentWarning = this.checked ? true : false;
        settingsStore.setItem('hideActiveContentWarning', params.hideActiveContentWarning, Infinity);
    });
    $('input:checkbox[name=showUIAnimations]').on('change', function () {
        params.showUIAnimations = this.checked ? true : false;
        settingsStore.setItem('showUIAnimations', params.showUIAnimations, Infinity);
    });
    $('input:checkbox[name=useHomeKeyToFocusSearchBar]').on('change', function () {
        params.useHomeKeyToFocusSearchBar = this.checked ? true : false;
        settingsStore.setItem('useHomeKeyToFocusSearchBar', params.useHomeKeyToFocusSearchBar, Infinity);
        switchHomeKeyToFocusSearchBar();
    });
    document.getElementById('appThemeSelect').addEventListener('change', function (e) {
        params.appTheme = e.target.value;
        settingsStore.setItem('appTheme', params.appTheme, Infinity);
        uiUtil.applyAppTheme(params.appTheme);
    });
    document.getElementById('cachedAssetsModeRadioTrue').addEventListener('change', function (e) {
        if (e.target.checked) {
            settingsStore.setItem('assetsCache', true, Infinity);
            params.assetsCache = true;
            refreshCacheStatus();
        }
    });
    document.getElementById('cachedAssetsModeRadioFalse').addEventListener('change', function (e) {
        if (e.target.checked) {
            settingsStore.setItem('assetsCache', false, Infinity);
            params.assetsCache = false;
            // Delete all caches
            resetCssCache();
            if ('caches' in window) caches.delete(ASSETS_CACHE);
            refreshCacheStatus();
        }
    });
    var titleSearchRangeVal = document.getElementById('titleSearchRangeVal');
    document.getElementById('titleSearchRange').addEventListener('change', function(e) {
        settingsStore.setItem('maxSearchResultsSize', e.target.value, Infinity);
        params.maxSearchResultsSize = e.target.value;
        titleSearchRangeVal.textContent = e.target.value;
    });
    document.getElementById('titleSearchRange').addEventListener('input', function(e) {
        titleSearchRangeVal.textContent = e.target.value;
    });
    document.getElementById('modesLink').addEventListener('click', function () {
        document.getElementById('btnAbout').click();
        // We have to use a timeout or the scroll is cancelled by the slide transtion animation
        // @TODO This is a workaround. The regression should be fixed as it affects the Active content warning
        // links as well.
        setTimeout(function () {
            document.getElementById('modes').scrollIntoView();
        }, 600);
    });

    //Adds an event listener to kiwix logo and bottom navigation bar which gets triggered when these elements are dragged.
    //Returning false prevents their dragging (which can cause some unexpected behavior)
    //Doing that in javascript is the only way to make it cross-browser compatible
    document.getElementById('kiwixLogo').ondragstart=function () {return false;}
    document.getElementById('navigationButtons').ondragstart=function () {return false;}

    //focus search bar (#prefix) if Home key is pressed
    function focusPrefixOnHomeKey(event) {
        //check if home key is pressed
        if (event.key === 'Home') {
            // wait to prevent interference with scrolling (default action)
            setTimeout(function() {
                document.getElementById('prefix').focus();
            },0);
        }
    }
    //switch on/off the feature to use Home Key to focus search bar
    function switchHomeKeyToFocusSearchBar() {
        var iframeContentWindow = document.getElementById('articleContent').contentWindow;
        // Test whether iframe is accessible (because if not, we do not want to throw an error at this point, before we can tell the user what is wrong)
        var isIframeAccessible = true;
        try {
            iframeContentWindow.removeEventListener('keydown', focusPrefixOnHomeKey);
        }
        catch (err) {
            console.error('The iframe is probably not accessible', err);
            isIframeAccessible = false;
        }
        if (!isIframeAccessible) return;
        // when the feature is in active state
        if (params.useHomeKeyToFocusSearchBar) {
            //Handle Home key press inside window(outside iframe) to focus #prefix
            window.addEventListener('keydown', focusPrefixOnHomeKey);
            //only for initial empty iFrame loaded using `src` attribute
            //in any other case listener gets removed on reloading of iFrame content
            iframeContentWindow.addEventListener('keydown', focusPrefixOnHomeKey);
        }
        // when the feature is not active
        else {
            //remove event listener for window(outside iframe)
            window.removeEventListener('keydown', focusPrefixOnHomeKey);
            //if feature is deactivated and no zim content is loaded yet
            iframeContentWindow.removeEventListener('keydown', focusPrefixOnHomeKey);
        }
    }
    /**
     * Displays or refreshes the API status shown to the user
     */
    function refreshAPIStatus() {
        var apiStatusPanel = document.getElementById('apiStatusDiv');
        apiStatusPanel.classList.remove('card-success', 'card-warning', 'card-danger');
        var apiPanelClass = 'card-success';
        if (isMessageChannelAvailable()) {
            $('#messageChannelStatus').html("MessageChannel API available");
            $('#messageChannelStatus').removeClass("apiAvailable apiUnavailable")
                    .addClass("apiAvailable");
        } else {
            apiPanelClass = 'card-warning';
            $('#messageChannelStatus').html("MessageChannel API unavailable");
            $('#messageChannelStatus').removeClass("apiAvailable apiUnavailable")
                    .addClass("apiUnavailable");
        }
        if (isServiceWorkerAvailable()) {
            if (isServiceWorkerReady()) {
                $('#serviceWorkerStatus').html("ServiceWorker API available, and registered");
                $('#serviceWorkerStatus').removeClass("apiAvailable apiUnavailable")
                        .addClass("apiAvailable");
            } else {
                apiPanelClass = 'card-warning';
                $('#serviceWorkerStatus').html("ServiceWorker API available, but not registered");
                $('#serviceWorkerStatus').removeClass("apiAvailable apiUnavailable")
                        .addClass("apiUnavailable");
            }
        } else {
            apiPanelClass = 'card-warning';
            $('#serviceWorkerStatus').html("ServiceWorker API unavailable");
            $('#serviceWorkerStatus').removeClass("apiAvailable apiUnavailable")
                    .addClass("apiUnavailable");
        }
        // Update Settings Store section of API panel with API name
        var settingsStoreStatusDiv = document.getElementById('settingsStoreStatus');
        var apiName = params.storeType === 'cookie' ? 'Cookie' : params.storeType === 'local_storage' ? 'Local Storage' : 'None';
        settingsStoreStatusDiv.innerHTML = 'Settings Storage API in use: ' + apiName;
        settingsStoreStatusDiv.classList.remove('apiAvailable', 'apiUnavailable');
        settingsStoreStatusDiv.classList.add(params.storeType === 'none' ? 'apiUnavailable' : 'apiAvailable');
        apiPanelClass = params.storeType === 'none' ? 'card-warning' : apiPanelClass;
        // Update Decompressor API section of panel
        var decompAPIStatusDiv = document.getElementById('decompressorAPIStatus');
        apiName = params.decompressorAPI.assemblerMachineType;
        apiPanelClass = params.decompressorAPI.errorStatus ? 'card-danger' : apiName === 'WASM' ? apiPanelClass : 'card-warning';
        decompAPIStatusDiv.className = apiName ? params.decompressorAPI.errorStatus ? 'apiBroken' : apiName === 'WASM' ? 'apiAvailable' : 'apiSuboptimal' : 'apiUnavailable';
        // Add the last used decompressor, if known, to the apiName
        if (apiName && params.decompressorAPI.decompressorLastUsed) {
            apiName += ' [&nbsp;' + params.decompressorAPI.decompressorLastUsed + '&nbsp;]';
        }
        apiName = params.decompressorAPI.errorStatus || apiName || 'Not initialized';
        decompAPIStatusDiv.innerHTML = 'Decompressor API: ' + apiName;
        // Add a warning colour to the API Status Panel if any of the above tests failed
        apiStatusPanel.classList.add(apiPanelClass);

        // Set visibility of UI elements according to mode
        document.getElementById('bypassAppCacheDiv').style.display = params.contentInjectionMode === 'serviceworker' ? 'block' : 'none';
    }

    /**
     * Queries Service Worker if possible to determine cache capability and returns an object with cache attributes
     * If Service Worker is not available, the attributes of the memory cache are returned instead
     * @returns {Promise<Object>} A Promise for an object with cache attributes 'type', 'description', and 'count'
     */
    function getAssetsCacheAttributes() {
        return new Promise(function (resolve, reject) {
            if (params.contentInjectionMode === 'serviceworker' && navigator.serviceWorker && navigator.serviceWorker.controller) {
                // Create a Message Channel
                var channel = new MessageChannel();
                // Handler for recieving message reply from service worker
                channel.port1.onmessage = function (event) {
                    var cache = event.data;
                    if (cache.error) reject(cache.error);
                    else resolve(cache);
                };
                // Ask Service Worker for its cache status and asset count
                navigator.serviceWorker.controller.postMessage({
                    'action': {
                        'assetsCache': params.assetsCache ? 'enable' : 'disable',
                        'appCache': params.appCache ? 'enable' : 'disable',
                        'checkCache': window.location.href
                    }
                }, [channel.port2]);
            } else {
                // No Service Worker has been established, so we resolve the Promise with cssCache details only
                resolve({
                    'type': params.assetsCache ? 'memory' : 'none',
                    'name': 'cssCache',
                    'description': params.assetsCache ? 'Memory' : 'None',
                    'count': cssCache.size
                });
            }
        });
    }

    /**
     * Refreshes the UI (Configuration) with the cache attributes obtained from getAssetsCacheAttributes()
     */
    function refreshCacheStatus() {
        // Update radio buttons and checkbox
        document.getElementById('cachedAssetsModeRadio' + (params.assetsCache ? 'True' : 'False')).checked = true;
        // Get cache attributes, then update the UI with the obtained data
        getAssetsCacheAttributes().then(function (cache) {
            if (cache.type === 'cacheAPI' && ASSETS_CACHE !== cache.name) {
                console.error('DEV: The ASSETS_CACHE defined in app.js does not match the ASSETS_CACHE defined in service-worker.js!');
            }
            document.getElementById('cacheUsed').innerHTML = cache.description;
            document.getElementById('assetsCount').innerHTML = cache.count;
            var cacheSettings = document.getElementById('performanceSettingsDiv');
            var cacheStatusPanel = document.getElementById('cacheStatusPanel');
            [cacheSettings, cacheStatusPanel].forEach(function (card) {
                // IE11 cannot remove more than one class from a list at a time
                card.classList.remove('card-success');
                card.classList.remove('card-warning');
                if (params.assetsCache) card.classList.add('card-success');
                else card.classList.add('card-warning');
            });
        });
    }

    var keepAliveServiceWorkerHandle;
    var serviceWorkerRegistration;

    /**
     * Send an 'init' message to the ServiceWorker with a new MessageChannel
     * to initialize it, or to keep it alive.
     * This MessageChannel allows a 2-way communication between the ServiceWorker
     * and the application
     */
    function initOrKeepAliveServiceWorker() {
        var delay = DELAY_BETWEEN_KEEPALIVE_SERVICEWORKER;
        if (params.contentInjectionMode === 'serviceworker') {
            // Create a new messageChannel
            var tmpMessageChannel = new MessageChannel();
            tmpMessageChannel.port1.onmessage = handleMessageChannelMessage;
            // Send the init message to the ServiceWorker, with this MessageChannel as a parameter
            if (navigator.serviceWorker.controller) {
                navigator.serviceWorker.controller.postMessage({
                    'action': 'init'
                }, [tmpMessageChannel.port2]);
            } else if (keepAliveServiceWorkerHandle) {
                console.error('The Service Worker is active but is not controlling the current page! We have to reload.');
                window.location.reload();
            } else {
                // If this is the first time we are initiating the SW, allow Promises to complete by delaying potential reload till next tick
                delay = 0;
            }
            // Schedule to do it again regularly to keep the 2-way communication alive.
            // See https://github.com/kiwix/kiwix-js/issues/145 to understand why
            clearTimeout(keepAliveServiceWorkerHandle);
            keepAliveServiceWorkerHandle = setTimeout(initOrKeepAliveServiceWorker, delay, false);
        }
    }

    /**
     * Sets the given injection mode.
     * This involves registering (or re-enabling) the Service Worker if necessary
     * It also refreshes the API status for the user afterwards.
     *
     * @param {String} value The chosen content injection mode : 'jquery' or 'serviceworker'
     */
    function setContentInjectionMode(value) {
        params.contentInjectionMode = value;
        if (value === 'jquery') {
            if (!params.appCache) {
                uiUtil.systemAlert('You must deselect the "Bypass AppCache" option before switching to JQuery mode!', 'Deselect "Bypass AppCache"').then(function () {
                    setContentInjectionMode('serviceworker');
                })
                return;
            }
            if (params.referrerExtensionURL) {
                // We are in an extension, and the user may wish to revert to local code
                var message = 'This will switch to using locally packaged code only. Some configuration settings may be lost.<br/><br/>' +
                'WARNING: After this, you may not be able to switch back to SW mode without an online connection!';
                var launchLocal = function () {
                    settingsStore.setItem('allowInternetAccess', false, Infinity);
                    var uriParams = '?allowInternetAccess=false&contentInjectionMode=jquery&hideActiveContentWarning=false';
                    uriParams += '&appTheme=' + params.appTheme;
                    uriParams += '&showUIAnimations=' + params.showUIAnimations;
                    window.location.href = params.referrerExtensionURL + '/www/index.html' + uriParams;
                    'Beam me down, Scotty!';
                };
                uiUtil.systemAlert(message, 'Warning!', true).then(function (response) {
                    if (response) {
                        launchLocal();
                    } else {
                        setContentInjectionMode('serviceworker');
                    }
                });
                return;
            }
            // Because the Service Worker must still run in a PWA app so that it can work offline, we don't actually disable the SW in this context,
            // but it will no longer be intercepting requests for ZIM assets (only requests for the app's own code)
            if (isServiceWorkerAvailable()) {
                serviceWorkerRegistration = null;
            }
            refreshAPIStatus();
            // User has switched to jQuery mode, so no longer needs ASSETS_CACHE
            // We should empty it and turn it off to prevent unnecessary space usage
            if ('caches' in window && isMessageChannelAvailable()) {
                var channel = new MessageChannel();
                if (isServiceWorkerAvailable() && navigator.serviceWorker.controller) {
                    navigator.serviceWorker.controller.postMessage({
                        'action': { 'assetsCache': 'disable' }
                    }, [channel.port2]);
                }
                caches.delete(ASSETS_CACHE);
            }
        } else if (value === 'serviceworker') {
            if (!isServiceWorkerAvailable()) {
                uiUtil.systemAlert('The ServiceWorker API is not available on your device. Falling back to JQuery mode', 'ServiceWorker API not available').then(function () {
                    setContentInjectionMode('jquery');
                });
                return;
            }
            if (!isMessageChannelAvailable()) {
                uiUtil.systemAlert('The MessageChannel API is not available on your device. Falling back to JQuery mode', 'MessageChannel API not available').then(function () {
                    setContentInjectionMode('jquery');
                });
                return;
            }
            var protocol = window.location.protocol;
            if (!isServiceWorkerReady()) {
                $('#serviceWorkerStatus').html("ServiceWorker API available : trying to register it...");
                if (navigator.serviceWorker.controller) {
                    console.log("Active service worker found, no need to register");
                    serviceWorkerRegistration = true;
                    // Remove any jQuery hooks from a previous jQuery session
                    $('#articleContent').contents().remove();
                    // Create the MessageChannel and send 'init'
                    initOrKeepAliveServiceWorker();
                    refreshAPIStatus();
                } else {
                    navigator.serviceWorker.register('../service-worker.js').then(function (reg) {
                        // The ServiceWorker is registered
                        serviceWorkerRegistration = reg;
                        // We need to wait for the ServiceWorker to be activated
                        // before sending the first init message
                        var serviceWorker = reg.installing || reg.waiting || reg.active;
                        serviceWorker.addEventListener('statechange', function(statechangeevent) {
                            if (statechangeevent.target.state === 'activated') {
                                // Remove any jQuery hooks from a previous jQuery session
                                $('#articleContent').contents().remove();
                                // Create the MessageChannel and send the 'init' message to the ServiceWorker
                                initOrKeepAliveServiceWorker();
                                // We need to refresh cache status here on first activation because SW was inaccessible till now
                                // We also initialize the ASSETS_CACHE constant in SW here
                                refreshCacheStatus();
                                refreshAPIStatus();
                            }
                        });
                        if (serviceWorker.state === 'activated') {
                            // Even if the ServiceWorker is already activated,
                            // We need to re-create the MessageChannel
                            // and send the 'init' message to the ServiceWorker
                            // in case it has been stopped and lost its context
                            initOrKeepAliveServiceWorker();
                        }
                        refreshCacheStatus();
                        refreshAPIStatus();
                    }).catch(function (err) {
                        if (protocol === 'moz-extension:') {
                            launchMozillaExtensionServiceWorker();
                        } else {
                            console.error('Error while registering serviceWorker', err);
                            refreshAPIStatus();
                            var message = "The ServiceWorker could not be properly registered. Switching back to jQuery mode. Error message : " + err;
                            if (protocol === 'file:') {
                                message += "<br/><br/>You seem to be opening kiwix-js with the file:// protocol. You should open it through a web server : either through a local one (http://localhost/...) or through a remote one (but you need SSL : https://webserver/...)";
                            }
                            uiUtil.systemAlert(message, "Failed to register ServiceWorker").then(function () {
                                setContentInjectionMode('jquery');
                            });                  
                        }
                    });
                }
            } else {
                // We need to reactivate Service Worker
                initOrKeepAliveServiceWorker();
            }
            // User has switched to Service Worker mode, so no longer needs the memory cache
            // We should empty it to ensure good memory management
            resetCssCache();
        }
        $('input:radio[name=contentInjectionMode]').prop('checked', false);
        $('input:radio[name=contentInjectionMode]').filter('[value="' + value + '"]').prop('checked', true);
        // Save the value in the Settings Store, so that to be able to keep it after a reload/restart
        settingsStore.setItem('contentInjectionMode', value, Infinity);
        refreshCacheStatus();
        refreshAPIStatus();
    }

    /**
     * Tells if the ServiceWorker API is available
     * https://developer.mozilla.org/en-US/docs/Web/API/ServiceWorker
     * @returns {Boolean}
     */
    function isServiceWorkerAvailable() {
        return ('serviceWorker' in navigator);
    }

    /**
     * Tells if the MessageChannel API is available
     * https://developer.mozilla.org/en-US/docs/Web/API/MessageChannel
     * @returns {Boolean}
     */
    function isMessageChannelAvailable() {
        try{
            var dummyMessageChannel = new MessageChannel();
            if (dummyMessageChannel) return true;
        }
        catch (e){
            return false;
        }
        return false;
    }

    /**
     * Tells if the ServiceWorker is registered, and ready to capture HTTP requests
     * and inject content in articles.
     * @returns {Boolean}
     */
    function isServiceWorkerReady() {
        // Return true if the serviceWorkerRegistration is not null and not undefined
        return (serviceWorkerRegistration);
    }

    function launchMozillaExtensionServiceWorker () {
        // DEV: See explanation below for why we access localStorage directly here
        var PWASuccessfullyLaunched = localStorage.getItem(params.keyPrefix + 'PWA_launch') === 'success';
        var allowInternetAccess = settingsStore.getItem('allowInternetAccess') === 'true';
        var message = 'To enable the Service Worker, we need one-time access to our secure server ' + 
            'so that the app can re-launch as a Progressive Web App (PWA).<br/><br/>' +
            'The PWA will be able to run offline, but will auto-update periodically when online ' + 
            'as per the Service Worker spec.<br/><br/>' +
            'You can switch back any time by returning to JQuery mode.<br/><br/>' +
            'WARNING: This will attempt to access the following server: <br/>' + params.PWAServer + '<br/>';
        var launchPWA = function () {
            uiUtil.spinnerDisplay(false);
            var uriParams = '?contentInjectionMode=serviceworker&allowInternetAccess=true';
            uriParams += '&referrerExtensionURL=' + encodeURIComponent(window.location.href.replace(/\/www\/index.html.*$/i, ''));
            if (!PWASuccessfullyLaunched || !allowInternetAccess) {
                // Add any further params that should only be passed when the user is intentionally switching to SW mode
                uriParams += '&appTheme=' + params.appTheme;
                uriParams += '&showUIAnimations=' + params.showUIAnimations;
            }
            settingsStore.setItem('contentInjectionMode', 'serviceworker', Infinity);
            // This is needed so that we get passthrough on subsequent launches
            settingsStore.setItem('allowInternetAccess', true, Infinity);
            // Signal failure of PWA until it has successfully launched (in init.js it will be changed to 'success')
            // DEV: We write directly to localStorage instead of using settingsStore here because we need 100% certainty
            // regarding the location of the key to be able to retrieve it in init.js before settingsStore is initialized
            localStorage.setItem(params.keyPrefix + 'PWA_launch', 'fail');
            window.location.href = params.PWAServer + 'www/index.html' + uriParams;
            'Beam me up, Scotty!';
        };
        var checkPWAIsOnline = function () {
            uiUtil.spinnerDisplay(true, 'Checking server access...');
            uiUtil.checkServerIsAccessible(params.PWAServer + 'www/img/icons/kiwix-32.png', launchPWA, function () {
                uiUtil.spinnerDisplay(false);
                uiUtil.systemAlert('The server is not currently accessible! ' +
                    '<br/><br/>(Kiwix needs one-time access to the server to cache the PWA).' +
                    '<br/>Please try again when you have a stable Internet connection.', 'Error!').then(function () {
                        settingsStore.setItem('allowInternetAccess', false, Infinity);
                        setContentInjectionMode('jquery');
                    });
            });
        };
        if (settingsStore.getItem('allowInternetAccess') === 'true') {
            if (PWASuccessfullyLaunched) {
                launchPWA();
            } else {
                uiUtil.systemAlert('The last attempt to launch the PWA appears to have failed.<br/><br/>Do you wish to try again?', 'Confirmation to try again PWA', true).then(function (response) {
                    if (response) {
                        checkPWAIsOnline();
                    } else {
                        settingsStore.setItem('allowInternetAccess', false, Infinity);
                        setContentInjectionMode('jquery');
                    }
                })
            }
        } else {
            uiUtil.systemAlert(message, 'Allow Internet access', true).then(function (response) {
                if (response) {
                    checkPWAIsOnline();
                } else {
                    setContentInjectionMode('jquery');
                    settingsStore.setItem('allowInternetAccess', false, Infinity);
                }
            });
        }
    }

    /**
     *
     * @type Array.<StorageFirefoxOS>
     */
    var storages = [];
    function searchForArchivesInPreferencesOrStorage() {
        // First see if the list of archives is stored in the Settings Store
        var listOfArchivesFromSettingsStore = settingsStore.getItem("listOfArchives");
        if (listOfArchivesFromSettingsStore !== null && listOfArchivesFromSettingsStore !== undefined && listOfArchivesFromSettingsStore !== "") {
            var directories = listOfArchivesFromSettingsStore.split('|');
            populateDropDownListOfArchives(directories);
        } else {
            searchForArchivesInStorage();
        }
    }
    function searchForArchivesInStorage() {
        // If DeviceStorage is available, we look for archives in it
        $("#btnConfigure").click();
        $('#scanningForArchives').show();
        zimArchiveLoader.scanForArchives(storages, populateDropDownListOfArchives);
    }

    if ($.isFunction(navigator.getDeviceStorages)) {
        // The method getDeviceStorages is available (FxOS>=1.1)
        storages = $.map(navigator.getDeviceStorages("sdcard"), function(s) {
            return new abstractFilesystemAccess.StorageFirefoxOS(s);
        });
    }

    if (storages !== null && storages.length > 0) {
        // Make a fake first access to device storage, in order to ask the user for confirmation if necessary.
        // This way, it is only done once at this moment, instead of being done several times in callbacks
        // After that, we can start looking for archives
        storages[0].get("fake-file-to-read").then(searchForArchivesInPreferencesOrStorage,
                                                  searchForArchivesInPreferencesOrStorage);
    } else {
        // If DeviceStorage is not available, we display the file select components
        displayFileSelect();
        if (document.getElementById('archiveFiles').files && document.getElementById('archiveFiles').files.length>0) {
            // Archive files are already selected,
            setLocalArchiveFromFileSelect();
        } else {
            $("#btnConfigure").click();
        }
    }

    // Display the article when the user goes back in the browser history
    window.onpopstate = function(event) {
        if (event.state) {
            var title = event.state.title;
            var titleSearch = event.state.titleSearch;

            $('#prefix').val("");
            $("#welcomeText").hide();
            $("#searchingArticles").hide();
            $('.navbar-collapse').collapse('hide');
            $('#configuration').hide();
            $('#articleListWithHeader').hide();
            $('#articleContent').contents().empty();

            if (title && !(""===title)) {
                goToArticle(title);
            } else if (titleSearch && titleSearch !== '') {
                $('#prefix').val(titleSearch);
                if (titleSearch !== appstate.search.prefix) {
                    searchDirEntriesFromPrefix(titleSearch);
                } else {
                    $('#prefix').focus();
                }
            }
        }
    };

    /**
     * Populate the drop-down list of archives with the given list
     * @param {Array.<String>} archiveDirectories
     */
    function populateDropDownListOfArchives(archiveDirectories) {
        $('#scanningForArchives').hide();
        $('#chooseArchiveFromLocalStorage').show();
        var comboArchiveList = document.getElementById('archiveList');
        comboArchiveList.options.length = 0;
        for (var i = 0; i < archiveDirectories.length; i++) {
            var archiveDirectory = archiveDirectories[i];
            if (archiveDirectory === "/") {
                uiUtil.systemAlert("It looks like you have put some archive files at the root of your sdcard (or internal storage). Please move them in a subdirectory", "Error: invalid archive files location");
            } else {
                comboArchiveList.options[i] = new Option(archiveDirectory, archiveDirectory);
            }
        }
        // Store the list of archives in the Settings Store, to avoid rescanning at each start
        settingsStore.setItem("listOfArchives", archiveDirectories.join('|'), Infinity);

        $('#archiveList').on('change', setLocalArchiveFromArchiveList);
        if (comboArchiveList.options.length > 0) {
            var lastSelectedArchive = settingsStore.getItem("lastSelectedArchive");
            if (lastSelectedArchive !== null && lastSelectedArchive !== undefined && lastSelectedArchive !== "") {
                // Attempt to select the corresponding item in the list, if it exists
                if ($("#archiveList option[value='"+lastSelectedArchive+"']").length > 0) {
                    $("#archiveList").val(lastSelectedArchive);
                }
            }
            // Set the localArchive as the last selected (or the first one if it has never been selected)
            setLocalArchiveFromArchiveList();
        } else {
            uiUtil.systemAlert("Welcome to Kiwix! This application needs at least a ZIM file in your SD-card (or internal storage). Please download one and put it on the device (see About section). Also check that your device is not connected to a computer through USB device storage (which often locks the SD-card content)", "Welcome")
            .then(function () {
                $("#btnAbout").click();
                var isAndroid = (navigator.userAgent.indexOf("Android") !== -1);
                if (isAndroid) {
                    uiUtil.systemAlert("You seem to be using an Android device with DeviceStorage API. That must be a quite old Firefox version because this API has been removed in 2016. Be aware that there was a bug on Firefox, that prevents finding Wikipedia archives in a SD-card (at least on some devices). Please put the archive in the internal storage if the application can't find it.", "Warning");
                }
            });
        }
    }

    /**
     * Sets the localArchive from the selected archive in the drop-down list
     */
    function setLocalArchiveFromArchiveList() {
        var archiveDirectory = $('#archiveList').val();
        if (archiveDirectory && archiveDirectory.length > 0) {
            // Now, try to find which DeviceStorage has been selected by the user
            // It is the prefix of the archive directory
            var regexpStorageName = /^\/([^/]+)\//;
            var regexpResults = regexpStorageName.exec(archiveDirectory);
            var selectedStorage = null;
            if (regexpResults && regexpResults.length>0) {
                var selectedStorageName = regexpResults[1];
                for (var i=0; i<storages.length; i++) {
                    var storage = storages[i];
                    if (selectedStorageName === storage.storageName) {
                        // We found the selected storage
                        selectedStorage = storage;
                    }
                }
                if (selectedStorage === null) {
                    uiUtil.systemAlert("Unable to find which device storage corresponds to directory " + archiveDirectory, "Error: no matching storage");
                }
            } else {
                // This happens when the archiveDirectory is not prefixed by the name of the storage
                // (in the Simulator, or with FxOs 1.0, or probably on devices that only have one device storage)
                // In this case, we use the first storage of the list (there should be only one)
                if (storages.length === 1) {
                    selectedStorage = storages[0];
                } else {
                    uiUtil.systemAlert("Something weird happened with the DeviceStorage API : found a directory without prefix : "
                    + archiveDirectory + ", but there were " + storages.length
                    + " storages found with getDeviceStorages instead of 1", "Error: unprefixed directory");
                }
            }
            resetCssCache();
            selectedArchive = zimArchiveLoader.loadArchiveFromDeviceStorage(selectedStorage, archiveDirectory, function () {
                settingsStore.setItem("lastSelectedArchive", archiveDirectory, Infinity);
                // The archive is set : go back to home page to start searching
                $("#btnHome").click();
            });

        }
    }

    /**
     * Resets the CSS Cache (used only in jQuery mode)
     */
    function resetCssCache() {
        // Reset the cssCache. Must be done when archive changes.
        if (cssCache) {
            cssCache = new Map();
        }
    }

    /**
     * Displays the zone to select files from the archive
     */
    function displayFileSelect() {
        document.getElementById('openLocalFiles').style.display = 'block';
        // Set the main drop zone
        configDropZone.addEventListener('dragover', handleGlobalDragover);
        configDropZone.addEventListener('dragleave', function() {
            configDropZone.style.border = '';
        });
        // Also set a global drop zone (allows us to ensure Config is always displayed for the file drop)
        globalDropZone.addEventListener('dragover', function(e) {
            e.preventDefault();
            if (configDropZone.style.display === 'none') document.getElementById('btnConfigure').click();
            e.dataTransfer.dropEffect = 'link';
        });
        globalDropZone.addEventListener('drop', handleFileDrop);
        // This handles use of the file picker
        document.getElementById('archiveFiles').addEventListener('change', setLocalArchiveFromFileSelect);
    }

    function handleGlobalDragover(e) {
        e.preventDefault();
        e.dataTransfer.dropEffect = 'link';
        configDropZone.style.border = '3px dotted red';
    }

    function handleIframeDragover(e) {
        e.preventDefault();
        e.dataTransfer.dropEffect = 'link';
        document.getElementById('btnConfigure').click();
    }

    function handleIframeDrop(e) {
        e.stopPropagation();
        e.preventDefault();
        return;
    }

    function handleFileDrop(packet) {
        packet.stopPropagation();
        packet.preventDefault();
        configDropZone.style.border = '';
        var files = packet.dataTransfer.files;
        document.getElementById('openLocalFiles').style.display = 'none';
        document.getElementById('downloadInstruction').style.display = 'none';
        document.getElementById('selectorsDisplay').style.display = 'inline';
        setLocalArchiveFromFileList(files);
        // This clears the display of any previously picked archive in the file selector
        document.getElementById('archiveFiles').value = null;
    }

    // Add event listener to link which allows user to show file selectors
    document.getElementById('selectorsDisplayLink').addEventListener('click', function(e) {
        e.preventDefault();
        document.getElementById('openLocalFiles').style.display = 'block';
        document.getElementById('selectorsDisplay').style.display = 'none';
    });

    function setLocalArchiveFromFileList(files) {
        // Check for usable file types
        for (var i = files.length; i--;) {
            // DEV: you can support other file types by adding (e.g.) '|dat|idx' after 'zim\w{0,2}'
            if (!/\.(?:zim\w{0,2})$/i.test(files[i].name)) {
                uiUtil.systemAlert('One or more files does not appear to be a ZIM file!', 'Invalid File Format');
                return;
            }
        }
        resetCssCache();
        selectedArchive = zimArchiveLoader.loadArchiveFromFiles(files, function () {
            // The archive is set : go back to home page to start searching
            $("#btnHome").click();
            document.getElementById('downloadInstruction').style.display = 'none';
        });
    }

    /**
     * Sets the localArchive from the File selects populated by user
     */
    function setLocalArchiveFromFileSelect() {
        setLocalArchiveFromFileList(document.getElementById('archiveFiles').files);
    }

    /**
     * Reads a remote archive with given URL, and returns the response in a Promise.
     * This function is used by setRemoteArchives below, for UI tests
     *
     * @param {String} url The URL of the archive to read
     * @returns {Promise<Blob>} A promise for the requested file (blob)
     */
    function readRemoteArchive(url) {
        return new Promise(function (resolve, reject) {
            var request = new XMLHttpRequest();
            request.open("GET", url);
            request.responseType = "blob";
            request.onreadystatechange = function () {
                if (request.readyState === XMLHttpRequest.DONE) {
                    if (request.status >= 200 && request.status < 300 || request.status === 0) {
                        // Hack to make this look similar to a file
                        request.response.name = url;
                        resolve(request.response);
                    } else {
                        reject("HTTP status " + request.status + " when reading " + url);
                    }
                }
            };
            request.onabort = request.onerror = reject;
            request.send();
        });
    }

    /**
     * This is used in the testing interface to inject remote archives
     * @returns {Promise<Array>} A Promise for an array of archives
     */
    window.setRemoteArchives = function () {
        var readRequests = [];
        Array.prototype.slice.call(arguments).forEach(function (arg) {
            readRequests.push(readRemoteArchive(arg));
        });
        return Promise.all(readRequests).then(function (arrayOfArchives) {
            setLocalArchiveFromFileList(arrayOfArchives);
        }).catch(function (e) {
            console.error('Unable to load remote archive(s)', e);
        });
    };

    /**
     * Handle key input in the prefix input zone
     * @param {Event} evt The event data to handle
     */
    function onKeyUpPrefix() {
        // Use a timeout, so that very quick typing does not cause a lot of overhead
        // It is also necessary for the words suggestions to work inside Firefox OS
        if (window.timeoutKeyUpPrefix) {
            window.clearTimeout(window.timeoutKeyUpPrefix);
        }
        window.timeoutKeyUpPrefix = window.setTimeout(function () {
            var prefix = $("#prefix").val();
            if (prefix && prefix.length > 0 && prefix !== appstate.search.prefix) {
                $('#searchArticles').click();
            }
        }, 500);
    }

    /**
     * Search the index for DirEntries with title that start with the given prefix (implemented
     * with a binary search inside the index file)
     * @param {String} prefix The string that must appear at the start of any title searched for
     */
    function searchDirEntriesFromPrefix(prefix) {
        if (selectedArchive !== null && selectedArchive.isReady()) {
            // Cancel the old search (zimArchive search object will receive this change)
            appstate.search.status = 'cancelled';
            // Initiate a new search object and point appstate.search to it (the zimArchive search object will continue to point to the old object)
            // DEV: Technical explanation: the appstate.search is a pointer to an underlying object assigned in memory, and we are here defining a new object
            // in memory {'prefix': prefix, 'status': 'init', .....}, and pointing appstate.search to it; the old search object that was passed to selectedArchive
            // (zimArchive.js) continues to exist in the scope of the functions initiated by the previous search until all Promises have returned
            appstate.search = {'prefix': prefix, 'status': 'init', 'type': '', 'size': params.maxSearchResultsSize};
            $('#activeContent').hide();
            selectedArchive.findDirEntriesWithPrefix(appstate.search, populateListOfArticles);
        } else {
            $('#searchingArticles').hide();
            // We have to remove the focus from the search field,
            // so that the keyboard does not stay above the message
            $("#searchArticles").focus();
            uiUtil.systemAlert("Archive not set : please select an archive", "No archive selected").then(function () {
                $("#btnConfigure").click();
            });
        }
    }

    /**
     * Display the list of articles with the given array of DirEntry
     * @param {Array} dirEntryArray The array of dirEntries returned from the binary search
     * @param {Object} reportingSearch The reporting search object
     */
    function populateListOfArticles(dirEntryArray, reportingSearch) {
        // Do not allow cancelled searches to report
        if (reportingSearch.status === 'cancelled') return;
        var stillSearching = reportingSearch.status === 'interim';
        var articleListHeaderMessageDiv = $('#articleListHeaderMessage');
        var nbDirEntry = dirEntryArray ? dirEntryArray.length : 0;

        var message;
        if (stillSearching) {
            message = 'Searching [' + reportingSearch.type + ']... found: ' + nbDirEntry;
        } else if (nbDirEntry >= params.maxSearchResultsSize) {
            message = 'First ' + params.maxSearchResultsSize + ' articles found (refine your search).';
        } else {
            message = 'Finished. ' + (nbDirEntry ? nbDirEntry : 'No') + ' articles found' + (
                reportingSearch.type === 'basic' ? ': try fewer words for full search.' : '.'
            );
        }

        articleListHeaderMessageDiv.html(message);

        var articleListDiv = $('#articleList');
        var articleListDivHtml = '';
        var listLength = dirEntryArray.length < params.maxSearchResultsSize ? dirEntryArray.length : params.maxSearchResultsSize;
        for (var i = 0; i < listLength; i++) {
            var dirEntry = dirEntryArray[i];
            // NB We use encodeURIComponent rather than encodeURI here because we know that any question marks in the title are not querystrings,
            // and should be encoded [kiwix-js #806]. DEV: be very careful if you edit the dirEntryId attribute below, because the contents must be
            // inside double quotes (in the final HTML string), given that dirEntryStringId may contain bare apostrophes
            // Info: encodeURIComponent encodes all characters except  A-Z a-z 0-9 - _ . ! ~ * ' ( )
            var dirEntryStringId = encodeURIComponent(dirEntry.toStringId());
            articleListDivHtml += '<a href="#" dirEntryId="' + dirEntryStringId +
                '" class="list-group-item">' + dirEntry.getTitleOrUrl() + '</a>';
        }
        articleListDiv.html(articleListDivHtml);
        // We have to use mousedown below instead of click as otherwise the prefix blur event fires first
        // and prevents this event from firing; note that touch also triggers mousedown
        $('#articleList a').on('mousedown', function (e) {
            // Cancel search immediately
            appstate.search.status = 'cancelled';
            handleTitleClick(e);
            return false;
        });
        if (!stillSearching) $('#searchingArticles').hide();
        $('#articleListWithHeader').show();
    }

    /**
     * Handles the click on the title of an article in search results
     * @param {Event} event The click event to handle
     * @returns {Boolean} Always returns false for JQuery event handling
     */
    function handleTitleClick(event) {
        var dirEntryId = decodeURIComponent(event.target.getAttribute('dirEntryId'));
        findDirEntryFromDirEntryIdAndLaunchArticleRead(dirEntryId);
        return false;
    }

    /**
     * Creates an instance of DirEntry from given dirEntryId (including resolving redirects),
     * and call the function to read the corresponding article
     * @param {String} dirEntryId The stringified Directory Entry to parse and launch
     */
    function findDirEntryFromDirEntryIdAndLaunchArticleRead(dirEntryId) {
        if (selectedArchive.isReady()) {
            var dirEntry = selectedArchive.parseDirEntryId(dirEntryId);
            // Remove focus from search field to hide keyboard and to allow navigation keys to be used
            document.getElementById('articleContent').contentWindow.focus();
            $("#searchingArticles").show();
            if (dirEntry.isRedirect()) {
                selectedArchive.resolveRedirect(dirEntry, readArticle);
            } else {
                params.isLandingPage = false;
                readArticle(dirEntry);
            }
        } else {
            uiUtil.systemAlert("Data files not set", "Archive not ready");
        }
    }

    /**
     * Check whether the given URL from given dirEntry equals the expectedArticleURLToBeDisplayed
     * @param {DirEntry} dirEntry The directory entry of the article to read
     */
    function isDirEntryExpectedToBeDisplayed(dirEntry) {
        var curArticleURL = dirEntry.namespace + "/" + dirEntry.url;

        if (expectedArticleURLToBeDisplayed !== curArticleURL) {
            console.debug("url of current article :" + curArticleURL + ", does not match the expected url :" +
            expectedArticleURLToBeDisplayed);
            return false;
        }
        return true;
    }

    /**
     * Read the article corresponding to the given dirEntry
     * @param {DirEntry} dirEntry The directory entry of the article to read
     */
    function readArticle(dirEntry) {
        // Reset search prefix to allow users to search the same string again if they want to
        appstate.search.prefix = '';
        // Only update for expectedArticleURLToBeDisplayed.
        expectedArticleURLToBeDisplayed = dirEntry.namespace + "/" + dirEntry.url;
        // We must remove focus from UI elements in order to deselect whichever one was clicked (in both jQuery and SW modes),
        // but we should not do this when opening the landing page (or else one of the Unit Tests fails, at least on Chrome 58)
        if (!params.isLandingPage) document.getElementById('articleContent').contentWindow.focus();

        if (params.contentInjectionMode === 'serviceworker') {
            // In ServiceWorker mode, we simply set the iframe src.
            // (reading the backend is handled by the ServiceWorker itself)

            // We will need the encoded URL on article load so that we can set the iframe's src correctly,
            // but we must not encode the '/' character or else relative links may fail [kiwix-js #498]
            var encodedUrl = dirEntry.url.replace(/[^/]+/g, function (matchedSubstring) {
                return encodeURIComponent(matchedSubstring);
            });
            var iframeArticleContent = document.getElementById('articleContent');
            iframeArticleContent.onload = function () {
                // The content is fully loaded by the browser : we can hide the spinner
                $("#cachingAssets").html("Caching assets...");
                $("#cachingAssets").hide();
                $("#searchingArticles").hide();
                // Set the requested appTheme
                uiUtil.applyAppTheme(params.appTheme);
                // Display the iframe content
                $("#articleContent").show();
                // Deflect drag-and-drop of ZIM file on the iframe to Config
                var doc = iframeArticleContent.contentDocument ? iframeArticleContent.contentDocument.documentElement : null;
                var docBody = doc ? doc.getElementsByTagName('body') : null;
                docBody = docBody ? docBody[0] : null;
                if (docBody) {
                    docBody.addEventListener('dragover', handleIframeDragover);
                    docBody.addEventListener('drop', handleIframeDrop);
                }
                resizeIFrame();

                if (iframeArticleContent.contentWindow) {
                    // Configure home key press to focus #prefix only if the feature is in active state
                    if (params.useHomeKeyToFocusSearchBar)
                        iframeArticleContent.contentWindow.addEventListener('keydown', focusPrefixOnHomeKey);
                    // Reset UI when the article is unloaded
                    iframeArticleContent.contentWindow.onunload = function () {
                        // remove eventListener to avoid memory leaks
                        iframeArticleContent.contentWindow.removeEventListener('keydown', focusPrefixOnHomeKey);
                        $("#articleList").empty();
                        $('#articleListHeaderMessage').empty();
                        $('#articleListWithHeader').hide();
                        $("#prefix").val("");
                        $("#searchingArticles").show();
                    };
                }
            };

            if(! isDirEntryExpectedToBeDisplayed(dirEntry)){
                return;
            }

            // We put the ZIM filename as a prefix in the URL, so that browser caches are separate for each ZIM file
            iframeArticleContent.src = "../" + selectedArchive._file.name + "/" + dirEntry.namespace + "/" + encodedUrl;
        } else {
            // In jQuery mode, we read the article content in the backend and manually insert it in the iframe
            if (dirEntry.isRedirect()) {
                selectedArchive.resolveRedirect(dirEntry, readArticle);
            } else {
                // Line below was inserted to prevent the spinner being hidden, possibly by an async function, when pressing the Random button in quick succession
                // TODO: Investigate whether it is really an async issue or whether there is a rogue .hide() statement in the chain
                $("#searchingArticles").show();
                selectedArchive.readUtf8File(dirEntry, displayArticleContentInIframe);
            }
        }
    }

    /**
     * Function that handles a message of the messageChannel.
     * It tries to read the content in the backend, and sends it back to the ServiceWorker
     *
     * @param {Event} event The event object of the message channel
     */
    function handleMessageChannelMessage(event) {
        if (event.data.error) {
            console.error("Error in MessageChannel", event.data.error);
            reject(event.data.error);
        } else {
            // We received a message from the ServiceWorker
            if (event.data.action === "askForContent") {
                // The ServiceWorker asks for some content
                var title = event.data.title;
                var messagePort = event.ports[0];
                var readFile = function (dirEntry) {
                    if (dirEntry === null) {
                        console.error("Title " + title + " not found in archive.");
                        messagePort.postMessage({ 'action': 'giveContent', 'title': title, 'content': '' });
                    } else if (dirEntry.isRedirect()) {
                        selectedArchive.resolveRedirect(dirEntry, function (resolvedDirEntry) {
                            var redirectURL = resolvedDirEntry.namespace + "/" + resolvedDirEntry.url;
                            // Ask the ServiceWorker to send an HTTP redirect to the browser.
                            // We could send the final content directly, but it is necessary to let the browser know in which directory it ends up.
                            // Else, if the redirect URL is in a different directory than the original URL,
                            // the relative links in the HTML content would fail. See #312
                            messagePort.postMessage({ 'action': 'sendRedirect', 'title': title, 'redirectUrl': redirectURL });
                        });
                    } else {
                        // Let's read the content in the ZIM file
                        selectedArchive.readBinaryFile(dirEntry, function (fileDirEntry, content) {
                            var mimetype = fileDirEntry.getMimetype();
                            // Let's send the content to the ServiceWorker
                            var message = { 'action': 'giveContent', 'title': title, 'content': content.buffer, 'mimetype': mimetype };
                            messagePort.postMessage(message, [content.buffer]);
                        });
                    }
                };
                selectedArchive.getDirEntryByPath(title).then(readFile).catch(function () {
                    messagePort.postMessage({ 'action': 'giveContent', 'title': title, 'content': new Uint8Array() });
                });
            } else {
                console.error("Invalid message received", event.data);
            }
        }
    }

    // Compile some regular expressions needed to modify links
    // Pattern to find a ZIM URL (with its namespace) - see https://wiki.openzim.org/wiki/ZIM_file_format#Namespaces
    var regexpZIMUrlWithNamespace = /^[./]*([-ABCIJMUVWX]\/.+)$/;
    // The case-insensitive regex below finds images, scripts, stylesheets and tracks with ZIM-type metadata and image namespaces.
    // It first searches for <img, <script, <link, etc., then scans forward to find, on a word boundary, either src=["'] or href=["']
    // (ignoring any extra whitespace), and it then tests the path of the URL with a non-capturing negative lookahead (?!...) that excludes
    // absolute URIs with protocols that conform to RFC 3986 (e.g. 'http:', 'data:'). It then captures the whole of the URL up until either
    // the opening delimiter (" or ', which is capture group \3) or a querystring or hash character (? or #). When the regex is used
    // below, it will be further processed to calculate the ZIM URL from the relative path. This regex can cope with legitimate single
    // quote marks (') in the URL.
    var regexpTagsWithZimUrl = /(<(?:img|script|link|track)\b[^>]*?\s)(?:src|href)(\s*=\s*(["']))(?![a-z][a-z0-9+.-]+:)(.+?)(?=\3|\?|#)/ig;
    // Regex below tests the html of an article for active content [kiwix-js #466]
    // It inspects every <script> block in the html and matches in the following cases: 1) the script loads a UI application called app.js;
    // 2) the script block has inline content that does not contain "importScript()", "toggleOpenSection" or an "articleId" assignment
    // (these strings are used widely in our fully supported wikimedia ZIMs, so they are excluded); 3) the script block is not of type "math"
    // (these are MathJax markup scripts used extensively in Stackexchange ZIMs). Note that the regex will match ReactJS <script type="text/html">
    // markup, which is common in unsupported packaged UIs, e.g. PhET ZIMs.
    var regexpActiveContent = /<script\b(?:(?![^>]+src\b)|(?=[^>]+src\b=["'][^"']+?app\.js))(?!>[^<]+(?:importScript\(\)|toggleOpenSection|articleId\s?=\s?['"]))(?![^>]+type\s*=\s*["'](?:math\/|[^"']*?math))/i;
    // DEV: The regex below matches ZIM links (anchor hrefs) that should have the html5 "donwnload" attribute added to
    // the link. This is currently the case for epub and pdf files in Project Gutenberg ZIMs -- add any further types you need
    // to support to this regex. The "zip" has been added here as an example of how to support further filetypes
    var regexpDownloadLinks = /^.*?\.epub($|\?)|^.*?\.pdf($|\?)|^.*?\.zip($|\?)/i;

    // A string to hold any anchor parameter in clicked ZIM URLs (as we must strip these to find the article in the ZIM)
    var anchorParameter;

    /**
     * Display the the given HTML article in the web page,
     * and convert links to javascript calls
     * NB : in some error cases, the given title can be null, and the htmlArticle contains the error message
     * @param {DirEntry} dirEntry
     * @param {String} htmlArticle
     */
    function displayArticleContentInIframe(dirEntry, htmlArticle) {
        if(! isDirEntryExpectedToBeDisplayed(dirEntry)){
            return;
        }
        // Display Bootstrap warning alert if the landing page contains active content
        if (!params.hideActiveContentWarning && params.isLandingPage) {
            if (regexpActiveContent.test(htmlArticle)) uiUtil.displayActiveContentWarning();
        }

        // Calculate the current article's ZIM baseUrl to use when processing relative links
        var baseUrl = dirEntry.namespace + '/' + dirEntry.url.replace(/[^/]+$/, '');

        // Replaces ZIM-style URLs of img, script, link and media tags with a data-kiwixurl to prevent 404 errors [kiwix-js #272 #376]
        // This replacement also processes the URL relative to the page's ZIM URL so that we can find the ZIM URL of the asset
        // with the correct namespace (this works for old-style -,I,J namespaces and for new-style C namespace)
        htmlArticle = htmlArticle.replace(regexpTagsWithZimUrl, function(match, blockStart, equals, quote, relAssetUrl) {
            var assetZIMUrl = uiUtil.deriveZimUrlFromRelativeUrl(relAssetUrl, baseUrl);
            // DEV: Note that deriveZimUrlFromRelativeUrl produces a *decoded* URL (and incidentally would remove any URI component
            // if we had captured it). We therefore re-encode the URI with encodeURI (which does not encode forward slashes) instead
            // of encodeURIComponent.
            return blockStart + 'data-kiwixurl' + equals + encodeURI(assetZIMUrl);
        });

        // Extract any css classes from the html tag (they will be stripped when injected in iframe with .innerHTML)
        var htmlCSS = htmlArticle.match(/<html[^>]*class\s*=\s*["']\s*([^"']+)/i);
        // Normalize classList and convert to array
        htmlCSS = htmlCSS ? htmlCSS[1].replace(/\s+/g, ' ').split(' ') : [];

        // Tell jQuery we're removing the iframe document: clears jQuery cache and prevents memory leaks [kiwix-js #361]
        $('#articleContent').contents().remove();

        // Hide any alert box that was activated in uiUtil.displayFileDownloadAlert function
        $('#downloadAlert').hide();

        var iframeArticleContent = document.getElementById('articleContent');

        iframeArticleContent.onload = function() {
            iframeArticleContent.onload = function(){};
            $("#articleList").empty();
            $('#articleListHeaderMessage').empty();
            $('#articleListWithHeader').hide();
            $("#prefix").val("");

            var iframeContentDocument = iframeArticleContent.contentDocument;
            if (!iframeContentDocument && window.location.protocol === 'file:') {
                uiUtil.systemAlert("You seem to be opening kiwix-js with the file:// protocol, which is blocked by your browser for security reasons."
                                    + "<br/><br/>The easiest way to run it is to download and run it as a browser extension (from the vendor store)."
                                    + "<br/><br/>Else you can open it through a web server : either through a local one (http://localhost/...) or through a remote one (but you need SSL : https://webserver/...)"
                                    + "<br/><br/>Another option is to force your browser to accept that (but you'll open a security breach) : on Chrome, you can start it with --allow-file-access-from-files command-line argument; on Firefox, you can set privacy.file_unique_origin to false in about:config");
                return;
            }

            // Inject the new article's HTML into the iframe
            var articleContent = iframeContentDocument.documentElement;
            articleContent.innerHTML = htmlArticle;

            var docBody = articleContent.getElementsByTagName('body');
            docBody = docBody ? docBody[0] : null;
            if (docBody) {
                // Add any missing classes stripped from the <html> tag
                if (htmlCSS) htmlCSS.forEach(function (cl) {
                    docBody.classList.add(cl);
                });
                // Deflect drag-and-drop of ZIM file on the iframe to Config
                docBody.addEventListener('dragover', handleIframeDragover);
                docBody.addEventListener('drop', handleIframeDrop);
            }

            // Set the requested appTheme
            uiUtil.applyAppTheme(params.appTheme);
            // Allow back/forward in browser history
            pushBrowserHistoryState(dirEntry.namespace + "/" + dirEntry.url);

            parseAnchorsJQuery();
            loadImagesJQuery();
            // JavaScript is currently disabled, so we need to make the browser interpret noscript tags
            // NB : if javascript is properly handled in jQuery mode in the future, this call should be removed
            // and noscript tags should be ignored
            loadNoScriptTags();
            //loadJavaScriptJQuery();
            loadCSSJQuery();
            insertMediaBlobsJQuery();
            // Jump to any anchor parameter
            if (anchorParameter) {
                var target = iframeContentDocument.getElementById(anchorParameter);
                if (target) target.scrollIntoView();
                anchorParameter = '';
            }
            if (iframeArticleContent.contentWindow) {
                // Configure home key press to focus #prefix only if the feature is in active state
                if (params.useHomeKeyToFocusSearchBar)
                    iframeArticleContent.contentWindow.addEventListener('keydown', focusPrefixOnHomeKey);
                // when unloaded remove eventListener to avoid memory leaks
                iframeArticleContent.contentWindow.onunload = function () {
                    iframeArticleContent.contentWindow.removeEventListener('keydown', focusPrefixOnHomeKey);
                };
            }
        };

        // Load the blank article to clear the iframe (NB iframe onload event runs *after* this)
        iframeArticleContent.src = "article.html";

        function parseAnchorsJQuery() {
            var currentProtocol = location.protocol;
            var currentHost = location.host;
            // Percent-encode dirEntry.url and add regex escape character \ to the RegExp special characters - see https://www.regular-expressions.info/characters.html;
            // NB dirEntry.url can also contain path separator / in some ZIMs (Stackexchange). } and ] do not need to be escaped as they have no meaning on their own.
            var escapedUrl = encodeURIComponent(dirEntry.url).replace(/([\\$^.|?*+/()[{])/g, '\\$1');
            // Pattern to match a local anchor in an href even if prefixed by escaped url; will also match # on its own
            // Note that we exclude any # with a semicolon between it and the end of the string, to avoid accidentally matching e.g. &#39;
            var regexpLocalAnchorHref = new RegExp('^(?:#|' + escapedUrl + '#)([^#;]*$)');
            var iframe = iframeArticleContent.contentDocument;
            Array.prototype.slice.call(iframe.querySelectorAll('a, area')).forEach(function (anchor) {
                // Attempts to access any properties of 'this' with malformed URLs causes app crash in Edge/UWP [kiwix-js #430]
                try {
                    var testHref = anchor.href;
                } catch (err) {
                    console.error('Malformed href caused error:' + err.message);
                    return;
                }
                var href = anchor.getAttribute('href');
                if (href === null || href === undefined || /^javascript:/i.test(anchor.protocol)) return;
                var anchorTarget = href.match(regexpLocalAnchorHref);
                if (href.length === 0) {
                    // It's a link with an empty href, pointing to the current page: do nothing.
                } else if (anchorTarget) {
                    // It's a local anchor link : remove escapedUrl if any (see above)
                    anchor.setAttribute('href', '#' + anchorTarget[1]);
                } else if (anchor.protocol !== currentProtocol ||
                    anchor.host !== currentHost) {
                    // It's an external URL : we should open it in a new tab
                    anchor.target = '_blank';
                } else {
                    // It's a link to an article or file in the ZIM
                    var uriComponent = uiUtil.removeUrlParameters(href);
                    var contentType;
                    var downloadAttrValue;
                    // Some file types need to be downloaded rather than displayed (e.g. *.epub)
                    // The HTML download attribute can be Boolean or a string representing the specified filename for saving the file
                    // For Boolean values, getAttribute can return any of the following: download="" download="download" download="true"
                    // So we need to test hasAttribute first: see https://developer.mozilla.org/en-US/docs/Web/API/Element/getAttribute
                    // However, we cannot rely on the download attribute having been set, so we also need to test for known download file types
                    var isDownloadableLink = anchor.hasAttribute('download') || regexpDownloadLinks.test(href);
                    if (isDownloadableLink) {
                        downloadAttrValue = anchor.getAttribute('download');
                        // Normalize the value to a true Boolean or a filename string or true if there is no download attribute
                        downloadAttrValue = /^(download|true|\s*)$/i.test(downloadAttrValue) || downloadAttrValue || true;
                        contentType = anchor.getAttribute('type');
                    }
                    // Add an onclick event to extract this article or file from the ZIM
                    // instead of following the link
                    anchor.addEventListener('click', function (e) {
                        anchorParameter = href.match(/#([^#;]+)$/);
                        anchorParameter = anchorParameter ? anchorParameter[1] : '';
                        var zimUrl = uiUtil.deriveZimUrlFromRelativeUrl(uriComponent, baseUrl);
                        goToArticle(zimUrl, downloadAttrValue, contentType);
                        e.preventDefault();
                    });
                }
            });
        }

        function loadImagesJQuery() {
            // Make an array from the images that need to be processed
            var images = Array.prototype.slice.call(iframeArticleContent.contentDocument.querySelectorAll('img[data-kiwixurl]'));
            // This ensures cancellation of image extraction if the user navigates away from the page before extraction has finished
            images.owner = expectedArticleURLToBeDisplayed;
            // DEV: This self-invoking function is recursive, calling itself only when an image has been fully processed into a
            // blob: or data: URI (or returns an error). This ensures that images are processed sequentially from the top of the
            // DOM, making for a better user experience (because images above the fold are extracted first)
            (function extractImage() {
                if (!images.length || images.busy || images.owner !== expectedArticleURLToBeDisplayed) return;
                images.busy = true;
                // Extract the image at the top of the images array and remove it from the array
                var image = images.shift();
                var imageUrl = image.getAttribute('data-kiwixurl');
                var url = decodeURIComponent(imageUrl);
                selectedArchive.getDirEntryByPath(url).then(function (dirEntry) {
                    selectedArchive.readBinaryFile(dirEntry, function (fileDirEntry, content) {
                        var mimetype = dirEntry.getMimetype();
                        uiUtil.feedNodeWithBlob(image, 'src', content, mimetype, function() {
                            images.busy = false;
                            extractImage();
                        });
                    });
                }).catch(function (e) {
                    console.error("could not find DirEntry for image:" + url, e);
                    images.busy = false;
                    extractImage();
                });
            })();
        }

        function loadNoScriptTags() {
            // For each noscript tag, we replace it with its content, so that the browser interprets it
            $('#articleContent').contents().find('noscript').replaceWith(function () {
                // When javascript is enabled, browsers interpret the content of noscript tags as text
                // (see https://html.spec.whatwg.org/multipage/scripting.html#the-noscript-element)
                // So we can read this content with .textContent
                return this.textContent;
            });
        }

        function loadCSSJQuery() {
            // Ensure all sections are open for clients that lack JavaScript support, or that have some restrictive CSP [kiwix-js #355].
            // This is needed only for some versions of ZIM files generated by mwoffliner (at least in early 2018), where the article sections are closed by default on small screens.
            // These sections can be opened by clicking on them, but this is done with some javascript.
            // The code below is a workaround we still need for compatibility with ZIM files generated by mwoffliner in 2018.
            // A better fix has been made for more recent ZIM files, with the use of noscript tags : see https://github.com/openzim/mwoffliner/issues/324
            var iframe = iframeArticleContent.contentDocument;
            var collapsedBlocks = iframe.querySelectorAll('.collapsible-block:not(.open-block), .collapsible-heading:not(.open-block)');
            // Using decrementing loop to optimize performance : see https://stackoverflow.com/questions/3520688
            for (var i = collapsedBlocks.length; i--;) {
                collapsedBlocks[i].classList.add('open-block');
            }
            var cssCount = 0;
            var cssFulfilled = 0;
            Array.prototype.slice.call(iframe.querySelectorAll('link[data-kiwixurl]')).forEach(function (link) {
                cssCount++;
                var linkUrl = link.getAttribute('data-kiwixurl');
                var url = decodeURIComponent(uiUtil.removeUrlParameters(linkUrl));
                if (cssCache.has(url)) {
                    var nodeContent = cssCache.get(url);
                    if (/stylesheet/i.test(link.rel)) uiUtil.replaceCSSLinkWithInlineCSS(link, nodeContent);
                    else uiUtil.feedNodeWithBlob(link, 'href', nodeContent, link.type || 'image');
                    cssFulfilled++;
                } else {
                    if (params.assetsCache) $('#cachingAssets').show();
                    selectedArchive.getDirEntryByPath(url).then(function (dirEntry) {
                        if (!dirEntry) {
                            cssCache.set(url, ''); // Prevent repeated lookups of this unfindable asset
                            throw 'DirEntry ' + typeof dirEntry;
                        }
                        var mimetype = dirEntry.getMimetype();
                        var readFile = /^text\//i.test(mimetype) ? selectedArchive.readUtf8File : selectedArchive.readBinaryFile;
                        return readFile(dirEntry, function (fileDirEntry, content) {
                            var fullUrl = fileDirEntry.namespace + "/" + fileDirEntry.url;
                            if (params.assetsCache) cssCache.set(fullUrl, content);
                            if (/text\/css/i.test(mimetype)) uiUtil.replaceCSSLinkWithInlineCSS(link, content);
                            else uiUtil.feedNodeWithBlob(link, 'href', content, mimetype);
                            cssFulfilled++;
                            renderIfCSSFulfilled(fileDirEntry.url);
                        });
                    }).catch(function (e) {
                        console.error("Could not find DirEntry for link element: " + url, e);
                        cssCount--;
                        renderIfCSSFulfilled();
                    });
                }
            });
            renderIfCSSFulfilled();

            // Some pages are extremely heavy to render, so we prevent rendering by keeping the iframe hidden
            // until all CSS content is available [kiwix-js #381]
            function renderIfCSSFulfilled(title) {
                if (cssFulfilled >= cssCount) {
                    $('#cachingAssets').html('Caching assets...');
                    $('#cachingAssets').hide();
                    $('#searchingArticles').hide();
                    $('#articleContent').show();
                    // We have to resize here for devices with On Screen Keyboards when loading from the article search list
                    resizeIFrame();
                } else {
                    updateCacheStatus(title);
                }
            }
        }

       /**
        * Code below is currently non-functional in jQuery mode, but provides an outline of how JS scripts could
        * be attached to the DOM. Users who want JS support should switch to Service Worker mode if avaialable on
        * their browser/OS. There is an experimental implementation of JS support in jQuery mode in the branch
        * <kiwix-js/javaScript-support>.
        */
        // function loadJavaScriptJQuery() {
        //     $('#articleContent').contents().find('script[data-kiwixurl]').each(function() {
        //         var script = $(this);
        //         var scriptUrl = script.attr("data-kiwixurl");
        //         // TODO check that the type of the script is text/javascript or application/javascript
        //         var title = uiUtil.removeUrlParameters(scriptUrl);
        //         selectedArchive.getDirEntryByPath(title).then(function(dirEntry) {
        //             if (dirEntry === null) {
        //                 console.log("Error: js file not found: " + title);
        //             } else {
        //                 selectedArchive.readBinaryFile(dirEntry, function (fileDirEntry, content) {
        //                     // TODO : JavaScript support not yet functional [kiwix-js #152]
        //                     uiUtil.feedNodeWithBlob(script, 'src', content, 'text/javascript');
        //                 });
        //             }
        //         }).catch(function (e) {
        //             console.error("could not find DirEntry for javascript : " + title, e);
        //         });
        //     });
        // }

        function insertMediaBlobsJQuery() {
            var iframe = iframeArticleContent.contentDocument;
            Array.prototype.slice.call(iframe.querySelectorAll('video, audio, source, track'))
            .forEach(function(mediaSource) {
                var source = mediaSource.getAttribute('src');
                source = source ? uiUtil.deriveZimUrlFromRelativeUrl(source, baseUrl) : null;
                // We have to exempt text tracks from using deriveZimUrlFromRelativeurl due to a bug in Firefox [kiwix-js #496]
                source = source ? source : decodeURIComponent(mediaSource.dataset.kiwixurl);
                if (!source || !regexpZIMUrlWithNamespace.test(source)) {
                    if (source) console.error('No usable media source was found for: ' + source);
                    return;
                }
                var mediaElement = /audio|video/i.test(mediaSource.tagName) ? mediaSource : mediaSource.parentElement;
                // If the "controls" property is missing, we need to add it to ensure jQuery-only users can operate the video. See kiwix-js #760.
                if (/audio|video/i.test(mediaElement.tagName) && !mediaElement.hasAttribute('controls')) mediaElement.setAttribute('controls', '');
                selectedArchive.getDirEntryByPath(source).then(function(dirEntry) {
                    return selectedArchive.readBinaryFile(dirEntry, function (fileDirEntry, mediaArray) {
                        var mimeType = mediaSource.type ? mediaSource.type : dirEntry.getMimetype();
                        var blob = new Blob([mediaArray], { type: mimeType });
                        mediaSource.src = URL.createObjectURL(blob);
                        // In Firefox and Chromium it is necessary to re-register the inserted media source
                        // but do not reload for text tracks (closed captions / subtitles)
                        if (/track/i.test(mediaSource.tagName)) return;
                        mediaElement.load();
                    });
                });
            });
        }
    }

    /**
     * Displays a message to the user that a style or other asset is being cached
     * @param {String} title The title of the file to display in the caching message block
     */
    function updateCacheStatus(title) {
        if (params.assetsCache && /\.css$|\.js$/i.test(title)) {
            var cacheBlock = document.getElementById('cachingAssets');
            cacheBlock.style.display = 'block';
            title = title.replace(/[^/]+\//g, '').substring(0,18);
            cacheBlock.innerHTML = 'Caching ' + title + '...';
        }
    }

    /**
     * Changes the URL of the browser page, so that the user might go back to it
     *
     * @param {String} title
     * @param {String} titleSearch
     */
    function pushBrowserHistoryState(title, titleSearch) {
        var stateObj = {};
        var urlParameters;
        var stateLabel;
        if (title && !(""===title)) {
            // Prevents creating a double history for the same page
            if (history.state && history.state.title === title) return;
            stateObj.title = title;
            urlParameters = "?title=" + title;
            stateLabel = "Wikipedia Article : " + title;
        } else if (titleSearch && !(""===titleSearch)) {
            stateObj.titleSearch = titleSearch;
            urlParameters = "?titleSearch=" + titleSearch;
            stateLabel = "Wikipedia search : " + titleSearch;
        } else {
            return;
        }
        window.history.pushState(stateObj, stateLabel, urlParameters);
    }


    /**
     * Extracts the content of the given article pathname, or a downloadable file, from the ZIM
     *
     * @param {String} path The pathname (namespace + filename) to the article or file to be extracted
     * @param {Boolean|String} download A Bolean value that will trigger download of title, or the filename that should
     *     be used to save the file in local FS (in HTML5 spec, a string value for the download attribute is optional)
     * @param {String} contentType The mimetype of the downloadable file, if known
     */
    function goToArticle(path, download, contentType) {
        $("#searchingArticles").show();
        selectedArchive.getDirEntryByPath(path).then(function(dirEntry) {
            if (dirEntry === null || dirEntry === undefined) {
                $("#searchingArticles").hide();
                uiUtil.systemAlert("Article with url " + path + " not found in the archive", "Error: article not found");
            } else if (download) {
                selectedArchive.readBinaryFile(dirEntry, function (fileDirEntry, content) {
                    var mimetype = contentType || fileDirEntry.getMimetype();
                    uiUtil.displayFileDownloadAlert(path, download, mimetype, content);
                });
            } else {
                params.isLandingPage = false;
                $('#activeContent').hide();
                readArticle(dirEntry);
            }
        }).catch(function(e) { uiUtil.systemAlert("Error reading article with url " + path + " : " + e, "Error while reading article"); });
    }

    function goToRandomArticle() {
        if (selectedArchive !== null && selectedArchive.isReady()) {
            $('#searchingArticles').show();
            selectedArchive.getRandomDirEntry(function (dirEntry) {
                if (dirEntry === null || dirEntry === undefined) {
                    $('#searchingArticles').hide();
                    uiUtil.systemAlert('Error finding random article', 'Error finding article');
                } else {
                    // We fall back to the old A namespace to support old ZIM files without a text/html MIME type for articles
                    // DEV: If articlePtrPos is defined in zimFile, then we are using a v1 article-only title listing. By definition,
                    // all dirEntries in an article-only listing must be articles.
                    if (selectedArchive._file.articlePtrPos || dirEntry.getMimetype() === 'text/html' || dirEntry.namespace === 'A') {
                        params.isLandingPage = false;
                        $('#activeContent').hide();
                        $('#searchingArticles').show();
                        readArticle(dirEntry);
                    } else {
                        // If the random title search did not end up on an article,
                        // we try again, until we find one
                        goToRandomArticle();
                    }
                }
            });
        } else {
            // Showing the relevant error message and redirecting to config page for adding the ZIM file
            uiUtil.systemAlert('Archive not set : please select an archive', 'No archive selected').then(function () {
                $('#btnConfigure').click();
            });
        }
    }

    function goToMainArticle() {
        $("#searchingArticles").show();
        selectedArchive.getMainPageDirEntry(function(dirEntry) {
            if (dirEntry === null || dirEntry === undefined) {
                console.error("Error finding main article.");
                $("#searchingArticles").hide();
                $("#welcomeText").show();
            } else {
                // DEV: see comment above under goToRandomArticle()
                if (dirEntry.redirect || dirEntry.getMimetype() === 'text/html' || dirEntry.namespace === 'A') {
                    params.isLandingPage = true;
                    readArticle(dirEntry);
                } else {
                    console.error("The main page of this archive does not seem to be an article");
                    $("#searchingArticles").hide();
                    $("#welcomeText").show();
                }
            }
        });
    }

});<|MERGE_RESOLUTION|>--- conflicted
+++ resolved
@@ -170,7 +170,6 @@
 
     // Unique identifier of the article expected to be displayed
     var expectedArticleURLToBeDisplayed = "";
-<<<<<<< HEAD
  
     // define and store dark preference for matchMedia
     var darkPreference = window.matchMedia('(prefers-color-scheme:dark)');
@@ -188,8 +187,6 @@
     darkPreference.onchange = function() {
         uiUtil.applyAppTheme(params.appTheme);
     }
-=======
->>>>>>> 236907aa
 
     /**
      * Resize the IFrame height, so that it fills the whole available height in the window
