/*!
 * app.js : The main Kiwix User Interface implementation
 * This file handles the interaction between the Kiwix JS back end and the user
 *
 * Copyright 2013-2023 Mossroy, Jaifroid and contributors
 * License GPL v3:
 *
 * This file is part of Kiwix.
 *
 * Kiwix is free software: you can redistribute it and/or modify
 * it under the terms of the GNU General Public License as published by
 * the Free Software Foundation, either version 3 of the License, or
 * (at your option) any later version.
 *
 * Kiwix is distributed in the hope that it will be useful,
 * but WITHOUT ANY WARRANTY; without even the implied warranty of
 * MERCHANTABILITY or FITNESS FOR A PARTICULAR PURPOSE.  See the
 * GNU General Public License for more details.
 *
 * You should have received a copy of the GNU General Public License
 * along with Kiwix (file LICENSE-GPLv3.txt).  If not, see <http://www.gnu.org/licenses/>
 */

'use strict';

// The global parameters object is defined in init.js
/* global params, webpMachine, $ */
/* eslint-disable indent */

// import styles from '../css/app.css' assert { type: "css" };
// import bootstrap from '../css/bootstrap.min.css' assert { type: "css" };
import '../../node_modules/@fortawesome/fontawesome-free/js/all.js';
import zimArchiveLoader from './lib/zimArchiveLoader.js';
import uiUtil from './lib/uiUtil.js';
import settingsStore from './lib/settingsStore.js';
import abstractFilesystemAccess from './lib/abstractFilesystemAccess.js';
import translateUI from './lib/translateUI.js';

/**
 * The delay (in milliseconds) between two "keepalive" messages sent to the ServiceWorker (so that it is not stopped
 * by the browser, and keeps the MessageChannel to communicate with the application)
 * @type Integer
 */
const DELAY_BETWEEN_KEEPALIVE_SERVICEWORKER = 30000;

/**
 * The name of the Cache API cache to use for caching Service Worker requests and responses for certain asset types
 * We need access to the cache name in app.js in order to complete utility actions when Service Worker is not initialized,
 * so we have to duplicate it here
 * @type {String}
 */
// DEV: Ensure this matches the name defined in service-worker.js (a check is provided in refreshCacheStatus() below)
const ASSETS_CACHE = 'kiwixjs-assetsCache';

/**
 * Memory cache for CSS styles contained in ZIM: it significantly speeds up subsequent page display
 * This cache is used by default in jQuery mode, but can be turned off in Configuration for low-memory devices
 * In Service Worker mode, the Cache API will be used instead
 * @type {Map}
 */
var cssCache = new Map();

/**
 * A global object for storing app state
 *
 * @type Object
 */
var appstate = {};

/**
 * @type ZIMArchive
 */
var selectedArchive = null;

<<<<<<< HEAD
=======
/**
 * Set parameters from the Settings Store, together with any defaults
 * Note that the params global object is declared in init.js so that it is available to modules
 * WARNING: Only change these paramaeters if you know what you are doing
 */
// The current version number of this app
params['appVersion'] = '3.9.3'; // **IMPORTANT** Ensure this is the same as the version number in service-worker.js
// The PWA server (for use with the browser extensions in ServiceWorker mode)
params['PWAServer'] = 'https://browser-extension.kiwix.org/current/'; // Include final slash!
// params['PWAServer'] = 'https://kiwix.github.io/kiwix-js/'; // DEV: Uncomment this line for testing code on GitHub Pages
// params['PWAServer'] = 'http://localhost:8080/'; // DEV: Uncomment this line (and adjust) for local testing
// A parameter to determine the Settings Store API in use
params['storeType'] = settingsStore.getBestAvailableStorageAPI();
params['hideActiveContentWarning'] = settingsStore.getItem('hideActiveContentWarning') === 'true';
params['showUIAnimations'] = settingsStore.getItem('showUIAnimations') ? settingsStore.getItem('showUIAnimations') === 'true' : true;
// Maximum number of article titles to return (range is 5 - 50, default 25)
params['maxSearchResultsSize'] = settingsStore.getItem('maxSearchResultsSize') || 25;
// Turns caching of assets on or off and deletes the cache (it defaults to true unless explicitly turned off in UI)
params['assetsCache'] = settingsStore.getItem('assetsCache') !== 'false';
// Turns caching of the PWA's code on or off and deletes the cache (it defaults to true unless the bypass option is set in Expert Settings)
params['appCache'] = settingsStore.getItem('appCache') !== 'false';
// A parameter to set the app theme and, if necessary, the CSS theme for article content (defaults to 'light')
params['appTheme'] = settingsStore.getItem('appTheme') || 'light'; // Currently implemented: light|dark|dark_invert|dark_mwInvert|auto|auto_invert|auto_mwInvert|
// A global parameter to turn on/off the use of Keyboard HOME Key to focus search bar
params['useHomeKeyToFocusSearchBar'] = settingsStore.getItem('useHomeKeyToFocusSearchBar') === 'true';
// A global parameter to turn on/off opening external links in new tab (for ServiceWorker mode)
params['openExternalLinksInNewTabs'] = settingsStore.getItem('openExternalLinksInNewTabs') ? settingsStore.getItem('openExternalLinksInNewTabs') === 'true' : true;
// A global language override
params['overrideBrowserLanguage'] = settingsStore.getItem('languageOverride');
// A parameter to disable drag-and-drop
params['disableDragAndDrop'] = settingsStore.getItem('disableDragAndDrop') === 'true';
// A parameter to access the URL of any extension that this app was launched from
params['referrerExtensionURL'] = settingsStore.getItem('referrerExtensionURL');
// A parameter to keep track of the fact that the user has been informed of the switch to SW mode by default
params['defaultModeChangeAlertDisplayed'] = settingsStore.getItem('defaultModeChangeAlertDisplayed');
// A parameter to set the content injection mode ('jquery' or 'serviceworker') used by this app
params['contentInjectionMode'] = settingsStore.getItem('contentInjectionMode') ||
    // Defaults to serviceworker mode when the API is available
    (isServiceWorkerAvailable() ? 'serviceworker' : 'jquery');
// A parameter to circumvent anti-fingerprinting technology in browsers that do not support WebP natively by substituting images
// directly with the canvas elements produced by the WebP polyfill [kiwix-js #835]. NB This is only currently used in jQuery mode.
params['useCanvasElementsForWebpTranscoding'] = null; // Value is determined in uiUtil.determineCanvasElementsWorkaround(), called when setting the content injection mode

>>>>>>> 2e6fef82
// An object to hold the current search and its state (allows cancellation of search across modules)
appstate['search'] = {
    prefix: '', // A field to hold the original search string
    status: '', // The status of the search: ''|'init'|'interim'|'cancelled'|'complete'
    type: '' // The type of the search: 'basic'|'full' (set automatically in search algorithm)
};

// A Boolean to store the update status of the PWA version (currently only used with Firefox Extension)
appstate['pwaUpdateNeeded'] = false; // This will be set to true if the Service Worker has an update waiting

<<<<<<< HEAD
=======
/**
 * Apply any override parameters that might be in the querystring.
 * This is used for communication between the PWA and any local code (e.g. Firefox Extension), both ways.
 * It is also possible for DEV (or user) to launch the app with certain settings, or to unset potentially
 * problematic settings, by crafting the querystring appropriately.
 */
(function overrideParams () {
    var regexpUrlParams = /[?&]([^=]+)=([^&]+)/g;
    var matches = regexpUrlParams.exec(window.location.search);
    while (matches) {
        if (matches[1] && matches[2]) {
            var paramKey = decodeURIComponent(matches[1]);
            var paramVal = decodeURIComponent(matches[2]);
            if (paramKey !== 'title') {
                console.debug('Setting key-pair: ' + paramKey + ':' + paramVal);
                // Make values Boolean if 'true'/'false'
                paramVal = paramVal === 'true' || (paramVal === 'false' ? false : paramVal);
                settingsStore.setItem(paramKey, paramVal, Infinity);
                params[paramKey] = paramVal;
            }
        }
        matches = regexpUrlParams.exec(window.location.search);
    }
    // If we are in the PWA version launched from an extension, send a 'success' message to the extension
    if (params.referrerExtensionURL && ~window.location.href.indexOf(params.PWAServer)) {
        var message = '?PWA_launch=success';
        // DEV: To test failure of the PWA, you could pause on next line and set message to '?PWA_launch=fail'
        // Note that, as a failsafe, the PWA_launch key is set to 'fail' (in the extension) before each PWA launch
        // so we need to send a 'success' message each time the PWA is launched
        var frame = document.createElement('iframe');
        frame.id = 'kiwixComm';
        frame.style.display = 'none';
        document.body.appendChild(frame);
        frame.src = params.referrerExtensionURL + '/www/index.html' + message;
        // Now remove redundant frame. We cannot use onload, because it doesn't give time for the script to run.
        setTimeout(function () {
            var kiwixComm = document.getElementById('kiwixComm');
            // The only browser which does not support .remove() is IE11, but it will never run this code
            if (kiwixComm) kiwixComm.remove();
        }, 3000);
    }
})();

// Since contentInjectionMode can be overriden when returning from remote PWA to extension (for example), we have to prevent an infinite loop
// with code that warns the user to turn off the App Cache bypass in jQuery mode. Note that to turn OFF the bypass, we have to set the VALUE to true
params.appCache = params.contentInjectionMode === 'jquery' ? true : params.appCache;

/**
 * Set the State and UI settings associated with parameters defined above
 */
document.getElementById('hideActiveContentWarningCheck').checked = params.hideActiveContentWarning;
document.getElementById('disableDragAndDropCheck').checked = params.disableDragAndDrop;
document.getElementById('showUIAnimationsCheck').checked = params.showUIAnimations;
document.getElementById('titleSearchRange').value = params.maxSearchResultsSize;
document.getElementById('titleSearchRangeVal').textContent = params.maxSearchResultsSize;
document.getElementById('appThemeSelect').value = params.appTheme;
document.getElementById('useHomeKeyToFocusSearchBarCheck').checked = params.useHomeKeyToFocusSearchBar;
document.getElementById('openExternalLinksInNewTabsCheck').checked = params.openExternalLinksInNewTabs;
document.getElementById('languageSelector').value = params.overrideBrowserLanguage || 'default';
>>>>>>> 2e6fef82
switchHomeKeyToFocusSearchBar();

// We check here if we have to warn the user that we switched to ServiceWorkerMode
// This is only needed if the ServiceWorker mode is available, or we are in an Extension that supports Service Workers
// outside of the extension environment, AND the user's settings are stuck on jQuery mode, AND the user has not already been
// alerted about the switch to ServiceWorker mode by default
if ((isServiceWorkerAvailable() || isMessageChannelAvailable() && /^(moz|chrome)-extension:/i.test(window.location.protocol)) &&
    params.contentInjectionMode === 'jquery' && !params.defaultModeChangeAlertDisplayed) {
    // Attempt to upgrade user to ServiceWorker mode
    params.contentInjectionMode = 'serviceworker';
} else if (params.contentInjectionMode === 'serviceworker') {
    // User is already in SW mode, so we will never need to display the upgrade alert
    params.defaultModeChangeAlertDisplayed = true;
    settingsStore.setItem('defaultModeChangeAlertDisplayed', true, Infinity);
}
if (!/^chrome-extension:/i.test(window.location.protocol)) {
    document.getElementById('serviceWorkerLocal').style.display = 'none';
    document.getElementById('serviceWorkerLocalDescription').style.display = 'none';
}
setContentInjectionMode(params.contentInjectionMode);

// Define globalDropZone (universal drop area) and configDropZone (highlighting area on Config page)
var globalDropZone = document.getElementById('search-article');
var configDropZone = document.getElementById('configuration');

// Unique identifier of the article expected to be displayed
var expectedArticleURLToBeDisplayed = '';

// define and store dark preference for matchMedia
var darkPreference = window.matchMedia('(prefers-color-scheme:dark)');
// if 'prefers-color-scheme' is not supported in the browser, then the "auto" options are not displayed to the user
if (window.matchMedia('(prefers-color-scheme)').media === 'not all') {
    var optionsToBeRemoved = document.getElementById('appThemeSelect').querySelectorAll('.auto');
    for (var i = 0; i < optionsToBeRemoved.length; i++) {
        optionsToBeRemoved[i].parentNode.removeChild(optionsToBeRemoved[i]);
    }
}
// Apply previously stored appTheme
uiUtil.applyAppTheme(params.appTheme);

// Whenever the system theme changes, call applyAppTheme function
darkPreference.onchange = function () {
    uiUtil.applyAppTheme(params.appTheme);
}

/**
 * Resize the IFrame height, so that it fills the whole available height in the window
 */
function resizeIFrame () {
    var headerStyles = getComputedStyle(document.getElementById('top'));
    var iframe = document.getElementById('articleContent');
    var region = document.getElementById('search-article');
    if (iframe.style.display === 'none') {
        // We are in About or Configuration, so we only set the region height
        region.style.height = window.innerHeight + 'px';
    } else {
        // IE cannot retrieve computed headerStyles till the next paint, so we wait a few ticks
        setTimeout(function () {
            // Get  header height *including* its bottom margin
            var headerHeight = parseFloat(headerStyles.height) + parseFloat(headerStyles.marginBottom);
            iframe.style.height = window.innerHeight - headerHeight + 'px';
            // We have to allow a minimum safety margin of 10px for 'iframe' and 'header' to fit within 'region'
            region.style.height = window.innerHeight + 10 + 'px';
        }, 100);
    }
}
document.addEventListener('DOMContentLoaded', function () {
    getDefaultLanguageAndTranslateApp();
    resizeIFrame();
});
window.addEventListener('resize', resizeIFrame);

// Define behavior of HTML elements
var searchArticlesFocused = false;
const searchArticle = document.getElementById('searchArticles')
searchArticle.addEventListener('click', function () {
    var prefix = document.getElementById('prefix').value;
    // Do not initiate the same search if it is already in progress
    if (appstate.search.prefix === prefix && !/^(cancelled|complete)$/.test(appstate.search.status)) return;
    document.getElementById('welcomeText').style.display = 'none';
    document.querySelector('.kiwix-alert').style.display = 'none';
    document.getElementById('searchingArticles').style.display = '';
    pushBrowserHistoryState(null, prefix);
    // Initiate the search
    searchDirEntriesFromPrefix(prefix);
    $('.navbar-collapse').collapse('hide');
    document.getElementById('prefix').focus();
    // This flag is set to true in the mousedown event below
    searchArticlesFocused = false;
});
searchArticle.addEventListener('mousedown', function () {
    // We set the flag so that the blur event of #prefix can know that the searchArticles button has been clicked
    searchArticlesFocused = true;
});
document.getElementById('formArticleSearch').addEventListener('submit', function () {
    document.getElementById('searchArticles').click();
});

function getDefaultLanguageAndTranslateApp () {
    var defaultBrowserLanguage = uiUtil.getBrowserLanguage();
    // DEV: Be sure to add supported language codes here
    // TODO: Add a supported languages object elsewhere and use it here
    if (!params.overrideBrowserLanguage) {
        if (/^en|es|fr$/.test(defaultBrowserLanguage.base)) {
            console.log('Supported default browser language is: ' + defaultBrowserLanguage.base + ' (' + defaultBrowserLanguage.locale + ')');
        } else {
            console.warn('Unsupported browser language! ' + defaultBrowserLanguage.base + ' (' + defaultBrowserLanguage.locale + ')');
            console.warn('Reverting to English');
            defaultBrowserLanguage.base = 'en';
            defaultBrowserLanguage.name = 'GB';
            params.overrideBrowserLanguage = 'en';
        }
    } else {
        console.log('User-selected language is: ' + params.overrideBrowserLanguage);
    }
    // Use the override language if set, or else use the browser default
    translateUI.translateApp(params.overrideBrowserLanguage || defaultBrowserLanguage.base);
}

// Add a listener for the language selection dropdown which will change the language of the app
document.getElementById('languageSelector').addEventListener('change', function (e) {
    var language = e.target.value;
    if (language === 'other') {
        uiUtil.systemAlert((translateUI.t('dialog-other-language-message') ||
            'We are working hard to bring you more languages! If you are interested in helping to translate the interface to your language, please create an issue on our GitHub. Thank you!'),
            (translateUI.t('configure-language-selector-other') || 'More soon...')).then(function () {
                document.getElementById('languageSelector').value = params.overrideBrowserLanguage || 'default';
        });
    } else if (language === 'default') {
        params.overrideBrowserLanguage = null;
        settingsStore.removeItem('languageOverride');
    } else {
        params.overrideBrowserLanguage = language;
        settingsStore.setItem('languageOverride', language, Infinity);
    }
    getDefaultLanguageAndTranslateApp();
});

const prefixElement = document.getElementById('prefix');
// Handle keyboard events in the prefix (article search) field
var keyPressHandled = false;
prefixElement.addEventListener('keydown', function (e) {
    // If user presses Escape...
    // IE11 returns "Esc" and the other browsers "Escape"; regex below matches both
    if (/^Esc/.test(e.key)) {
        // Hide the article list
        e.preventDefault();
        e.stopPropagation();
        document.getElementById('articleListWithHeader').style.display = 'none';
        document.getElementById('articleContent').focus();
        keyPressHandled = true;
    }
    // Arrow-key selection code adapted from https://stackoverflow.com/a/14747926/9727685
    // IE11 produces "Down" instead of "ArrowDown" and "Up" instead of "ArrowUp"
    if (/^((Arrow)?Down|(Arrow)?Up|Enter)$/.test(e.key)) {
        // User pressed Down arrow or Up arrow or Enter
        e.preventDefault();
        e.stopPropagation();
        // This is needed to prevent processing in the keyup event : https://stackoverflow.com/questions/9951274
        keyPressHandled = true;
        var activeElement = document.querySelector('#articleList .hover') || document.querySelector('#articleList a');
        if (!activeElement) return;
        // If user presses Enter, read the dirEntry
        if (/Enter/.test(e.key)) {
            if (activeElement.classList.contains('hover')) {
                var dirEntryId = activeElement.getAttribute('dirEntryId');
                findDirEntryFromDirEntryIdAndLaunchArticleRead(decodeURIComponent(dirEntryId));
                return;
            }
        }
        // If user presses ArrowDown...
        // (NB selection is limited to five possibilities by regex above)
        if (/Down/.test(e.key)) {
            if (activeElement.classList.contains('hover')) {
                activeElement.classList.remove('hover');
                activeElement = activeElement.nextElementSibling || activeElement;
                var nextElement = activeElement.nextElementSibling || activeElement;
                if (!uiUtil.isElementInView(nextElement, true)) nextElement.scrollIntoView(false);
            }
        }
        // If user presses ArrowUp...
        if (/Up/.test(e.key)) {
            activeElement.classList.remove('hover');
            activeElement = activeElement.previousElementSibling || activeElement;
            var previousElement = activeElement.previousElementSibling || activeElement;
            if (!uiUtil.isElementInView(previousElement, true)) previousElement.scrollIntoView();
            if (previousElement === activeElement) document.getElementById('top').scrollIntoView();
        }
        activeElement.classList.add('hover');
    }
});
// Search for titles as user types characters
prefixElement.addEventListener('keyup', function (e) {
    if (selectedArchive !== null && selectedArchive.isReady()) {
        // Prevent processing by keyup event if we already handled the keypress in keydown event
        if (keyPressHandled) { keyPressHandled = false; } else { onKeyUpPrefix(e); }
    }
});
// Restore the search results if user goes back into prefix field
prefixElement.addEventListener('focus', function () {
    if (document.getElementById('prefix').value !== '') { document.getElementById('articleListWithHeader').style.display = ''; }
});
// Hide the search results if user moves out of prefix field
prefixElement.addEventListener('blur', function () {
    if (!searchArticlesFocused) {
        appstate.search.status = 'cancelled';
        document.getElementById('searchingArticles').style.display = 'none';
        document.getElementById('articleListWithHeader').style.display = 'none';
    }
});
document.getElementById('btnRandomArticle').addEventListener('click', function (event) {
    event.preventDefault();
    document.getElementById('prefix').value = '';
    goToRandomArticle();
    document.getElementById('welcomeText').style.display = 'none';
    document.getElementById('articleListWithHeader').style.display = 'none';
    $('.navbar-collapse').collapse('hide');
});

document.getElementById('btnRescanDeviceStorage').addEventListener('click', function () {
    searchForArchivesInStorage();
});
// Bottom bar :
document.getElementById('btnBack').addEventListener('click', function (event) {
    event.preventDefault();
    history.back();
});
document.getElementById('btnForward').addEventListener('click', function (event) {
    event.preventDefault();
    history.forward();
});

document.getElementById('btnHomeBottom').addEventListener('click', function (event) {
    event.preventDefault();
    document.getElementById('btnHome').click();
});
document.getElementById('btnTop').addEventListener('click', function (event) {
    event.preventDefault();
    var articleContent = document.getElementById('articleContent');
    articleContent.contentWindow.scrollTo({ top: 0, behavior: 'smooth' });
});
// Top menu :
document.getElementById('btnHome').addEventListener('click', function (event) {
    // Highlight the selected section in the navbar
    event.preventDefault();
    document.getElementById('liHomeNav').setAttribute('class', 'active');
    document.getElementById('liConfigureNav').setAttribute('class', '');
    document.getElementById('liAboutNav').setAttribute('class', '');
    $('.navbar-collapse').collapse('hide');
    // Show the selected content in the page
    uiUtil.removeAnimationClasses();
    if (params.showUIAnimations) {
       uiUtil.applyAnimationToSection('home');
    } else {
        document.getElementById('articleContent').style.display = '';
        document.getElementById('about').style.display = 'none';
        document.getElementById('configuration').style.display = 'none';
    }
    document.getElementById('navigationButtons').style.display = '';
    document.getElementById('formArticleSearch').style.display = '';
    document.getElementById('welcomeText').style.display = '';
    // Give the focus to the search field, and clean up the page contents
    document.getElementById('prefix').value = '';
    document.getElementById('prefix').focus();
    var articleList = document.getElementById('articleList');
    var articleListHeaderMessage = document.getElementById('articleListHeaderMessage');
    while (articleList.firstChild) articleList.removeChild(articleList.firstChild);
    while (articleListHeaderMessage.firstChild) articleListHeaderMessage.removeChild(articleListHeaderMessage.firstChild);
    document.getElementById('searchingArticles').style.display = 'none';
    document.getElementById('articleContent').style.display = 'none';
    // Empty and purge the article contents
    var articleContent = document.getElementById('articleContent');
    var articleContentDoc = articleContent ? articleContent.contentDocument : null;
    while (articleContentDoc.firstChild) articleContentDoc.removeChild(articleContentDoc.firstChild);
    if (selectedArchive !== null && selectedArchive.isReady()) {
        document.getElementById('welcomeText').style.display = 'none';
        goToMainArticle();
    }
    // Use a timeout of 400ms because uiUtil.applyAnimationToSection uses a timeout of 300ms
    setTimeout(resizeIFrame, 400);
});
document.getElementById('btnConfigure').addEventListener('click', function (event) {
    event.preventDefault();
    // Highlight the selected section in the navbar
    document.getElementById('liHomeNav').setAttribute('class', '');
    document.getElementById('liConfigureNav').setAttribute('class', 'active');
    document.getElementById('liAboutNav').setAttribute('class', '');
    $('.navbar-collapse').collapse('hide');
    // Show the selected content in the page
    uiUtil.removeAnimationClasses();
    if (params.showUIAnimations) {
        uiUtil.applyAnimationToSection('config');
    } else {
        document.getElementById('about').style.display = 'none';
        document.getElementById('configuration').style.display = '';
        document.getElementById('articleContent').style.display = 'none';
    }
    document.getElementById('navigationButtons').style.display = 'none';
    document.getElementById('formArticleSearch').style.display = 'none';
    document.getElementById('welcomeText').style.display = 'none';
    document.getElementById('searchingArticles').style.display = 'none';
    document.querySelector('.kiwix-alert').style.display = 'none';
    refreshAPIStatus();
    refreshCacheStatus();
    uiUtil.checkUpdateStatus(appstate);
    // Use a timeout of 400ms because uiUtil.applyAnimationToSection uses a timeout of 300ms
    setTimeout(resizeIFrame, 400);
});
document.getElementById('btnAbout').addEventListener('click', function (event) {
    event.preventDefault();
    // Highlight the selected section in the navbar
    document.getElementById('liHomeNav').setAttribute('class', '');
    document.getElementById('liConfigureNav').setAttribute('class', '');
    document.getElementById('liAboutNav').setAttribute('class', 'active');
    $('.navbar-collapse').collapse('hide');
    // Show the selected content in the page
    uiUtil.removeAnimationClasses();
    if (params.showUIAnimations) {
        uiUtil.applyAnimationToSection('about');
    } else {
        document.getElementById('about').style.display = '';
        document.getElementById('configuration').style.display = 'none';
        document.getElementById('articleContent').style.display = 'none';
    }
    document.getElementById('navigationButtons').style.display = 'none';
    document.getElementById('formArticleSearch').style.display = 'none';
    document.getElementById('welcomeText').style.display = 'none';
    document.getElementById('articleListWithHeader').style.display = 'none';
    document.getElementById('searchingArticles').style.display = 'none';
    document.querySelector('.kiwix-alert').style.display = 'none';
    // Use a timeout of 400ms because uiUtil.applyAnimationToSection uses a timeout of 300ms
    setTimeout(resizeIFrame, 400);
});
document.querySelectorAll('input[name="contentInjectionMode"][type="radio"]').forEach(function (element) {
    element.addEventListener('change', function () {
        // Do the necessary to enable or disable the Service Worker
        setContentInjectionMode(this.value);
    })
});
document.getElementById('useCanvasElementsCheck').addEventListener('change', function () {
    if (this.checked) {
        // User can only *disable* this auto-determined setting, not force it on, so we do not store a value of true
        settingsStore.removeItem('useCanvasElementsForWebpTranscoding');
        uiUtil.determineCanvasElementsWorkaround();
        this.checked = params.useCanvasElementsForWebpTranscoding;
    } else {
        params.useCanvasElementsForWebpTranscoding = false;
        settingsStore.setItem('useCanvasElementsForWebpTranscoding', false, Infinity);
    }
});
document.getElementById('btnReset').addEventListener('click', function () {
    uiUtil.systemAlert((translateUI.t('dialog-reset-warning-message') || 'This will reset the app to a freshly installed state, deleting all app caches and settings!'),
    (translateUI.t('dialog-reset-warning-title') || 'WARNING!'), true).then(function (response) {
        if (response) {
            settingsStore.reset();
        }
    })
});
document.getElementById('bypassAppCacheCheck').addEventListener('change', function () {
    if (params.contentInjectionMode !== 'serviceworker') {
        uiUtil.systemAlert(translateUI.t('dialog-bypassappcachecheck-message') || 'This setting can only be used in ServiceWorker mode!');
        this.checked = false;
    } else {
        params.appCache = !this.checked;
        settingsStore.setItem('appCache', params.appCache, Infinity);
        settingsStore.reset('cacheAPI');
    }
    // This will also send any new values to Service Worker
    refreshCacheStatus();
});
document.getElementById('disableDragAndDropCheck').addEventListener('change', function () {
    params.disableDragAndDrop = !!this.checked;
    settingsStore.setItem('disableDragAndDrop', params.disableDragAndDrop, Infinity);
    uiUtil.systemAlert((translateUI.t('dialog-disabledragdrop-message') || '<p>We will now attempt to reload the app to apply the new setting.</p>' +
        '<p>(If you cancel, then the setting will only be applied when you next start the app.)</p>'), (translateUI.t('dialog-disabledragdrop-title') || 'Reload app'), true).then(function (result) {
        if (result) {
            window.location.reload();
        }
    });
});
document.querySelectorAll('input[type="checkbox"][name=hideActiveContentWarning]').forEach(function (element) {
    element.addEventListener('change', function () {
        params.hideActiveContentWarning = !!this.checked;
        settingsStore.setItem('hideActiveContentWarning', params.hideActiveContentWarning, Infinity);
    })
});
document.querySelectorAll('input[type="checkbox"][name=showUIAnimations]').forEach(function (element) {
    element.addEventListener('change', function () {
        params.showUIAnimations = !!this.checked;
        settingsStore.setItem('showUIAnimations', params.showUIAnimations, Infinity);
    })
});
document.querySelectorAll('input[type="checkbox"][name=useHomeKeyToFocusSearchBar]').forEach(function (element) {
    element.addEventListener('change', function () {
        params.useHomeKeyToFocusSearchBar = !!this.checked;
        settingsStore.setItem('useHomeKeyToFocusSearchBar', params.useHomeKeyToFocusSearchBar, Infinity);
        switchHomeKeyToFocusSearchBar();
    })
})
document.querySelectorAll('input[type="checkbox"][name=openExternalLinksInNewTabs]').forEach(function (element) {
    element.addEventListener('change', function () {
        params.openExternalLinksInNewTabs = !!this.checked;
        settingsStore.setItem('openExternalLinksInNewTabs', params.openExternalLinksInNewTabs, Infinity);
    })
});
document.getElementById('appThemeSelect').addEventListener('change', function (e) {
    params.appTheme = e.target.value;
    settingsStore.setItem('appTheme', params.appTheme, Infinity);
    uiUtil.applyAppTheme(params.appTheme);
    refreshCacheStatus();
});
document.getElementById('cachedAssetsModeRadioTrue').addEventListener('change', function (e) {
    if (e.target.checked) {
        settingsStore.setItem('assetsCache', true, Infinity);
        params.assetsCache = true;
        refreshCacheStatus();
    }
});
document.getElementById('cachedAssetsModeRadioFalse').addEventListener('change', function (e) {
    if (e.target.checked) {
        settingsStore.setItem('assetsCache', false, Infinity);
        params.assetsCache = false;
        // Delete all caches
        resetCssCache();
        if ('caches' in window) caches.delete(ASSETS_CACHE);
        refreshCacheStatus();
    }
});
var titleSearchRangeVal = document.getElementById('titleSearchRangeVal');
document.getElementById('titleSearchRange').addEventListener('change', function (e) {
    settingsStore.setItem('maxSearchResultsSize', e.target.value, Infinity);
    params.maxSearchResultsSize = e.target.value;
    titleSearchRangeVal.textContent = e.target.value;
});
document.getElementById('titleSearchRange').addEventListener('input', function (e) {
    titleSearchRangeVal.textContent = e.target.value;
});
document.getElementById('modesLink').addEventListener('click', function () {
    document.getElementById('btnAbout').click();
    // We have to use a timeout or the scroll is cancelled by the slide transtion animation
    // @TODO This is a workaround. The regression should be fixed as it affects the Active content warning
    // links as well.
    setTimeout(function () {
        document.getElementById('modes').scrollIntoView();
    }, 600);
});
// Do update checks 7s after startup
setTimeout(function () {
    console.log('Checking for updates to the PWA...');
    uiUtil.checkUpdateStatus(appstate);
}, 7000);

// Adds an event listener to kiwix logo and bottom navigation bar which gets triggered when these elements are dragged.
// Returning false prevents their dragging (which can cause some unexpected behavior)
// Doing that in javascript is the only way to make it cross-browser compatible
document.getElementById('kiwixLogo').ondragstart = function () { return false; }
document.getElementById('navigationButtons').ondragstart = function () { return false; }

// focus search bar (#prefix) if Home key is pressed
function focusPrefixOnHomeKey (event) {
    // check if home key is pressed
    if (event.key === 'Home') {
        // wait to prevent interference with scrolling (default action)
        setTimeout(function () {
            document.getElementById('prefix').focus();
        }, 0);
    }
}
// switch on/off the feature to use Home Key to focus search bar
function switchHomeKeyToFocusSearchBar () {
    var iframeContentWindow = document.getElementById('articleContent').contentWindow;
    // Test whether iframe is accessible (because if not, we do not want to throw an error at this point, before we can tell the user what is wrong)
    var isIframeAccessible = true;
    try {
        iframeContentWindow.removeEventListener('keydown', focusPrefixOnHomeKey);
    } catch (err) {
        console.error('The iframe is probably not accessible', err);
        isIframeAccessible = false;
    }
    if (!isIframeAccessible) return;
    // when the feature is in active state
    if (params.useHomeKeyToFocusSearchBar) {
        // Handle Home key press inside window(outside iframe) to focus #prefix
        window.addEventListener('keydown', focusPrefixOnHomeKey);
        // only for initial empty iFrame loaded using `src` attribute
        // in any other case listener gets removed on reloading of iFrame content
        iframeContentWindow.addEventListener('keydown', focusPrefixOnHomeKey);
    } else {
        // When the feature is not active, remove event listener for window (outside iframe)
        window.removeEventListener('keydown', focusPrefixOnHomeKey);
        // if feature is deactivated and no zim content is loaded yet
        iframeContentWindow.removeEventListener('keydown', focusPrefixOnHomeKey);
    }
}

/**
 * Checks whether we need to display an alert that the default Content Injection Mode has now been switched to ServiceWorker Mode
 */
function checkAndDisplayInjectionModeChangeAlert () {
    var message;
    if (!params.defaultModeChangeAlertDisplayed && isServiceWorkerAvailable() && isServiceWorkerReady()) {
        message = [(translateUI.t('dialog-serviceworker-defaultmodechange-message') ||
            '<p>We have switched you to ServiceWorker mode (this is now the default). ' +
            'It supports more types of ZIM archives and is much more robust.</p>' +
            '<p>If you experience problems with this mode, you can switch back to the (now deprecated) JQuery mode. ' +
            'In that case, please report the problems you experienced to us (see About section).</p>'),
            (translateUI.t('dialog-serviceworker-defaultmodechange-title') || 'Change of default content injection mode')];
        uiUtil.systemAlert(message[0], message[1]).then(function () {
            settingsStore.setItem('defaultModeChangeAlertDisplayed', true, Infinity);
        });
    } else if (!params.defaultModeChangeAlertDisplayed && params.contentInjectionMode === 'jquery') {
        message = [(translateUI.t('dialog-serviceworker-unsupported-message') ||
            '<p>Unfortunately, your browser does not appear to support ServiceWorker mode, which is now the default for this app.</p>' +
            '<p>You can continue to use the app in the (now deprecated) JQuery mode, but note that this mode only works well with ' +
            'ZIM archives that have static content, such as Wikipedia / Wikimedia ZIMs or Stackexchange.</p>' +
            '<p>If you can, we recommend that you update your browser to a version that supports ServiceWorker mode.</p>'),
            (translateUI.t('dialog-serviceworker-unsupported-title') || 'ServiceWorker mode unsupported')];
        uiUtil.systemAlert(message[0], message[1], true, null, (translateUI.t('dialog-ok') || 'Okay')).then(function (result) {
            if (result) {
                // If user selected OK, then do not display again ever
                settingsStore.setItem('defaultModeChangeAlertDisplayed', true, Infinity);
            }
        });
    }
    // This prevents the alert being displayed again this session
    params.defaultModeChangeAlertDisplayed = true;
}

/**
 * Displays or refreshes the API status shown to the user
 */
function refreshAPIStatus () {
    // We have to delay refreshing the API status until the translation service has been initialized
    setTimeout(function () {
        var apiStatusPanel = document.getElementById('apiStatusDiv');
        apiStatusPanel.classList.remove('card-success', 'card-warning', 'card-danger');
        var apiPanelClass = 'card-success';
        var messageChannelStatus = document.getElementById('messageChannelStatus');
        var serviceWorkerStatus = document.getElementById('serviceWorkerStatus');
        if (isMessageChannelAvailable()) {
            messageChannelStatus.textContent = translateUI.t('api-messagechannel-available') || 'MessageChannel API available';
            messageChannelStatus.classList.remove('apiAvailable', 'apiUnavailable');
            messageChannelStatus.classList.add('apiAvailable');
        } else {
            apiPanelClass = 'card-warning';
            messageChannelStatus.textContent = translateUI.t('api-messagechannel-unavailable') || 'MessageChannel API unavailable';
            messageChannelStatus.classList.remove('apiAvailable', 'apiUnavailable');
            messageChannelStatus.classList.add('apiUnavailable');
        }
        if (isServiceWorkerAvailable()) {
            if (isServiceWorkerReady()) {
                serviceWorkerStatus.textContent = translateUI.t('api-serviceworker-available-registered') || 'ServiceWorker API available, and registered';
                serviceWorkerStatus.classList.remove('apiAvailable', 'apiUnavailable');
                serviceWorkerStatus.classList.add('apiAvailable');
            } else {
                apiPanelClass = 'card-warning';
                serviceWorkerStatus.textContent = translateUI.t('api-serviceworker-available-unregistered') || 'ServiceWorker API available, but not registered';
                serviceWorkerStatus.classList.remove('apiAvailable', 'apiUnavailable');
                serviceWorkerStatus.classList.add('apiUnavailable');
            }
        } else {
            apiPanelClass = 'card-warning';
            serviceWorkerStatus.textContent = translateUI.t('api-serviceworker-unavailable') || 'ServiceWorker API unavailable';
            serviceWorkerStatus.classList.remove('apiAvailable', 'apiUnavailable');
            serviceWorkerStatus.classList.add('apiUnavailable');
        }
        // Update Settings Store section of API panel with API name
        var settingsStoreStatusDiv = document.getElementById('settingsStoreStatus');
        var apiName = params.storeType === 'cookie' ? (translateUI.t('api-cookie') || 'Cookie') : params.storeType === 'local_storage' ? (translateUI.t('api-localstorage') || 'Local Storage') : (translateUI.t('api-none') || 'None');
        settingsStoreStatusDiv.textContent = (translateUI.t('api-storage-used-label') || 'Settings Storage API in use:') + ' ' + apiName;
        settingsStoreStatusDiv.classList.remove('apiAvailable', 'apiUnavailable');
        settingsStoreStatusDiv.classList.add(params.storeType === 'none' ? 'apiUnavailable' : 'apiAvailable');
        apiPanelClass = params.storeType === 'none' ? 'card-warning' : apiPanelClass;
        // Update Decompressor API section of panel
        var decompAPIStatusDiv = document.getElementById('decompressorAPIStatus');
        apiName = params.decompressorAPI.assemblerMachineType;
        apiPanelClass = params.decompressorAPI.errorStatus ? 'card-danger' : apiName === 'WASM' ? apiPanelClass : 'card-warning';
        decompAPIStatusDiv.className = apiName ? params.decompressorAPI.errorStatus ? 'apiBroken' : apiName === 'WASM' ? 'apiAvailable' : 'apiSuboptimal' : 'apiUnavailable';
        // Add the last used decompressor, if known, to the apiName
        if (apiName && params.decompressorAPI.decompressorLastUsed) {
            apiName += ' [&nbsp;' + params.decompressorAPI.decompressorLastUsed + '&nbsp;]';
        }
        apiName = params.decompressorAPI.errorStatus || apiName || (translateUI.t('api-error-uninitialized_feminine') || 'Not initialized');
        // innerHTML is used here because the API name may contain HTML entities like &nbsp;
        decompAPIStatusDiv.innerHTML = (translateUI.t('api-decompressor-label') || 'Decompressor API:') + ' ' + apiName;
        // Update Search Provider
        uiUtil.reportSearchProviderToAPIStatusPanel(params.searchProvider);
        // Update PWA origin
        var pwaOriginStatusDiv = document.getElementById('pwaOriginStatus');
        pwaOriginStatusDiv.className = 'apiAvailable';
        pwaOriginStatusDiv.innerHTML = (translateUI.t('api-pwa-origin-label') || 'PWA Origin:') + ' ' + window.location.origin;
        // Add a warning colour to the API Status Panel if any of the above tests failed
        apiStatusPanel.classList.add(apiPanelClass);
        // Set visibility of UI elements according to mode
        document.getElementById('bypassAppCacheDiv').style.display = params.contentInjectionMode === 'serviceworker' ? 'block' : 'none';
        // Check to see whether we need to alert the user that we have switched to ServiceWorker mode by default
        if (!params.defaultModeChangeAlertDisplayed) checkAndDisplayInjectionModeChangeAlert();
    }, 250);
}

/**
 * Queries Service Worker if possible to determine cache capability and returns an object with cache attributes
 * If Service Worker is not available, the attributes of the memory cache are returned instead
 * @returns {Promise<Object>} A Promise for an object with cache attributes 'type', 'description', and 'count'
 */
function getAssetsCacheAttributes () {
    return new Promise(function (resolve, reject) {
        if (params.contentInjectionMode === 'serviceworker' && navigator.serviceWorker && navigator.serviceWorker.controller) {
            // Create a Message Channel
            var channel = new MessageChannel();
            // Handler for recieving message reply from service worker
            channel.port1.onmessage = function (event) {
                var cache = event.data;
                if (cache.error) reject(cache.error);
                else resolve(cache);
            };
            // Ask Service Worker for its cache status and asset count
            navigator.serviceWorker.controller.postMessage({
                action: {
                    assetsCache: params.assetsCache ? 'enable' : 'disable',
                    appCache: params.appCache ? 'enable' : 'disable',
                    checkCache: window.location.href
                }
            }, [channel.port2]);
        } else {
            // No Service Worker has been established, so we resolve the Promise with cssCache details only
            resolve({
                type: params.assetsCache ? 'memory' : 'none',
                name: 'cssCache',
                description: params.assetsCache ? 'Memory' : 'None',
                count: cssCache.size
            });
        }
    });
}

/**
 * Refreshes the UI (Configuration) with the cache attributes obtained from getAssetsCacheAttributes()
 */
function refreshCacheStatus () {
    // Update radio buttons and checkbox
    document.getElementById('cachedAssetsModeRadio' + (params.assetsCache ? 'True' : 'False')).checked = true;
    // Change app's background colour if the bypass appCacche setting is enabled, as a visible warning
    if (params.appCache) {
        document.documentElement.style.removeProperty('background');
    } else {
        document.documentElement.style.background = /^dark/.test(document.documentElement.dataset.theme) ? '#300000' : 'mistyrose';
    }
    // Get cache attributes, then update the UI with the obtained data
    getAssetsCacheAttributes().then(function (cache) {
        if (cache.type === 'cacheAPI' && ASSETS_CACHE !== cache.name) {
            console.error('DEV: The ASSETS_CACHE defined in app.js does not match the ASSETS_CACHE defined in service-worker.js!');
        }
        document.getElementById('cacheUsed').textContent = cache.description;
        document.getElementById('assetsCount').textContent = cache.count;
        var cacheSettings = document.getElementById('performanceSettingsDiv');
        var cacheStatusPanel = document.getElementById('cacheStatusPanel');
        [cacheSettings, cacheStatusPanel].forEach(function (card) {
            // IE11 cannot remove more than one class from a list at a time
            card.classList.remove('card-success');
            card.classList.remove('card-warning');
            if (params.assetsCache) card.classList.add('card-success');
            else card.classList.add('card-warning');
        });
    });
}

var keepAliveServiceWorkerHandle;
var serviceWorkerRegistration;

/**
 * Send an 'init' message to the ServiceWorker with a new MessageChannel
 * to initialize it, or to keep it alive.
 * This MessageChannel allows a 2-way communication between the ServiceWorker
 * and the application
 */
function initOrKeepAliveServiceWorker () {
    var delay = DELAY_BETWEEN_KEEPALIVE_SERVICEWORKER;
    if (params.contentInjectionMode === 'serviceworker') {
        // Create a new messageChannel
        var tmpMessageChannel = new MessageChannel();
        tmpMessageChannel.port1.onmessage = handleMessageChannelMessage;
        // Send the init message to the ServiceWorker, with this MessageChannel as a parameter
        if (navigator.serviceWorker.controller) {
            navigator.serviceWorker.controller.postMessage({
                action: 'init'
            }, [tmpMessageChannel.port2]);
        } else if (keepAliveServiceWorkerHandle) {
            console.error('The Service Worker is active but is not controlling the current page! We have to reload.');
            window.location.reload();
        } else {
            // If this is the first time we are initiating the SW, allow Promises to complete by delaying potential reload till next tick
            delay = 0;
        }
        // Schedule to do it again regularly to keep the 2-way communication alive.
        // See https://github.com/kiwix/kiwix-js/issues/145 to understand why
        clearTimeout(keepAliveServiceWorkerHandle);
        keepAliveServiceWorkerHandle = setTimeout(initOrKeepAliveServiceWorker, delay, false);
    }
}

/**
 * Sets the given injection mode.
 * This involves registering (or re-enabling) the Service Worker if necessary
 * It also refreshes the API status for the user afterwards.
 *
 * @param {String} value The chosen content injection mode : 'jquery' or 'serviceworker'
 */
function setContentInjectionMode (value) {
    params.oldInjectionMode = params.serviceWorkerLocal ? 'serviceworkerlocal' : params.contentInjectionMode;
    params.serviceWorkerLocal = false;
    if (value === 'serviceworkerlocal') {
        value = 'serviceworker';
        params.serviceWorkerLocal = true;
    }
    params.contentInjectionMode = value;
    var message = '';
    if (value === 'jquery') {
        if (!params.appCache) {
            uiUtil.systemAlert((translateUI.t('dialog-bypassappcache-conflict-message') || 'You must deselect the "Bypass AppCache" option before switching to JQuery mode!'),
            (translateUI.t('dialog-bypassappcache-conflict-title') || 'Deselect "Bypass AppCache"')).then(function () {
                setContentInjectionMode('serviceworker');
            })
            return;
        }
        if (params.referrerExtensionURL) {
            // We are in an extension, and the user may wish to revert to local code
            message = translateUI.t('dialog-launchlocal-message') || 'This will switch to using locally packaged code only. Some configuration settings may be lost.<br/><br/>' +
                'WARNING: After this, you may not be able to switch back to SW mode without an online connection!';
            var launchLocal = function () {
                settingsStore.setItem('allowInternetAccess', false, Infinity);
                var uriParams = '?allowInternetAccess=false&contentInjectionMode=jquery&hideActiveContentWarning=false';
                uriParams += '&appTheme=' + params.appTheme;
                uriParams += '&showUIAnimations=' + params.showUIAnimations;
                window.location.href = params.referrerExtensionURL + '/www/index.html' + uriParams;
                console.log('Beam me down, Scotty!');
            };
            uiUtil.systemAlert(message, (translateUI.t('dialog-launchlocal-title') || 'Warning!'), true).then(function (response) {
                if (response) {
                    launchLocal();
                } else {
                    setContentInjectionMode('serviceworker');
                }
            });
            return;
        }
        // Because the Service Worker must still run in a PWA app so that it can work offline, we don't actually disable the SW in this context,
        // but it will no longer be intercepting requests for ZIM assets (only requests for the app's own code)
        if (isServiceWorkerAvailable()) {
            serviceWorkerRegistration = null;
        }
        refreshAPIStatus();
        // User has switched to jQuery mode, so no longer needs ASSETS_CACHE
        // We should empty it and turn it off to prevent unnecessary space usage
        if ('caches' in window && isMessageChannelAvailable()) {
            var channel = new MessageChannel();
            if (isServiceWorkerAvailable() && navigator.serviceWorker.controller) {
                navigator.serviceWorker.controller.postMessage({
                    action: { assetsCache: 'disable' }
                }, [channel.port2]);
            }
            caches.delete(ASSETS_CACHE);
        }
    } else if (value === 'serviceworker') {
        var protocol = window.location.protocol;
        // Since Firefox 103, the ServiceWorker API is not available any more in Webextensions. See https://hg.mozilla.org/integration/autoland/rev/3a2907ad88e8 and https://bugzilla.mozilla.org/show_bug.cgi?id=1593931
        // Previously, the API was available, but failed to register (which we could trap a few lines below).
        // So we now need to suggest a switch to the PWA if we are inside a Firefox Extension and the ServiceWorker API is unavailable.
        // Even if some older firefox versions do not support ServiceWorkers at all (versions 42, 43, 45ESR, 52ESR, 60ESR and 68ESR, based on https://caniuse.com/serviceworkers). In this case, the PWA will not work either.
        if (/^(moz|chrome)-extension:/.test(protocol) && !params.serviceWorkerLocal) {
            launchBrowserExtensionServiceWorker();
        } else {
            if (!isServiceWorkerAvailable()) {
                message = translateUI.t('dialog-launchpwa-unsupported-message') ||
                    '<p>Unfortunately, your browser does not appear to support ServiceWorker mode, which is now the default for this app.</p>' +
                    '<p>You can continue to use the app in the (now deprecated) JQuery mode, but note that this mode only works well with ' +
                    'ZIM archives that have static content, such as Wikipedia / Wikimedia ZIMs or Stackexchange.</p>' +
                    '<p>If you can, we recommend that you update your browser to a version that supports ServiceWorker mode.</p>';
                uiUtil.systemAlert(message, (translateUI.t('dialog-launchpwa-unsupported-title') || 'ServiceWorker API not available'), true, null,
                    (translateUI.t('dialog-serviceworker-unsupported-fallback') || 'Use JQuery mode')).then(function (response) {
                    if (params.referrerExtensionURL && response) {
                        var uriParams = '?allowInternetAccess=false&contentInjectionMode=jquery&defaultModeChangeAlertDisplayed=true';
                        window.location.href = params.referrerExtensionURL + '/www/index.html' + uriParams;
                    } else {
                        setContentInjectionMode(params.oldInjectionMode || 'jquery');
                    }
                });
                return;
            }
            if (!isMessageChannelAvailable()) {
                uiUtil.systemAlert((translateUI.t('dialog-messagechannel-unsupported-message') || 'The MessageChannel API is not available on your device. Falling back to JQuery mode...'),
                    (translateUI.t('dialog-messagechannel-unsupported-title') || 'MessageChannel API not available')).then(function () {
                    setContentInjectionMode('jquery');
                });
                return;
            }
            if (!isServiceWorkerReady()) {
                var serviceWorkerStatus = document.getElementById('serviceWorkerStatus');
                serviceWorkerStatus.textContent = 'ServiceWorker API available : trying to register it...';
                if (navigator.serviceWorker.controller) {
                    console.log('Active Service Worker found, no need to register');
                    serviceWorkerRegistration = true;
                    // Remove any jQuery hooks from a previous jQuery session
                    $('#articleContent').contents().remove();
                    // Create the MessageChannel and send 'init'
                    initOrKeepAliveServiceWorker();
                    refreshAPIStatus();
                } else {
                    navigator.serviceWorker.register('../service-worker.js').then(function (reg) {
                        // The ServiceWorker is registered
                        serviceWorkerRegistration = reg;
                        // We need to wait for the ServiceWorker to be activated
                        // before sending the first init message
                        var serviceWorker = reg.installing || reg.waiting || reg.active;
                        serviceWorker.addEventListener('statechange', function (statechangeevent) {
                            if (statechangeevent.target.state === 'activated') {
                                // Remove any jQuery hooks from a previous jQuery session
                                $('#articleContent').contents().remove();
                                // Create the MessageChannel and send the 'init' message to the ServiceWorker
                                initOrKeepAliveServiceWorker();
                                // We need to refresh cache status here on first activation because SW was inaccessible till now
                                // We also initialize the ASSETS_CACHE constant in SW here
                                refreshCacheStatus();
                                refreshAPIStatus();
                            }
                        });
                        if (serviceWorker.state === 'activated') {
                            // Even if the ServiceWorker is already activated,
                            // We need to re-create the MessageChannel
                            // and send the 'init' message to the ServiceWorker
                            // in case it has been stopped and lost its context
                            initOrKeepAliveServiceWorker();
                        }
                        refreshCacheStatus();
                        refreshAPIStatus();
                    }).catch(function (err) {
                        if (protocol === 'moz-extension:') {
                            // This is still useful for Firefox<103 extensions, where the ServiceWorker API is available, but fails to register
                            launchBrowserExtensionServiceWorker();
                        } else {
                            console.error('Error while registering serviceWorker', err);
                            refreshAPIStatus();
                            var message = (translateUI.t('dialog-serviceworker-registration-failure-message') || 'The Service Worker could not be properly registered. Switching back to JQuery mode... Error message:') + ' ' + err;
                            if (protocol === 'file:') {
                                message += (translateUI.t('dialog-serviceworker-registration-failure-fileprotocol') ||
                                '<br/><br/>You seem to be opening kiwix-js with the file:// protocol. You should open it through a web server: either through a local one (http://localhost/...) or through a remote one (but you need a secure connection: https://webserver.org/...)');
                            }
                            uiUtil.systemAlert(message, (translateUI.t('dialog-serviceworker-registration-failure-title') || 'Failed to register Service Worker')).then(function () {
                                setContentInjectionMode('jquery');
                                // We need to wait for the previous dialogue box to unload fully before attempting to display another
                                setTimeout(function () {
                                    params.defaultModeChangeAlertDisplayed = false;
                                    settingsStore.removeItem('defaultModeChangeAlertDisplayed');
                                    checkAndDisplayInjectionModeChangeAlert();
                                }, 1200);
                            });
                        }
                    });
                }
            } else {
                // We need to reactivate Service Worker
                initOrKeepAliveServiceWorker();
            }
        }
        // User has switched to ServiceWorker mode, so no longer needs the memory cache
        // We should empty it to ensure good memory management
        resetCssCache();
    }
    $('input:radio[name=contentInjectionMode]').prop('checked', false);
    var trueMode = params.serviceWorkerLocal ? value + 'local' : value;
    $('input:radio[name=contentInjectionMode]').filter('[value="' + trueMode + '"]').prop('checked', true);
    // Save the value in the Settings Store, so that to be able to keep it after a reload/restart
    settingsStore.setItem('contentInjectionMode', trueMode, Infinity);
    refreshCacheStatus();
    refreshAPIStatus();
    // Set the visibility of WebP workaround after change of content injection mode
    // Note we need a timeout because loading the webpHero script in init.js is asynchronous
    setTimeout(uiUtil.determineCanvasElementsWorkaround, 1500);
}

/**
 * Detects whether the ServiceWorker API is available
 * https://developer.mozilla.org/en-US/docs/Web/API/ServiceWorker
 * @returns {Boolean}
 */
function isServiceWorkerAvailable () {
    return ('serviceWorker' in navigator);
}

/**
 * Detects whether the MessageChannel API is available
 * https://developer.mozilla.org/en-US/docs/Web/API/MessageChannel
 * @returns {Boolean}
 */
function isMessageChannelAvailable () {
    try {
        var dummyMessageChannel = new MessageChannel();
        if (dummyMessageChannel) return true;
    } catch (e) {
        return false;
    }
    return false;
}

/**
 * Tells if the ServiceWorker is registered, and ready to capture HTTP requests
 * and inject content in articles.
 * @returns {Boolean}
 */
function isServiceWorkerReady () {
    // Return true if the serviceWorkerRegistration is not null and not undefined
    return (serviceWorkerRegistration);
}

function launchBrowserExtensionServiceWorker () {
    // DEV: See explanation below for why we access localStorage directly here
    var PWASuccessfullyLaunched = localStorage.getItem(params.keyPrefix + 'PWA_launch') === 'success';
    var allowInternetAccess = settingsStore.getItem('allowInternetAccess') === 'true';
    var message = params.defaultModeChangeAlertDisplayed
        ? (translateUI.t('dialog-allow-internetaccess-message1') || '<p>To enable the Service Worker, we') + ' '
        : ((translateUI.t('dialog-allow-internetaccess-message2') || '<p>We shall attempt to switch you to ServiceWorker mode (this is now the default).') + ' ' +
        (translateUI.t('dialog-allow-internetaccess-message3') || 'It supports more types of ZIM archives and is much more robust.</p><p>We') + ' ');
    message += (translateUI.t('dialog-allow-internetaccess-message4') ||
        'need one-time access to our secure server so that the app can re-launch as a Progressive Web App (PWA). ' +
        'If available, the PWA will work offline, but will auto-update periodically when online as per the ' +
        'Service Worker spec.</p><p>You can switch back any time by returning to JQuery mode.</p>' +
        '<p>WARNING: This will attempt to access the following server:<br/>') + params.PWAServer + '</p>';
    var launchPWA = function () {
        uiUtil.spinnerDisplay(false);
        var uriParams = '?contentInjectionMode=serviceworker&allowInternetAccess=true';
        uriParams += '&referrerExtensionURL=' + encodeURIComponent(window.location.href.replace(/\/www\/index.html.*$/i, ''));
        if (!PWASuccessfullyLaunched || !allowInternetAccess) {
            // Add any further params that should only be passed when the user is intentionally switching to SW mode
            uriParams += '&appTheme=' + params.appTheme;
            uriParams += '&showUIAnimations=' + params.showUIAnimations;
        }
        settingsStore.setItem('contentInjectionMode', 'serviceworker', Infinity);
        // This is needed so that we get passthrough on subsequent launches
        settingsStore.setItem('allowInternetAccess', true, Infinity);
        // Signal failure of PWA until it has successfully launched (in init.js it will be changed to 'success')
        // DEV: We write directly to localStorage instead of using settingsStore here because we need 100% certainty
        // regarding the location of the key to be able to retrieve it in init.js before settingsStore is initialized
        localStorage.setItem(params.keyPrefix + 'PWA_launch', 'fail');
        window.location.href = params.PWAServer + 'www/index.html' + uriParams;
        console.log('Beam me up, Scotty!');
    };
    var checkPWAIsOnline = function () {
        uiUtil.spinnerDisplay(true, (translateUI.t('dialog-serveraccess-check') || 'Checking server access...'));
        uiUtil.checkServerIsAccessible(params.PWAServer + 'www/img/icons/kiwix-32.png', launchPWA, function () {
            uiUtil.spinnerDisplay(false);
            uiUtil.systemAlert((translateUI.t('dialog-serveraccess-check-failed') || 'The server is not currently accessible! ' +
                '<br/><br/>(Kiwix needs one-time access to the server to cache the PWA).' +
                '<br/>Please try again when you have a stable Internet connection.'), (translateUI.t('dialog-error-title') || 'Error!')).then(function () {
                    settingsStore.setItem('allowInternetAccess', false, Infinity);
                    setContentInjectionMode(params.oldInjectionMode || 'jquery');
                });
        });
    };
    if (settingsStore.getItem('allowInternetAccess') === 'true') {
        if (PWASuccessfullyLaunched) {
            launchPWA();
        } else {
            uiUtil.systemAlert((translateUI.t('dialog-launchpwa-fail-message') || 'The last attempt to launch the PWA appears to have failed.<br/><br/>Do you wish to try again?'),
                (translateUI.t('dialog-launchpwa-fail-title') || 'Confirmation to retry PWA launch'), true).then(function (response) {
                if (response) {
                    checkPWAIsOnline();
                } else {
                    settingsStore.setItem('allowInternetAccess', false, Infinity);
                    setContentInjectionMode(params.oldInjectionMode || 'jquery');
                }
            })
        }
    } else {
        uiUtil.systemAlert(message, (translateUI.t('dialog-allow-internetaccess-title') || 'Allow Internet access'), true).then(function (response) {
            if (response) {
                checkPWAIsOnline();
            } else {
                // User cancelled, so wants to stay in previous mode (so long as this wasn't SW mode)
                params.oldInjectionMode = params.oldInjectionMode === 'serviceworker' ? /^chrome-extension:/i.test(window.location.protocol) ? 'serviceworkerlocal' : null : params.oldInjectionMode;
                setContentInjectionMode(params.oldInjectionMode || 'jquery');
                settingsStore.setItem('allowInternetAccess', false, Infinity);
                // We should not bother user with the default mode change alert again
                params.defaultModeChangeAlertDisplayed = true;
                settingsStore.setItem('defaultModeChangeAlertDisplayed', true, Infinity)
            }
        });
    }
}

/**
 *
 * @type Array.<StorageFirefoxOS>
 */
var storages = [];
function searchForArchivesInPreferencesOrStorage () {
    // First see if the list of archives is stored in the Settings Store
    var listOfArchivesFromSettingsStore = settingsStore.getItem('listOfArchives');
    if (listOfArchivesFromSettingsStore !== null && listOfArchivesFromSettingsStore !== undefined && listOfArchivesFromSettingsStore !== '') {
        var directories = listOfArchivesFromSettingsStore.split('|');
        populateDropDownListOfArchives(directories);
    } else {
        searchForArchivesInStorage();
    }
}
function searchForArchivesInStorage () {
    // If DeviceStorage is available, we look for archives in it
    document.getElementById('btnConfigure').click();
    document.getElementById('scanningForArchives').style.display = '';
    zimArchiveLoader.scanForArchives(storages, populateDropDownListOfArchives, function () {
        // callbackError function is called in case of an error
        uiUtil.systemAlert().then(populateDropDownListOfArchives(null));
    });
}

if ($.isFunction(navigator.getDeviceStorages)) {
    // The method getDeviceStorages is available (FxOS>=1.1)
    storages = $.map(navigator.getDeviceStorages('sdcard'), function (s) {
        return new abstractFilesystemAccess.StorageFirefoxOS(s);
    });
}

if (storages !== null && storages.length > 0) {
    // Make a fake first access to device storage, in order to ask the user for confirmation if necessary.
    // This way, it is only done once at this moment, instead of being done several times in callbacks
    // After that, we can start looking for archives
    storages[0].get('fake-file-to-read').then(searchForArchivesInPreferencesOrStorage,
                                              searchForArchivesInPreferencesOrStorage);
} else {
    // If DeviceStorage is not available, we display the file select components
    displayFileSelect();
    if (document.getElementById('archiveFiles').files && document.getElementById('archiveFiles').files.length > 0) {
        // Archive files are already selected,
        setLocalArchiveFromFileSelect();
    } else {
        document.getElementById('btnConfigure').click();
    }
}

// Display the article when the user goes back in the browser history
window.onpopstate = function (event) {
    if (event.state) {
        var title = event.state.title;
        var titleSearch = event.state.titleSearch;
        document.getElementById('prefix').value = '';
        document.getElementById('welcomeText').style.display = 'none';
        document.getElementById('searchingArticles').style.display = 'none';
        $('.navbar-collapse').collapse('hide');
        document.getElementById('configuration').style.display = 'none';
        document.getElementById('articleListWithHeader').style.display = 'none';
        $('#articleContent').contents().empty();

        if (title && !(title === '')) {
            goToArticle(title);
        } else if (titleSearch && titleSearch !== '') {
            document.getElementById('prefix').value = titleSearch;
            if (titleSearch !== appstate.search.prefix) {
                searchDirEntriesFromPrefix(titleSearch);
            } else {
                document.getElementById('prefix').focus();
            }
        }
    }
};

/**
 * Populate the drop-down list of archives with the given list
 * @param {Array.<String>} archiveDirectories
 */
function populateDropDownListOfArchives (archiveDirectories) {
    document.getElementById('scanningForArchives').style.display = 'none';
    document.getElementById('chooseArchiveFromLocalStorage').style.display = '';
    var comboArchiveList = document.getElementById('archiveList');
    comboArchiveList.options.length = 0;
    for (var i = 0; i < archiveDirectories.length; i++) {
        var archiveDirectory = archiveDirectories[i];
        if (archiveDirectory === '/') {
            uiUtil.systemAlert((translateUI.t('dialog-invalid-archivelocation-message') ||
                'It looks like you have put some archive files at the root of your sdcard (or internal storage). Please move them to a subdirectory'),
                (translateUI.t('dialog-invalid-archivelocation-title') || 'Error: invalid archive files location'));
        } else {
            comboArchiveList.options[i] = new Option(archiveDirectory, archiveDirectory);
        }
    }
    // Store the list of archives in the Settings Store, to avoid rescanning at each start
    settingsStore.setItem('listOfArchives', archiveDirectories.join('|'), Infinity);
    document.getElementById('archiveList').addEventListener('change', setLocalArchiveFromArchiveList);
    if (comboArchiveList.options.length > 0) {
        var lastSelectedArchive = settingsStore.getItem('lastSelectedArchive');
        if (lastSelectedArchive !== null && lastSelectedArchive !== undefined && lastSelectedArchive !== '') {
            // Attempt to select the corresponding item in the list, if it exists
            if ($("#archiveList option[value='" + lastSelectedArchive + "']").length > 0) {
                document.getElementById('archiveList').value = lastSelectedArchive;
            }
        }
        // Set the localArchive as the last selected (or the first one if it has never been selected)
        setLocalArchiveFromArchiveList();
    } else {
        uiUtil.systemAlert((translateUI.t('dialog-welcome-message') || 'Welcome to Kiwix! This application needs at least a ZIM file in your SD-card (or internal storage). Please download one and put it on the device (see About section). Also check that your device is not connected to a computer through USB device storage (which often locks the SD-card content)'),
        (translateUI.t('dialog-welcome-title') || 'Welcome')).then(function () {
            document.getElementById('btnAbout').click();
            var isAndroid = (navigator.userAgent.indexOf('Android') !== -1);
            if (isAndroid) {
                uiUtil.systemAlert(translateUI.t('dialog-old-android') || "You seem to be using an Android device with DeviceStorage API. That must be a quite old Firefox version because this API has been removed in 2016. Be aware that there was a bug on Firefox, that prevents finding Wikipedia archives in a SD-card (at least on some devices). Please put the archive in the internal storage if the application can't find it.",
                    translateUI.t('dialog-launchlocal-title') || 'Warning!');
            }
        });
    }
}

/**
 * Sets the localArchive from the selected archive in the drop-down list
 */
function setLocalArchiveFromArchiveList () {
    var archiveDirectory = document.getElementById('archiveList').value;
    if (archiveDirectory && archiveDirectory.length > 0) {
        // Now, try to find which DeviceStorage has been selected by the user
        // It is the prefix of the archive directory
        var regexpStorageName = /^\/([^/]+)\//;
        var regexpResults = regexpStorageName.exec(archiveDirectory);
        var selectedStorage = null;
        if (regexpResults && regexpResults.length > 0) {
            var selectedStorageName = regexpResults[1];
            for (var i = 0; i < storages.length; i++) {
                var storage = storages[i];
                if (selectedStorageName === storage.storageName) {
                    // We found the selected storage
                    selectedStorage = storage;
                }
            }
            if (selectedStorage === null) {
                uiUtil.systemAlert((translateUI.t('dialog-devicestorage-error-message') || 'Unable to find which device storage corresponds to directory') + ' ' + archiveDirectory, 'Error: no matching storage');
            }
        } else {
            // This happens when the archiveDirectory is not prefixed by the name of the storage
            // (in the Simulator, or with FxOs 1.0, or probably on devices that only have one device storage)
            // In this case, we use the first storage of the list (there should be only one)
            if (storages.length === 1) {
                selectedStorage = storages[0];
            } else {
                uiUtil.systemAlert('Something weird happened with the DeviceStorage API: found a directory without prefix:' + ' ' +
                archiveDirectory + ', ' + 'but there were' + ' ' + storages.length +
                ' ' + 'storages found with getDeviceStorages instead of 1', 'Error: unprefixed directory');
            }
        }
        resetCssCache();
        selectedArchive = zimArchiveLoader.loadArchiveFromDeviceStorage(selectedStorage, archiveDirectory, function () {
            settingsStore.setItem('lastSelectedArchive', archiveDirectory, Infinity);
            // The archive is set : go back to home page to start searching
            document.getElementById('btnHome').click();
        }, function (message, label) {
            // callbackError which is called in case of an error
            uiUtil.systemAlert(message, label);
        });
    }
}

/**
 * Resets the CSS Cache (used only in jQuery mode)
 */
function resetCssCache () {
    // Reset the cssCache. Must be done when archive changes.
    if (cssCache) {
        cssCache = new Map();
    }
}

/**
 * Displays the zone to select files from the archive
 */
function displayFileSelect () {
    document.getElementById('openLocalFiles').style.display = 'block';
    // Set the main drop zone
    if (!params.disableDragAndDrop) {
        configDropZone.addEventListener('dragover', handleGlobalDragover);
        configDropZone.addEventListener('dragleave', function () {
            configDropZone.style.border = '';
        });
        // Also set a global drop zone (allows us to ensure Config is always displayed for the file drop)
        globalDropZone.addEventListener('dragover', function (e) {
            e.preventDefault();
            if (configDropZone.style.display === 'none') document.getElementById('btnConfigure').click();
            e.dataTransfer.dropEffect = 'link';
        });
        globalDropZone.addEventListener('drop', handleFileDrop);
    }
    // This handles use of the file picker
    document.getElementById('archiveFiles').addEventListener('change', setLocalArchiveFromFileSelect);
}

function handleGlobalDragover (e) {
    e.preventDefault();
    e.dataTransfer.dropEffect = 'link';
    configDropZone.style.border = '3px dotted red';
}

function handleIframeDragover (e) {
    e.preventDefault();
    e.dataTransfer.dropEffect = 'link';
    document.getElementById('btnConfigure').click();
}

function handleIframeDrop (e) {
    e.stopPropagation();
    e.preventDefault();
}

function handleFileDrop (packet) {
    packet.stopPropagation();
    packet.preventDefault();
    configDropZone.style.border = '';
    var files = packet.dataTransfer.files;
    document.getElementById('openLocalFiles').style.display = 'none';
    document.getElementById('downloadInstruction').style.display = 'none';
    document.getElementById('selectorsDisplay').style.display = 'inline';
    setLocalArchiveFromFileList(files);
    // This clears the display of any previously picked archive in the file selector
    document.getElementById('archiveFiles').value = null;
}

// Add event listener to link which allows user to show file selectors
document.getElementById('selectorsDisplayLink').addEventListener('click', function (e) {
    e.preventDefault();
    document.getElementById('openLocalFiles').style.display = 'block';
    document.getElementById('selectorsDisplay').style.display = 'none';
});

function setLocalArchiveFromFileList (files) {
    // Check for usable file types
    for (var i = files.length; i--;) {
        // DEV: you can support other file types by adding (e.g.) '|dat|idx' after 'zim\w{0,2}'
        if (!/\.(?:zim\w{0,2})$/i.test(files[i].name)) {
            uiUtil.systemAlert((translateUI.t('dialog-invalid-zim-message') || 'One or more files does not appear to be a ZIM file!'),
            (translateUI.t('dialog-invalid-zim-title') || 'Invalid file format'));
            return;
        }
    }
    resetCssCache();
    selectedArchive = null;
    selectedArchive = zimArchiveLoader.loadArchiveFromFiles(files, function () {
        // The archive is set : go back to home page to start searching
        document.getElementById('btnHome').click();
        document.getElementById('downloadInstruction').style.display = 'none';
    }, function (message, label) {
        // callbackError which is called in case of an error
        uiUtil.systemAlert(message, label);
    });
}

/**
 * Sets the localArchive from the File selects populated by user
 */
function setLocalArchiveFromFileSelect () {
    setLocalArchiveFromFileList(document.getElementById('archiveFiles').files);
}

/**
 * Reads a remote archive with given URL, and returns the response in a Promise.
 * This function is used by setRemoteArchives below, for UI tests
 *
 * @param {String} url The URL of the archive to read
 * @returns {Promise<Blob>} A promise for the requested file (blob)
 */
function readRemoteArchive (url) {
    return new Promise(function (resolve, reject) {
        var request = new XMLHttpRequest();
        request.open('GET', url);
        request.responseType = 'blob';
        request.onreadystatechange = function () {
            if (request.readyState === XMLHttpRequest.DONE) {
                if (request.status >= 200 && request.status < 300 || request.status === 0) {
                    // Hack to make this look similar to a file
                    request.response.name = url;
                    resolve(request.response);
                } else {
                    reject(new Error('HTTP status ' + request.status + ' when reading ' + url));
                }
            }
        };
        request.onabort = request.onerror = reject;
        request.send();
    });
}

/**
 * This is used in the testing interface to inject remote archives
 * @returns {Promise<Array>} A Promise for an array of archives
 */
window.setRemoteArchives = function () {
    var readRequests = [];
    Array.prototype.slice.call(arguments).forEach(function (arg) {
        readRequests.push(readRemoteArchive(arg));
    });
    return Promise.all(readRequests).then(function (arrayOfArchives) {
        setLocalArchiveFromFileList(arrayOfArchives);
    }).catch(function (e) {
        console.error('Unable to load remote archive(s)', e);
    });
};

/**
 * Handle key input in the prefix input zone
 * @param {Event} evt The event data to handle
 */
function onKeyUpPrefix () {
    // Use a timeout, so that very quick typing does not cause a lot of overhead
    // It is also necessary for the words suggestions to work inside Firefox OS
    if (window.timeoutKeyUpPrefix) {
        window.clearTimeout(window.timeoutKeyUpPrefix);
    }
    window.timeoutKeyUpPrefix = window.setTimeout(function () {
        var prefix = document.getElementById('prefix').value;
        if (prefix && prefix.length > 0 && prefix !== appstate.search.prefix) {
            document.getElementById('searchArticles').click();
        }
    }, 500);
}

/**
 * Search the index for DirEntries with title that start with the given prefix (implemented
 * with a binary search inside the index file)
 * @param {String} prefix The string that must appear at the start of any title searched for
 */
function searchDirEntriesFromPrefix (prefix) {
    if (selectedArchive !== null && selectedArchive.isReady()) {
        // Cancel the old search (zimArchive search object will receive this change)
        appstate.search.status = 'cancelled';
        // Initiate a new search object and point appstate.search to it (the zimArchive search object will continue to point to the old object)
        // DEV: Technical explanation: the appstate.search is a pointer to an underlying object assigned in memory, and we are here defining a new object
        // in memory {prefix: prefix, status: 'init', .....}, and pointing appstate.search to it; the old search object that was passed to selectedArchive
        // (zimArchive.js) continues to exist in the scope of the functions initiated by the previous search until all Promises have returned
        appstate.search = { prefix: prefix, status: 'init', type: '', size: params.maxSearchResultsSize };
        var activeContent = document.getElementById('activeContent');
        if (activeContent) activeContent.style.display = 'none';
        selectedArchive.findDirEntriesWithPrefix(appstate.search, populateListOfArticles);
    } else {
        document.getElementById('searchingArticles').style.display = 'none';
        // We have to remove the focus from the search field,
        // so that the keyboard does not stay above the message
        document.getElementById('searchArticles').focus();
        uiUtil.systemAlert(translateUI.t('dialog-archive-notset-message') || 'Archive not set: please select an archive',
            translateUI.t('dialog-archive-notset-title') || 'No archive selected').then(function () {
            document.getElementById('btnConfigure').click();
        });
    }
}

/**
 * Display the list of articles with the given array of DirEntry
 * @param {Array} dirEntryArray The array of dirEntries returned from the binary search
 * @param {Object} reportingSearch The reporting search object
 */
function populateListOfArticles (dirEntryArray, reportingSearch) {
    // Do not allow cancelled searches to report
    if (reportingSearch.status === 'cancelled') return;
    var stillSearching = reportingSearch.status === 'interim';
    var articleListHeaderMessageDiv = document.getElementById('articleListHeaderMessage');
    var nbDirEntry = dirEntryArray ? dirEntryArray.length : 0;

    var message;
    if (stillSearching) {
        message = 'Searching [' + reportingSearch.type + ']... found: ' + nbDirEntry;
    } else if (nbDirEntry >= params.maxSearchResultsSize) {
        message = 'First ' + params.maxSearchResultsSize + ' articles found (refine your search).';
    } else {
        message = 'Finished. ' + (nbDirEntry || 'No') + ' articles found' + (
            reportingSearch.type === 'basic' ? ': try fewer words for full search.' : '.'
        );
    }

    articleListHeaderMessageDiv.textContent = message;

    var articleListDiv = document.getElementById('articleList');
    var articleListDivHtml = '';
    var listLength = dirEntryArray.length < params.maxSearchResultsSize ? dirEntryArray.length : params.maxSearchResultsSize;
    for (var i = 0; i < listLength; i++) {
        var dirEntry = dirEntryArray[i];
        // NB We use encodeURIComponent rather than encodeURI here because we know that any question marks in the title are not querystrings,
        // and should be encoded [kiwix-js #806]. DEV: be very careful if you edit the dirEntryId attribute below, because the contents must be
        // inside double quotes (in the final HTML string), given that dirEntryStringId may contain bare apostrophes
        // Info: encodeURIComponent encodes all characters except  A-Z a-z 0-9 - _ . ! ~ * ' ( )
        var dirEntryStringId = encodeURIComponent(dirEntry.toStringId());
        articleListDivHtml += '<a href="#" dirEntryId="' + dirEntryStringId +
            '" class="list-group-item">' + dirEntry.getTitleOrUrl() + '</a>';
    }

    // innerHTML required for this line
    articleListDiv.innerHTML = articleListDivHtml;
    // We have to use mousedown below instead of click as otherwise the prefix blur event fires first
    // and prevents this event from firing; note that touch also triggers mousedown
    document.querySelectorAll('#articleList a').forEach(function (link) {
        link.addEventListener('mousedown', function (e) {
          // Cancel search immediately
          appstate.search.status = 'cancelled';
          handleTitleClick(e);
          return false;
        });
      });
    if (!stillSearching) document.getElementById('searchingArticles').style.display = 'none';
    document.getElementById('articleListWithHeader').style.display = '';
}

/**
 * Handles the click on the title of an article in search results
 * @param {Event} event The click event to handle
 * @returns {Boolean} Always returns false for JQuery event handling
 */
function handleTitleClick (event) {
    var dirEntryId = decodeURIComponent(event.target.getAttribute('dirEntryId'));
    findDirEntryFromDirEntryIdAndLaunchArticleRead(dirEntryId);
    return false;
}

/**
 * Creates an instance of DirEntry from given dirEntryId (including resolving redirects),
 * and call the function to read the corresponding article
 * @param {String} dirEntryId The stringified Directory Entry to parse and launch
 */
function findDirEntryFromDirEntryIdAndLaunchArticleRead (dirEntryId) {
    if (selectedArchive.isReady()) {
        var dirEntry = selectedArchive.parseDirEntryId(dirEntryId);
        // Remove focus from search field to hide keyboard and to allow navigation keys to be used
        document.getElementById('articleContent').contentWindow.focus();
        document.getElementById('searchingArticles').style.display = '';
        if (dirEntry.isRedirect()) {
            selectedArchive.resolveRedirect(dirEntry, readArticle);
        } else {
            params.isLandingPage = false;
            readArticle(dirEntry);
        }
    } else {
        uiUtil.systemAlert(translateUI.t('dialog-file-notset-message') || 'Data files not set',
            translateUI.t('dialog-file-notset-title') || 'Archive not ready');
    }
}

/**
 * Check whether the given URL from given dirEntry equals the expectedArticleURLToBeDisplayed
 * @param {DirEntry} dirEntry The directory entry of the article to read
 */
function isDirEntryExpectedToBeDisplayed (dirEntry) {
    var curArticleURL = dirEntry.namespace + '/' + dirEntry.url;

    if (expectedArticleURLToBeDisplayed !== curArticleURL) {
        console.debug('url of current article :' + curArticleURL + ', does not match the expected url :' +
        expectedArticleURLToBeDisplayed);
        return false;
    }
    return true;
}

/**
 * Read the article corresponding to the given dirEntry
 * @param {DirEntry} dirEntry The directory entry of the article to read
 */
function readArticle (dirEntry) {
    // Reset search prefix to allow users to search the same string again if they want to
    appstate.search.prefix = '';
    // Only update for expectedArticleURLToBeDisplayed.
    expectedArticleURLToBeDisplayed = dirEntry.namespace + '/' + dirEntry.url;
    // We must remove focus from UI elements in order to deselect whichever one was clicked (in both jQuery and SW modes),
    // but we should not do this when opening the landing page (or else one of the Unit Tests fails, at least on Chrome 58)
    if (!params.isLandingPage) document.getElementById('articleContent').contentWindow.focus();

    if (params.contentInjectionMode === 'serviceworker') {
        // In ServiceWorker mode, we simply set the iframe src.
        // (reading the backend is handled by the ServiceWorker itself)

        // We will need the encoded URL on article load so that we can set the iframe's src correctly,
        // but we must not encode the '/' character or else relative links may fail [kiwix-js #498]
        var encodedUrl = dirEntry.url.replace(/[^/]+/g, function (matchedSubstring) {
            return encodeURIComponent(matchedSubstring);
        });
        var iframeArticleContent = document.getElementById('articleContent');
        iframeArticleContent.onload = function () {
            // The content is fully loaded by the browser : we can hide the spinner
            document.getElementById('cachingAssets').textContent = 'Caching assets...';
            document.getElementById('cachingAssets').style.display = 'none';
            document.getElementById('searchingArticles').style.display = 'none';
            // Set the requested appTheme
            uiUtil.applyAppTheme(params.appTheme);
            // Display the iframe content
            document.getElementById('articleContent').style.display = '';
            // Deflect drag-and-drop of ZIM file on the iframe to Config
            if (!params.disableDragAndDrop) {
                var doc = iframeArticleContent.contentDocument ? iframeArticleContent.contentDocument.documentElement : null;
                var docBody = doc ? doc.getElementsByTagName('body') : null;
                docBody = docBody ? docBody[0] : null;
                if (docBody) {
                    docBody.addEventListener('dragover', handleIframeDragover);
                    docBody.addEventListener('drop', handleIframeDrop);
                }
            }
            resizeIFrame();

            if (iframeArticleContent.contentWindow) {
                // Configure home key press to focus #prefix only if the feature is in active state
                if (params.useHomeKeyToFocusSearchBar) { iframeArticleContent.contentWindow.addEventListener('keydown', focusPrefixOnHomeKey); }
                if (params.openExternalLinksInNewTabs) {
                    // Add event listener to iframe window to check for links to external resources
                    iframeArticleContent.contentWindow.addEventListener('click', function (event) {
                        // Find the closest enclosing A tag (if any)
                        var clickedAnchor = uiUtil.closestAnchorEnclosingElement(event.target);
                        if (clickedAnchor) {
                            var href = clickedAnchor.getAttribute('href');
                            // We assume that, if an absolute http(s) link is hardcoded inside an HTML string,
                            // it means it's a link to an external website.
                            // We also do it for ftp even if it's not supported any more by recent browsers...
                            if (/^(?:http|ftp)/i.test(href)) {
                                uiUtil.warnAndOpenExternalLinkInNewTab(event, clickedAnchor);
                            } else if (/\.pdf([?#]|$)/i.test(href)) {
                                // Due to the iframe sandbox, we have to prevent the PDF viewer from opening in the iframe and instead open it in a new tab
                                event.preventDefault();
                                window.open(clickedAnchor.href, '_blank');
                            }
                        }
                    });
                }
                // Reset UI when the article is unloaded
                iframeArticleContent.contentWindow.onunload = function () {
                    // remove eventListener to avoid memory leaks
                    iframeArticleContent.contentWindow.removeEventListener('keydown', focusPrefixOnHomeKey);
                    var articleList = document.getElementById('articleList');
                    var articleListHeaderMessage = document.getElementById('articleListHeaderMessage');
                    while (articleList.firstChild) articleList.removeChild(articleList.firstChild);
                    while (articleListHeaderMessage.firstChild) articleListHeaderMessage.removeChild(articleListHeaderMessage.firstChild);
                    document.getElementById('articleListWithHeader').style.display = 'none';
                    document.getElementById('prefix').value = '';
                    document.getElementById('searchingArticles').style.display = '';
                };
            }
        };

        if (!isDirEntryExpectedToBeDisplayed(dirEntry)) {
            return;
        }

        // We put the ZIM filename as a prefix in the URL, so that browser caches are separate for each ZIM file
        iframeArticleContent.src = '../' + selectedArchive._file.name + '/' + dirEntry.namespace + '/' + encodedUrl;
    } else {
        // In jQuery mode, we read the article content in the backend and manually insert it in the iframe
        if (dirEntry.isRedirect()) {
            selectedArchive.resolveRedirect(dirEntry, readArticle);
        } else {
            // Line below was inserted to prevent the spinner being hidden, possibly by an async function, when pressing the Random button in quick succession
            // TODO: Investigate whether it is really an async issue or whether there is a rogue .hide() statement in the chain
            document.getElementById('searchingArticles').style.display = '';
            selectedArchive.readUtf8File(dirEntry, displayArticleContentInIframe);
        }
    }
}

/**
 * Function that handles a message of the messageChannel.
 * It tries to read the content in the backend, and sends it back to the ServiceWorker
 *
 * @param {Event} event The event object of the message channel
 */
function handleMessageChannelMessage (event) {
    if (event.data.error) {
        console.error('Error in MessageChannel', event.data.error);
        throw event.data.error;
    } else {
        // We received a message from the ServiceWorker
        if (event.data.action === 'askForContent') {
            // The ServiceWorker asks for some content
            var title = event.data.title;
            var messagePort = event.ports[0];
            var readFile = function (dirEntry) {
                if (dirEntry === null) {
                    console.error('Title ' + title + ' not found in archive.');
                    messagePort.postMessage({ action: 'giveContent', title: title, content: '' });
                } else if (dirEntry.isRedirect()) {
                    selectedArchive.resolveRedirect(dirEntry, function (resolvedDirEntry) {
                        var redirectURL = resolvedDirEntry.namespace + '/' + resolvedDirEntry.url;
                        // Ask the ServiceWorker to send an HTTP redirect to the browser.
                        // We could send the final content directly, but it is necessary to let the browser know in which directory it ends up.
                        // Else, if the redirect URL is in a different directory than the original URL,
                        // the relative links in the HTML content would fail. See #312
                        messagePort.postMessage({ action: 'sendRedirect', title: title, redirectUrl: redirectURL });
                    });
                } else {
                    // Let's read the content in the ZIM file
                    selectedArchive.readBinaryFile(dirEntry, function (fileDirEntry, content) {
                        var mimetype = fileDirEntry.getMimetype();
                        // Let's send the content to the ServiceWorker
                        var message = { action: 'giveContent', title: title, content: content.buffer, mimetype: mimetype };
                        messagePort.postMessage(message, [content.buffer]);
                    });
                }
            };
            selectedArchive.getDirEntryByPath(title).then(readFile).catch(function () {
                messagePort.postMessage({ action: 'giveContent', title: title, content: new Uint8Array() });
            });
        } else {
            console.error('Invalid message received', event.data);
        }
    }
}

// Compile some regular expressions needed to modify links
// Pattern to find a ZIM URL (with its namespace) - see https://wiki.openzim.org/wiki/ZIM_file_format#Namespaces
var regexpZIMUrlWithNamespace = /^[./]*([-ABCIJMUVWX]\/.+)$/;
// The case-insensitive regex below finds images, scripts, stylesheets and tracks with ZIM-type metadata and image namespaces.
// It first searches for <img, <script, <link, etc., then scans forward to find, on a word boundary, either src=["'] or href=["']
// (ignoring any extra whitespace), and it then tests the path of the URL with a non-capturing negative lookahead (?!...) that excludes
// absolute URIs with protocols that conform to RFC 3986 (e.g. 'http:', 'data:'). It then captures the whole of the URL up until either
// the opening delimiter (" or ', which is capture group \3) or a querystring or hash character (? or #). When the regex is used
// below, it will be further processed to calculate the ZIM URL from the relative path. This regex can cope with legitimate single
// quote marks (') in the URL.
var regexpTagsWithZimUrl = /(<(?:img|script|link|track)\b[^>]*?\s)(?:src|href)(\s*=\s*(["']))(?![a-z][a-z0-9+.-]+:)(.+?)(?=\3|\?|#)/ig;
// Regex below tests the html of an article for active content [kiwix-js #466]
// It inspects every <script> block in the html and matches in the following cases: 1) the script loads a UI application called app.js,
// init.js, or other common scripts found in unsupported ZIMs; 2) the script block has inline content that does not contain
// "importScript()", "toggleOpenSection" or an "articleId" assignment (these strings are used widely in our fully supported wikimedia ZIMs,
// so they are excluded); 3) the script block is not of type "math" (these are MathJax markup scripts used extensively in Stackexchange
// ZIMs). Note that the regex will match ReactJS <script type="text/html"> markup, which is common in unsupported packaged UIs, e.g. PhET ZIMs.
var regexpActiveContent = /<script\b(?:(?![^>]+src\b)|(?=[^>]+src\b=["'][^"']*?\b(?:app|init|l1[08]9)\.js))(?![^<]+(?:importScript\(\)|toggleOpenSection|articleId\s?=\s?['"]|window.NREUM))(?![^>]+type\s*=\s*["'](?:math\/|[^"']*?math))/i;
// DEV: The regex below matches ZIM links (anchor hrefs) that should have the html5 "donwnload" attribute added to
// the link. This is currently the case for epub and pdf files in Project Gutenberg ZIMs -- add any further types you need
// to support to this regex. The "zip" has been added here as an example of how to support further filetypes
var regexpDownloadLinks = /^.*?\.epub([?#]|$)|^.*?\.pdf([?#]|$)|^.*?\.odt([?#]|$)|^.*?\.zip([?#]|$)/i;

// A string to hold any anchor parameter in clicked ZIM URLs (as we must strip these to find the article in the ZIM)
var anchorParameter;

/**
 * Display the the given HTML article in the web page,
 * and convert links to javascript calls
 * NB : in some error cases, the given title can be null, and the htmlArticle contains the error message
 * @param {DirEntry} dirEntry
 * @param {String} htmlArticle
 */
function displayArticleContentInIframe (dirEntry, htmlArticle) {
    if (!isDirEntryExpectedToBeDisplayed(dirEntry)) {
        return;
    }
    // Display Bootstrap warning alert if the landing page contains active content
    if (!params.hideActiveContentWarning && params.isLandingPage) {
        if (regexpActiveContent.test(htmlArticle)) {
            // Exempted scripts: active content warning will not be displayed if any listed script is in the html [kiwix-js #889]
            if (!/<script\b[^'"]+['"][^'"]*?mooc\.js/i.test(htmlArticle)) {
                uiUtil.displayActiveContentWarning();
            }
        }
    }

    // Calculate the current article's ZIM baseUrl to use when processing relative links
    var baseUrl = dirEntry.namespace + '/' + dirEntry.url.replace(/[^/]+$/, '');

    // Replaces ZIM-style URLs of img, script, link and media tags with a data-kiwixurl to prevent 404 errors [kiwix-js #272 #376]
    // This replacement also processes the URL relative to the page's ZIM URL so that we can find the ZIM URL of the asset
    // with the correct namespace (this works for old-style -,I,J namespaces and for new-style C namespace)
    htmlArticle = htmlArticle.replace(regexpTagsWithZimUrl, function (match, blockStart, equals, quote, relAssetUrl) {
        var assetZIMUrl = uiUtil.deriveZimUrlFromRelativeUrl(relAssetUrl, baseUrl);
        // DEV: Note that deriveZimUrlFromRelativeUrl produces a *decoded* URL (and incidentally would remove any URI component
        // if we had captured it). We therefore re-encode the URI with encodeURI (which does not encode forward slashes) instead
        // of encodeURIComponent.
        return blockStart + 'data-kiwixurl' + equals + encodeURI(assetZIMUrl);
    });
    // We also need to process data:image/webp if the browser needs the WebPMachine
    if (webpMachine) htmlArticle = htmlArticle.replace(/(<img\b[^>]*?\s)src(\s*=\s*["'])(?=data:image\/webp)([^"']+)/ig, '$1data-kiwixurl$2$3');

    // Extract any css classes from the html tag (they will be stripped when injected in iframe with .innerHTML)
    var htmlCSS = htmlArticle.match(/<html[^>]*class\s*=\s*["']\s*([^"']+)/i);
    // Normalize classList and convert to array
    htmlCSS = htmlCSS ? htmlCSS[1].replace(/\s+/g, ' ').split(' ') : [];

    // Tell jQuery we're removing the iframe document: clears jQuery cache and prevents memory leaks [kiwix-js #361]
    $('#articleContent').contents().remove();

    // Hide any alert box that was activated in uiUtil.displayFileDownloadAlert function
    var downloadAlert = document.getElementById('downloadAlert');
    if (downloadAlert) downloadAlert.style.display = 'none';

    var iframeArticleContent = document.getElementById('articleContent');

    iframeArticleContent.onload = function () {
        iframeArticleContent.onload = function () {};
        var articleList = document.getElementById('articleList');
        var articleListHeaderMessage = document.getElementById('articleListHeaderMessage');
        while (articleList.firstChild) articleList.removeChild(articleList.firstChild);
        while (articleListHeaderMessage.firstChild) articleListHeaderMessage.removeChild(articleListHeaderMessage.firstChild);
        document.getElementById('articleListWithHeader').style.display = 'none';
        document.getElementById('prefix').value = '';

        var iframeContentDocument = iframeArticleContent.contentDocument;
        if (!iframeContentDocument && window.location.protocol === 'file:') {
            uiUtil.systemAlert(translateUI.t('dialog-blocked-fileprotocol') ||
            '<p>You seem to be opening kiwix-js with the file:// protocol, which is blocked by your browser for security reasons.</p>' +
            '<p>The easiest way to run it is to download and run it as a browser extension (available for free from the vendor store).</p>' +
            '<p>Or else you can open it through a web server: either through a local one (http://localhost/...) or through a remote one (but you will need a secure connection, e.g.: https://webserver/...)</p>' +
            "<p>Another option is to force your browser to accept that (but you'll open a security breach): on Chrome/Edge, you can start it with --allow-file-access-from-files command-line argument;" +
            'on Firefox, you can set privacy.file_unique_origin to false in about:config</p>');
            return;
        }

        // Inject the new article's HTML into the iframe
        var articleContent = iframeContentDocument.documentElement;
        // innerHTML required in this line
        articleContent.innerHTML = htmlArticle;

        var docBody = articleContent.getElementsByTagName('body');
        docBody = docBody ? docBody[0] : null;
        if (docBody) {
            // Add any missing classes stripped from the <html> tag
            if (htmlCSS) {
                htmlCSS.forEach(function (cl) {
                docBody.classList.add(cl);
            });
        }
            // Deflect drag-and-drop of ZIM file on the iframe to Config
            docBody.addEventListener('dragover', handleIframeDragover);
            docBody.addEventListener('drop', handleIframeDrop);
        }

        // Set the requested appTheme
        uiUtil.applyAppTheme(params.appTheme);
        // Allow back/forward in browser history
        pushBrowserHistoryState(dirEntry.namespace + '/' + dirEntry.url);

        parseAnchorsJQuery();
        loadImagesJQuery();
        // JavaScript is currently disabled, so we need to make the browser interpret noscript tags
        // NB : if javascript is properly handled in jQuery mode in the future, this call should be removed
        // and noscript tags should be ignored
        loadNoScriptTags();
        // loadJavaScriptJQuery();
        loadCSSJQuery();
        insertMediaBlobsJQuery();
        // Jump to any anchor parameter
        if (anchorParameter) {
            var target = iframeContentDocument.getElementById(anchorParameter);
            if (target) target.scrollIntoView();
            anchorParameter = '';
        }
        if (iframeArticleContent.contentWindow) {
            // Configure home key press to focus #prefix only if the feature is in active state
            if (params.useHomeKeyToFocusSearchBar) { iframeArticleContent.contentWindow.addEventListener('keydown', focusPrefixOnHomeKey); }
            // when unloaded remove eventListener to avoid memory leaks
            iframeArticleContent.contentWindow.onunload = function () {
                iframeArticleContent.contentWindow.removeEventListener('keydown', focusPrefixOnHomeKey);
            };
        }
    };

    // Load the blank article to clear the iframe (NB iframe onload event runs *after* this)
    iframeArticleContent.src = 'article.html';

    function parseAnchorsJQuery () {
        var currentProtocol = location.protocol;
        var currentHost = location.host;
        // Percent-encode dirEntry.url and add regex escape character \ to the RegExp special characters - see https://www.regular-expressions.info/characters.html;
        // NB dirEntry.url can also contain path separator / in some ZIMs (Stackexchange). } and ] do not need to be escaped as they have no meaning on their own.
        var escapedUrl = encodeURIComponent(dirEntry.url).replace(/([\\$^.|?*+/()[{])/g, '\\$1');
        // Pattern to match a local anchor in an href even if prefixed by escaped url; will also match # on its own
        // Note that we exclude any # with a semicolon between it and the end of the string, to avoid accidentally matching e.g. &#39;
        var regexpLocalAnchorHref = new RegExp('^(?:#|' + escapedUrl + '#)([^#;]*$)');
        var iframe = iframeArticleContent.contentDocument;
        Array.prototype.slice.call(iframe.querySelectorAll('a, area')).forEach(function (anchor) {
            // Attempts to access any properties of 'this' with malformed URLs causes app crash in Edge/UWP [kiwix-js #430]
            try {
                var href = anchor.href;
            } catch (err) {
                console.error('Malformed href caused error:' + err.message);
                return;
            }
            href = anchor.getAttribute('href');
            if (href === null || href === undefined || /^javascript:/i.test(anchor.protocol)) return;
            var anchorTarget = href.match(regexpLocalAnchorHref);
            if (href.length === 0) {
                // It's a link with an empty href, pointing to the current page: do nothing.
            } else if (anchorTarget) {
                // It's a local anchor link : remove escapedUrl if any (see above)
                anchor.setAttribute('href', '#' + anchorTarget[1]);
            } else if ((anchor.protocol !== currentProtocol ||
                anchor.host !== currentHost) && params.openExternalLinksInNewTabs) {
                // It's an external URL : we should open it in a new tab
                anchor.addEventListener('click', function (event) {
                    // Find the closest enclosing A tag
                    var clickedAnchor = uiUtil.closestAnchorEnclosingElement(event.target);
                    uiUtil.warnAndOpenExternalLinkInNewTab(event, clickedAnchor);
                });
            } else {
                // It's a link to an article or file in the ZIM
                var uriComponent = uiUtil.removeUrlParameters(href);
                var contentType;
                var downloadAttrValue;
                // Some file types need to be downloaded rather than displayed (e.g. *.epub)
                // The HTML download attribute can be Boolean or a string representing the specified filename for saving the file
                // For Boolean values, getAttribute can return any of the following: download="" download="download" download="true"
                // So we need to test hasAttribute first: see https://developer.mozilla.org/en-US/docs/Web/API/Element/getAttribute
                // However, we cannot rely on the download attribute having been set, so we also need to test for known download file types
                var isDownloadableLink = anchor.hasAttribute('download') || regexpDownloadLinks.test(href);
                if (isDownloadableLink) {
                    downloadAttrValue = anchor.getAttribute('download');
                    // Normalize the value to a true Boolean or a filename string or true if there is no download attribute
                    downloadAttrValue = /^(download|true|\s*)$/i.test(downloadAttrValue) || downloadAttrValue || true;
                    contentType = anchor.getAttribute('type');
                }
                // Add an onclick event to extract this article or file from the ZIM
                // instead of following the link
                anchor.addEventListener('click', function (e) {
                    anchorParameter = href.match(/#([^#;]+)$/);
                    anchorParameter = anchorParameter ? anchorParameter[1] : '';
                    var zimUrl = uiUtil.deriveZimUrlFromRelativeUrl(uriComponent, baseUrl);
                    goToArticle(zimUrl, downloadAttrValue, contentType);
                    e.preventDefault();
                });
            }
        });
    }

    function loadImagesJQuery () {
        // Make an array from the images that need to be processed
        var images = Array.prototype.slice.call(iframeArticleContent.contentDocument.querySelectorAll('img[data-kiwixurl]'));
        // This ensures cancellation of image extraction if the user navigates away from the page before extraction has finished
        images.owner = expectedArticleURLToBeDisplayed;
        // DEV: This self-invoking function is recursive, calling itself only when an image has been fully processed into a
        // blob: or data: URI (or returns an error). This ensures that images are processed sequentially from the top of the
        // DOM, making for a better user experience (because images above the fold are extracted first)
        (function extractImage () {
            if (!images.length || images.busy || images.owner !== expectedArticleURLToBeDisplayed) return;
            images.busy = true;
            // Extract the image at the top of the images array and remove it from the array
            var image = images.shift();
            var imageUrl = image.getAttribute('data-kiwixurl');
            // Decode any WebP images that are encoded as dataURIs
            if (/^data:image\/webp/i.test(imageUrl)) {
                uiUtil.feedNodeWithDataURI(image, 'src', imageUrl, 'image/webp');
                images.busy = false;
                extractImage();
                return;
            }
            var url = decodeURIComponent(imageUrl);
            selectedArchive.getDirEntryByPath(url).then(function (dirEntry) {
                selectedArchive.readBinaryFile(dirEntry, function (fileDirEntry, content) {
                    var mimetype = dirEntry.getMimetype();
                    uiUtil.feedNodeWithDataURI(image, 'src', content, mimetype, function () {
                        images.busy = false;
                        extractImage();
                    });
                });
            }).catch(function (e) {
                console.error('could not find DirEntry for image:' + url, e);
                images.busy = false;
                extractImage();
            });
        })();
    }

    function loadNoScriptTags () {
        // For each noscript tag, we replace it with its content, so that the browser interprets it
        $('#articleContent').contents().find('noscript').replaceWith(function () {
            // When javascript is enabled, browsers interpret the content of noscript tags as text
            // (see https://html.spec.whatwg.org/multipage/scripting.html#the-noscript-element)
            // So we can read this content with .textContent
            return this.textContent;
        });
    }

    function loadCSSJQuery () {
        // Ensure all sections are open for clients that lack JavaScript support, or that have some restrictive CSP [kiwix-js #355].
        // This is needed only for some versions of ZIM files generated by mwoffliner (at least in early 2018), where the article sections are closed by default on small screens.
        // These sections can be opened by clicking on them, but this is done with some javascript.
        // The code below is a workaround we still need for compatibility with ZIM files generated by mwoffliner in 2018.
        // A better fix has been made for more recent ZIM files, with the use of noscript tags : see https://github.com/openzim/mwoffliner/issues/324
        var iframe = iframeArticleContent.contentDocument;
        var collapsedBlocks = iframe.querySelectorAll('.collapsible-block:not(.open-block), .collapsible-heading:not(.open-block)');
        // Using decrementing loop to optimize performance : see https://stackoverflow.com/questions/3520688
        for (var i = collapsedBlocks.length; i--;) {
            collapsedBlocks[i].classList.add('open-block');
        }
        var cssCount = 0;
        var cssFulfilled = 0;
        Array.prototype.slice.call(iframe.querySelectorAll('link[data-kiwixurl]')).forEach(function (link) {
            cssCount++;
            var linkUrl = link.getAttribute('data-kiwixurl');
            var url = decodeURIComponent(uiUtil.removeUrlParameters(linkUrl));
            if (cssCache.has(url)) {
                var nodeContent = cssCache.get(url);
                if (/stylesheet/i.test(link.rel)) uiUtil.replaceCSSLinkWithInlineCSS(link, nodeContent);
                else uiUtil.feedNodeWithDataURI(link, 'href', nodeContent, link.type || 'image');
                cssFulfilled++;
            } else {
                if (params.assetsCache) document.getElementById('cachingAssets').style.display = '';
                selectedArchive.getDirEntryByPath(url).then(function (dirEntry) {
                    if (!dirEntry) {
                        cssCache.set(url, ''); // Prevent repeated lookups of this unfindable asset
                        throw new Error('DirEntry ' + typeof dirEntry);
                    }
                    var mimetype = dirEntry.getMimetype();
                    var readFile = /^text\//i.test(mimetype) ? selectedArchive.readUtf8File : selectedArchive.readBinaryFile;
                    return readFile(dirEntry, function (fileDirEntry, content) {
                        var fullUrl = fileDirEntry.namespace + '/' + fileDirEntry.url;
                        if (params.assetsCache) cssCache.set(fullUrl, content);
                        if (/text\/css/i.test(mimetype)) uiUtil.replaceCSSLinkWithInlineCSS(link, content);
                        else uiUtil.feedNodeWithDataURI(link, 'href', content, mimetype);
                        cssFulfilled++;
                        renderIfCSSFulfilled(fileDirEntry.url);
                    });
                }).catch(function (e) {
                    console.error('Could not find DirEntry for link element: ' + url, e);
                    cssCount--;
                    renderIfCSSFulfilled();
                });
            }
        });
        renderIfCSSFulfilled();

        // Some pages are extremely heavy to render, so we prevent rendering by keeping the iframe hidden
        // until all CSS content is available [kiwix-js #381]
        function renderIfCSSFulfilled (title) {
            if (cssFulfilled >= cssCount) {
                document.getElementById('cachingAssets').textContent = 'Caching assets...';
                document.getElementById('cachingAssets').style.display = 'none';
                document.getElementById('searchingArticles').style.display = 'none';
                document.getElementById('articleContent').style.display = '';
                // We have to resize here for devices with On Screen Keyboards when loading from the article search list
                resizeIFrame();
            } else {
                updateCacheStatus(title);
            }
        }
    }

   /**
    * Code below is currently non-functional in jQuery mode, but provides an outline of how JS scripts could
    * be attached to the DOM. Users who want JS support should switch to ServiceWorker mode if avaialable on
    * their browser/OS. There is an experimental implementation of JS support in jQuery mode in the branch
    * <kiwix-js/javaScript-support>.
    */
    // function loadJavaScriptJQuery() {
    //     $('#articleContent').contents().find('script[data-kiwixurl]').each(function() {
    //         var script = $(this);
    //         var scriptUrl = script.attr("data-kiwixurl");
    //         // TODO check that the type of the script is text/javascript or application/javascript
    //         var title = uiUtil.removeUrlParameters(scriptUrl);
    //         selectedArchive.getDirEntryByPath(title).then(function(dirEntry) {
    //             if (dirEntry === null) {
    //                 console.log("Error: js file not found: " + title);
    //             } else {
    //                 selectedArchive.readBinaryFile(dirEntry, function (fileDirEntry, content) {
    //                     // TODO : JavaScript support not yet functional [kiwix-js #152]
    //                     uiUtil.feedNodeWithDataURI(script, 'src', content, 'text/javascript');
    //                 });
    //             }
    //         }).catch(function (e) {
    //             console.error("could not find DirEntry for javascript : " + title, e);
    //         });
    //     });
    // }

    function insertMediaBlobsJQuery () {
        var iframe = iframeArticleContent.contentDocument;
        Array.prototype.slice.call(iframe.querySelectorAll('video, audio, source, track'))
        .forEach(function (mediaSource) {
            var source = mediaSource.getAttribute('src');
            source = source ? uiUtil.deriveZimUrlFromRelativeUrl(source, baseUrl) : null;
            // We have to exempt text tracks from using deriveZimUrlFromRelativeurl due to a bug in Firefox [kiwix-js #496]
            source = source || decodeURIComponent(mediaSource.dataset.kiwixurl);
            if (!source || !regexpZIMUrlWithNamespace.test(source)) {
                if (source) console.error('No usable media source was found for: ' + source);
                return;
            }
            var mediaElement = /audio|video/i.test(mediaSource.tagName) ? mediaSource : mediaSource.parentElement;
            // If the "controls" property is missing, we need to add it to ensure jQuery-only users can operate the video. See kiwix-js #760.
            if (/audio|video/i.test(mediaElement.tagName) && !mediaElement.hasAttribute('controls')) mediaElement.setAttribute('controls', '');
            selectedArchive.getDirEntryByPath(source).then(function (dirEntry) {
                return selectedArchive.readBinaryFile(dirEntry, function (fileDirEntry, mediaArray) {
                    var mimeType = mediaSource.type ? mediaSource.type : dirEntry.getMimetype();
                    var blob = new Blob([mediaArray], { type: mimeType });
                    mediaSource.src = URL.createObjectURL(blob);
                    // In Firefox and Chromium it is necessary to re-register the inserted media source
                    // but do not reload for text tracks (closed captions / subtitles)
                    if (/track/i.test(mediaSource.tagName)) return;
                    mediaElement.load();
                });
            });
        });
    }
}

/**
 * Displays a message to the user that a style or other asset is being cached
 * @param {String} title The title of the file to display in the caching message block
 */
function updateCacheStatus (title) {
    if (params.assetsCache && /\.css$|\.js$/i.test(title)) {
        var cacheBlock = document.getElementById('cachingAssets');
        cacheBlock.style.display = 'block';
        title = title.replace(/[^/]+\//g, '').substring(0, 18);
        cacheBlock.textContent = 'Caching ' + title + '...';
    }
}

/**
 * Changes the URL of the browser page, so that the user might go back to it
 *
 * @param {String} title
 * @param {String} titleSearch
 */
function pushBrowserHistoryState (title, titleSearch) {
    var stateObj = {};
    var urlParameters;
    var stateLabel;
    if (title && !(title === '')) {
        // Prevents creating a double history for the same page
        if (history.state && history.state.title === title) return;
        stateObj.title = title;
        urlParameters = '?title=' + title;
        stateLabel = 'Wikipedia Article : ' + title;
    } else if (titleSearch && !(titleSearch === '')) {
        stateObj.titleSearch = titleSearch;
        urlParameters = '?titleSearch=' + titleSearch;
        stateLabel = 'Wikipedia search : ' + titleSearch;
    } else {
        return;
    }
    window.history.pushState(stateObj, stateLabel, urlParameters);
}

/**
 * Extracts the content of the given article pathname, or a downloadable file, from the ZIM
 *
 * @param {String} path The pathname (namespace + filename) to the article or file to be extracted
 * @param {Boolean|String} download A Bolean value that will trigger download of title, or the filename that should
 *     be used to save the file in local FS (in HTML5 spec, a string value for the download attribute is optional)
 * @param {String} contentType The mimetype of the downloadable file, if known
 */
function goToArticle (path, download, contentType) {
    document.getElementById('searchingArticles').style.display = '';
    selectedArchive.getDirEntryByPath(path).then(function (dirEntry) {
        var mimetype = contentType || dirEntry ? dirEntry.getMimetype() : '';
        if (dirEntry === null || dirEntry === undefined) {
            document.getElementById('searchingArticles').style.display = 'none';
            uiUtil.systemAlert((translateUI.t('dialog-article-notfound-message') || 'Article with the following URL was not found in the archive:') + ' ' + path,
                translateUI.t('dialog-article-notfound-title') || 'Error: article not found');
        } else if (download || /\/(epub|pdf|zip|.*opendocument|.*officedocument|tiff|mp4|webm|mpeg|mp3|octet-stream)\b/i.test(mimetype)) {
            download = true;
            selectedArchive.readBinaryFile(dirEntry, function (fileDirEntry, content) {
                uiUtil.displayFileDownloadAlert(path, download, mimetype, content);
            });
        } else {
            params.isLandingPage = false;
            var activeContent = document.getElementById('activeContent');
            if (activeContent) activeContent.style.display = 'none';
            readArticle(dirEntry);
        }
    }).catch(function (e) {
        uiUtil.systemAlert((translateUI.t('dialog-article-readerror-message') || 'Error reading article with url:' + ' ' + path + ' : ' + e),
        translateUI.t('dialog-article-readerror-title') || 'Error reading article');
    });
}

function goToRandomArticle () {
    if (selectedArchive !== null && selectedArchive.isReady()) {
        document.getElementById('searchingArticles').style.display = '';
        selectedArchive.getRandomDirEntry(function (dirEntry) {
            if (dirEntry === null || dirEntry === undefined) {
                document.getElementById('searchingArticles').style.display = 'none';
                uiUtil.systemAlert(translateUI.t('dialog-randomarticle-error-message') || 'Error finding random article',
                translateUI.t('dialog-article-notfound-title') || 'Error: article not found');
            } else {
                // We fall back to the old A namespace to support old ZIM files without a text/html MIME type for articles
                // DEV: If articlePtrPos is defined in zimFile, then we are using a v1 article-only title listing. By definition,
                // all dirEntries in an article-only listing must be articles.
                if (selectedArchive._file.articlePtrPos || dirEntry.getMimetype() === 'text/html' || dirEntry.namespace === 'A') {
                    params.isLandingPage = false;
                    var activeContent = document.getElementById('activeContent');
                    if (activeContent) activeContent.style.display = 'none';
                    document.getElementById('searchingArticles').style.display = '';
                    readArticle(dirEntry);
                } else {
                    // If the random title search did not end up on an article,
                    // we try again, until we find one
                    goToRandomArticle();
                }
            }
        });
    } else {
        // Showing the relevant error message and redirecting to config page for adding the ZIM file
        uiUtil.systemAlert(translateUI.t('dialog-archive-notset-message') || 'Archive not set: please select an archive',
            translateUI.t('dialog-archive-notset-title') || 'No archive selected').then(function () {
            document.getElementById('btnConfigure').click();
        });
    }
}

function goToMainArticle () {
    document.getElementById('searchingArticles').style.display = '';
    selectedArchive.getMainPageDirEntry(function (dirEntry) {
        if (dirEntry === null || dirEntry === undefined) {
            console.error('Error finding main article.');
            document.getElementById('searchingArticles').style.display = 'none';
            document.getElementById('welcomeText').style.display = '';
        } else {
            // For now, this code doesn't support reading Zimit archives without error, so we warn the user and suggest some solutions
            if (selectedArchive._file.zimType === 'zimit') {
                uiUtil.systemAlert(translateUI.t('dialog-unsupported-archivetype-message') || '<p>You are attempting to open a Zimit-style archive, which is currently unsupported in this app.</p>' +
                    '<p>There is experimental support for this kind of archive in the Kiwix JS PWA. Go to: ' +
                    '<a href="https://pwa.kiwix.org" target="_blank">https://pwa.kiwix.org</a>.</p>' +
                    '<p>Alternatively, you can use Kiwix Serve to serve this archive to your browser from localhost. ' +
                    'Kiwix Serve is included with <a href="https://www.kiwix.org/applications/" target="_blank">Kiwix Desktop</a>.</p>',
                    translateUI.t('dialog-unsupported-archivetype-title') || 'Unsupported archive type!'
                );
                document.getElementById('searchingArticles').style.display = 'none';
                document.getElementById('welcomeText').style.display = '';
            } else {
                // DEV: see comment above under goToRandomArticle()
                if (dirEntry.redirect || dirEntry.getMimetype() === 'text/html' || dirEntry.namespace === 'A') {
                    params.isLandingPage = true;
                    readArticle(dirEntry);
                } else {
                    console.error('The main page of this archive does not seem to be an article');
                    document.getElementById('searchingArticles').style.display = 'none';
                    document.getElementById('welcomeText').style.display = '';
                }
            }
        }
    });
}

export default {};<|MERGE_RESOLUTION|>--- conflicted
+++ resolved
@@ -72,52 +72,6 @@
  */
 var selectedArchive = null;
 
-<<<<<<< HEAD
-=======
-/**
- * Set parameters from the Settings Store, together with any defaults
- * Note that the params global object is declared in init.js so that it is available to modules
- * WARNING: Only change these paramaeters if you know what you are doing
- */
-// The current version number of this app
-params['appVersion'] = '3.9.3'; // **IMPORTANT** Ensure this is the same as the version number in service-worker.js
-// The PWA server (for use with the browser extensions in ServiceWorker mode)
-params['PWAServer'] = 'https://browser-extension.kiwix.org/current/'; // Include final slash!
-// params['PWAServer'] = 'https://kiwix.github.io/kiwix-js/'; // DEV: Uncomment this line for testing code on GitHub Pages
-// params['PWAServer'] = 'http://localhost:8080/'; // DEV: Uncomment this line (and adjust) for local testing
-// A parameter to determine the Settings Store API in use
-params['storeType'] = settingsStore.getBestAvailableStorageAPI();
-params['hideActiveContentWarning'] = settingsStore.getItem('hideActiveContentWarning') === 'true';
-params['showUIAnimations'] = settingsStore.getItem('showUIAnimations') ? settingsStore.getItem('showUIAnimations') === 'true' : true;
-// Maximum number of article titles to return (range is 5 - 50, default 25)
-params['maxSearchResultsSize'] = settingsStore.getItem('maxSearchResultsSize') || 25;
-// Turns caching of assets on or off and deletes the cache (it defaults to true unless explicitly turned off in UI)
-params['assetsCache'] = settingsStore.getItem('assetsCache') !== 'false';
-// Turns caching of the PWA's code on or off and deletes the cache (it defaults to true unless the bypass option is set in Expert Settings)
-params['appCache'] = settingsStore.getItem('appCache') !== 'false';
-// A parameter to set the app theme and, if necessary, the CSS theme for article content (defaults to 'light')
-params['appTheme'] = settingsStore.getItem('appTheme') || 'light'; // Currently implemented: light|dark|dark_invert|dark_mwInvert|auto|auto_invert|auto_mwInvert|
-// A global parameter to turn on/off the use of Keyboard HOME Key to focus search bar
-params['useHomeKeyToFocusSearchBar'] = settingsStore.getItem('useHomeKeyToFocusSearchBar') === 'true';
-// A global parameter to turn on/off opening external links in new tab (for ServiceWorker mode)
-params['openExternalLinksInNewTabs'] = settingsStore.getItem('openExternalLinksInNewTabs') ? settingsStore.getItem('openExternalLinksInNewTabs') === 'true' : true;
-// A global language override
-params['overrideBrowserLanguage'] = settingsStore.getItem('languageOverride');
-// A parameter to disable drag-and-drop
-params['disableDragAndDrop'] = settingsStore.getItem('disableDragAndDrop') === 'true';
-// A parameter to access the URL of any extension that this app was launched from
-params['referrerExtensionURL'] = settingsStore.getItem('referrerExtensionURL');
-// A parameter to keep track of the fact that the user has been informed of the switch to SW mode by default
-params['defaultModeChangeAlertDisplayed'] = settingsStore.getItem('defaultModeChangeAlertDisplayed');
-// A parameter to set the content injection mode ('jquery' or 'serviceworker') used by this app
-params['contentInjectionMode'] = settingsStore.getItem('contentInjectionMode') ||
-    // Defaults to serviceworker mode when the API is available
-    (isServiceWorkerAvailable() ? 'serviceworker' : 'jquery');
-// A parameter to circumvent anti-fingerprinting technology in browsers that do not support WebP natively by substituting images
-// directly with the canvas elements produced by the WebP polyfill [kiwix-js #835]. NB This is only currently used in jQuery mode.
-params['useCanvasElementsForWebpTranscoding'] = null; // Value is determined in uiUtil.determineCanvasElementsWorkaround(), called when setting the content injection mode
-
->>>>>>> 2e6fef82
 // An object to hold the current search and its state (allows cancellation of search across modules)
 appstate['search'] = {
     prefix: '', // A field to hold the original search string
@@ -128,68 +82,6 @@
 // A Boolean to store the update status of the PWA version (currently only used with Firefox Extension)
 appstate['pwaUpdateNeeded'] = false; // This will be set to true if the Service Worker has an update waiting
 
-<<<<<<< HEAD
-=======
-/**
- * Apply any override parameters that might be in the querystring.
- * This is used for communication between the PWA and any local code (e.g. Firefox Extension), both ways.
- * It is also possible for DEV (or user) to launch the app with certain settings, or to unset potentially
- * problematic settings, by crafting the querystring appropriately.
- */
-(function overrideParams () {
-    var regexpUrlParams = /[?&]([^=]+)=([^&]+)/g;
-    var matches = regexpUrlParams.exec(window.location.search);
-    while (matches) {
-        if (matches[1] && matches[2]) {
-            var paramKey = decodeURIComponent(matches[1]);
-            var paramVal = decodeURIComponent(matches[2]);
-            if (paramKey !== 'title') {
-                console.debug('Setting key-pair: ' + paramKey + ':' + paramVal);
-                // Make values Boolean if 'true'/'false'
-                paramVal = paramVal === 'true' || (paramVal === 'false' ? false : paramVal);
-                settingsStore.setItem(paramKey, paramVal, Infinity);
-                params[paramKey] = paramVal;
-            }
-        }
-        matches = regexpUrlParams.exec(window.location.search);
-    }
-    // If we are in the PWA version launched from an extension, send a 'success' message to the extension
-    if (params.referrerExtensionURL && ~window.location.href.indexOf(params.PWAServer)) {
-        var message = '?PWA_launch=success';
-        // DEV: To test failure of the PWA, you could pause on next line and set message to '?PWA_launch=fail'
-        // Note that, as a failsafe, the PWA_launch key is set to 'fail' (in the extension) before each PWA launch
-        // so we need to send a 'success' message each time the PWA is launched
-        var frame = document.createElement('iframe');
-        frame.id = 'kiwixComm';
-        frame.style.display = 'none';
-        document.body.appendChild(frame);
-        frame.src = params.referrerExtensionURL + '/www/index.html' + message;
-        // Now remove redundant frame. We cannot use onload, because it doesn't give time for the script to run.
-        setTimeout(function () {
-            var kiwixComm = document.getElementById('kiwixComm');
-            // The only browser which does not support .remove() is IE11, but it will never run this code
-            if (kiwixComm) kiwixComm.remove();
-        }, 3000);
-    }
-})();
-
-// Since contentInjectionMode can be overriden when returning from remote PWA to extension (for example), we have to prevent an infinite loop
-// with code that warns the user to turn off the App Cache bypass in jQuery mode. Note that to turn OFF the bypass, we have to set the VALUE to true
-params.appCache = params.contentInjectionMode === 'jquery' ? true : params.appCache;
-
-/**
- * Set the State and UI settings associated with parameters defined above
- */
-document.getElementById('hideActiveContentWarningCheck').checked = params.hideActiveContentWarning;
-document.getElementById('disableDragAndDropCheck').checked = params.disableDragAndDrop;
-document.getElementById('showUIAnimationsCheck').checked = params.showUIAnimations;
-document.getElementById('titleSearchRange').value = params.maxSearchResultsSize;
-document.getElementById('titleSearchRangeVal').textContent = params.maxSearchResultsSize;
-document.getElementById('appThemeSelect').value = params.appTheme;
-document.getElementById('useHomeKeyToFocusSearchBarCheck').checked = params.useHomeKeyToFocusSearchBar;
-document.getElementById('openExternalLinksInNewTabsCheck').checked = params.openExternalLinksInNewTabs;
-document.getElementById('languageSelector').value = params.overrideBrowserLanguage || 'default';
->>>>>>> 2e6fef82
 switchHomeKeyToFocusSearchBar();
 
 // We check here if we have to warn the user that we switched to ServiceWorkerMode
