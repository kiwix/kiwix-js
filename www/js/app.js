/*!
 * app.js : The main Kiwix User Interface implementation
 * This file handles the interaction between the Kiwix JS back end and the user
 *
 * Copyright 2013-2023 Mossroy, Jaifroid and contributors
 * Licence GPL v3:
 *
 * This file is part of Kiwix.
 *
 * Kiwix is free software: you can redistribute it and/or modify
 * it under the terms of the GNU General Public Licence as published by
 * the Free Software Foundation, either version 3 of the Licence, or
 * (at your option) any later version.
 *
 * Kiwix is distributed in the hope that it will be useful,
 * but WITHOUT ANY WARRANTY; without even the implied warranty of
 * MERCHANTABILITY or FITNESS FOR A PARTICULAR PURPOSE.  See the
 * GNU General Public Licence for more details.
 *
 * You should have received a copy of the GNU General Public Licence
 * along with Kiwix (file LICENSE-GPLv3.txt).  If not, see <http://www.gnu.org/licenses/>
 */

'use strict';

// The global parameters object is defined in init.js
/* global params, webpMachine, $ */
/* eslint-disable indent */

// import styles from '../css/app.css' assert { type: "css" };
// import bootstrap from '../css/bootstrap.min.css' assert { type: "css" };
import '../../node_modules/@fortawesome/fontawesome-free/js/all.js';
import zimArchiveLoader from './lib/zimArchiveLoader.js';
import uiUtil from './lib/uiUtil.js';
import settingsStore from './lib/settingsStore.js';
import abstractFilesystemAccess from './lib/abstractFilesystemAccess.js';
import translateUI from './lib/translateUI.js';

if (params.abort) {
    // If the app was loaded only to pass a message from the remote code, then we exit immediately
    throw new Error('Managed error: exiting local extension code.')
}

/**
 * The delay (in milliseconds) between two "keepalive" messages sent to the ServiceWorker (so that it is not stopped
 * by the browser, and keeps the MessageChannel to communicate with the application)
 * @type Integer
 */
const DELAY_BETWEEN_KEEPALIVE_SERVICEWORKER = 30000;

/**
 * The name of the Cache API cache to use for caching Service Worker requests and responses for certain asset types
 * We need access to the cache name in app.js in order to complete utility actions when Service Worker is not initialized,
 * so we have to duplicate it here
 * @type {String}
 */
// DEV: Ensure this matches the name defined in service-worker.js (a check is provided in refreshCacheStatus() below)
const ASSETS_CACHE = 'kiwixjs-assetsCache';

/**
 * Memory cache for CSS styles contained in ZIM: it significantly speeds up subsequent page display
 * This cache is used by default in jQuery mode, but can be turned off in Configuration for low-memory devices
 * In Service Worker mode, the Cache API will be used instead
 * @type {Map}
 */
var cssCache = new Map();

/**
 * A global object for storing app state
 *
 * @type Object
 */
var appstate = {};

/**
 * @type ZIMArchive
 */
var selectedArchive = null;

// An object to hold the current search and its state (allows cancellation of search across modules)
appstate['search'] = {
    prefix: '', // A field to hold the original search string
    status: '', // The status of the search: ''|'init'|'interim'|'cancelled'|'complete'
    type: '' // The type of the search: 'basic'|'full' (set automatically in search algorithm)
};

// A Boolean to store the update status of the PWA version (currently only used with Firefox Extension)
appstate['pwaUpdateNeeded'] = false; // This will be set to true if the Service Worker has an update waiting

// Placeholders for the article container, the article window, and the search-article area
const articleContainer = document.getElementById('articleContent');
const articleWindow = articleContainer.contentWindow;
const region = document.getElementById('search-article');

switchHomeKeyToFocusSearchBar();

// We check here if we have to warn the user that we switched to ServiceWorkerMode
// This is only needed if the ServiceWorker mode is available, or we are in an Extension that supports Service Workers
// outside of the extension environment, AND the user's settings are stuck on jQuery mode, AND the user has not already been
// alerted about the switch to ServiceWorker mode by default
if ((isServiceWorkerAvailable() || isMessageChannelAvailable() && /^(moz|chrome)-extension:/i.test(window.location.protocol)) &&
    params.contentInjectionMode === 'jquery' && !params.defaultModeChangeAlertDisplayed) {
    // Attempt to upgrade user to ServiceWorker mode
    params.contentInjectionMode = 'serviceworker';
} else if (params.contentInjectionMode === 'serviceworker') {
    // User is already in SW mode, so we will never need to display the upgrade alert
    params.defaultModeChangeAlertDisplayed = true;
    settingsStore.setItem('defaultModeChangeAlertDisplayed', true, Infinity);
}
if (!/^chrome-extension:/i.test(window.location.protocol)) {
    document.getElementById('serviceWorkerLocal').style.display = 'none';
    document.getElementById('serviceWorkerLocalDescription').style.display = 'none';
}
setContentInjectionMode(params.contentInjectionMode);

// Define globalDropZone (universal drop area) and configDropZone (highlighting area on Config page)
var globalDropZone = document.getElementById('search-article');
var configDropZone = document.getElementById('configuration');

// Unique identifier of the article expected to be displayed
var expectedArticleURLToBeDisplayed = '';

// define and store dark preference for matchMedia
var darkPreference = window.matchMedia('(prefers-color-scheme:dark)');
// if 'prefers-color-scheme' is not supported in the browser, then the "auto" options are not displayed to the user
if (window.matchMedia('(prefers-color-scheme)').media === 'not all') {
    var optionsToBeRemoved = document.getElementById('appThemeSelect').querySelectorAll('.auto');
    for (var i = 0; i < optionsToBeRemoved.length; i++) {
        optionsToBeRemoved[i].parentNode.removeChild(optionsToBeRemoved[i]);
    }
}
// Apply previously stored appTheme
uiUtil.applyAppTheme(params.appTheme);

// Whenever the system theme changes, call applyAppTheme function
darkPreference.onchange = function () {
    uiUtil.applyAppTheme(params.appTheme);
}

/**
 * Resize the IFrame height, so that it fills the whole available height in the window
 */
function resizeIFrame () {
    const headerStyles = getComputedStyle(document.getElementById('top'));
    const library = document.getElementById('library');
    const libraryContent = document.getElementById('libraryContent');
    const liHomeNav = document.getElementById('liHomeNav');
    const nestedFrame = libraryContent.contentWindow.document.getElementById('libraryIframe');
    // There is a race condition with the slide animations, so we have to wait more than 300ms
    setTimeout(function () {
        uiUtil.showSlidingUIElements();
        if (library.style.display !== 'none') {
            // We are in Library, so we set the height of the library iframes to the window height minus the header height
            const headerHeight = parseFloat(headerStyles.height) + parseFloat(headerStyles.marginBottom);
            libraryContent.style.height = window.innerHeight + 'px';
            nestedFrame.style.height = window.innerHeight - headerHeight + 'px';
            region.style.overflowY = 'hidden';
        } else if (!liHomeNav.classList.contains('active')) {
            // We are not in Home, so we reset the region height
            region.style.height = window.innerHeight + 'px';
            region.style.overflowY = 'auto';
        } else {
            // Get  header height *including* its bottom margin
            const headerHeight = parseFloat(headerStyles.height) + parseFloat(headerStyles.marginBottom);
            articleContainer.style.height = window.innerHeight - headerHeight + 'px';
            // Hide the scrollbar of Configure / About
            region.style.overflowY = 'hidden';
        }
    // IE cannot retrieve computed headerStyles till the next paint, so we wait a few ticks even if UI animations are disabled
    }, params.showUIAnimations ? 400 : 100);

    // Remove and add the scroll event listener to the new article window
    // Note that IE11 doesn't support wheel or touch events on the iframe, but it does support keydown and scroll
    articleWindow.removeEventListener('scroll', uiUtil.scroller);
    articleWindow.removeEventListener('touchstart', uiUtil.scroller);
    articleWindow.removeEventListener('touchend', uiUtil.scroller);
    articleWindow.removeEventListener('wheel', uiUtil.scroller);
    articleWindow.removeEventListener('keydown', uiUtil.scroller);
    if (params.slideAway) {
        articleWindow.addEventListener('scroll', uiUtil.scroller);
        articleWindow.addEventListener('touchstart', uiUtil.scroller);
        articleWindow.addEventListener('touchend', uiUtil.scroller);
        articleWindow.addEventListener('wheel', uiUtil.scroller);
        articleWindow.addEventListener('keydown', uiUtil.scroller);
    }
}

document.addEventListener('DOMContentLoaded', function () {
    getDefaultLanguageAndTranslateApp();
    resizeIFrame();
});
window.addEventListener('resize', resizeIFrame);

// Define behavior of HTML elements
var searchArticlesFocused = false;
const searchArticle = document.getElementById('searchArticles')
searchArticle.addEventListener('click', function () {
    var prefix = document.getElementById('prefix').value;
    // Do not initiate the same search if it is already in progress
    if (appstate.search.prefix === prefix && !/^(cancelled|complete)$/.test(appstate.search.status)) return;
    document.getElementById('welcomeText').style.display = 'none';
    document.querySelector('.kiwix-alert').style.display = 'none';
    document.getElementById('searchingArticles').style.display = '';
    pushBrowserHistoryState(null, prefix);
    // Initiate the search
    searchDirEntriesFromPrefix(prefix);
    $('.navbar-collapse').collapse('hide');
    document.getElementById('prefix').focus();
    // This flag is set to true in the mousedown event below
    searchArticlesFocused = false;
});
searchArticle.addEventListener('mousedown', function () {
    // We set the flag so that the blur event of #prefix can know that the searchArticles button has been clicked
    searchArticlesFocused = true;
});
document.getElementById('formArticleSearch').addEventListener('submit', function () {
    document.getElementById('searchArticles').click();
});

function getDefaultLanguageAndTranslateApp () {
    var defaultBrowserLanguage = uiUtil.getBrowserLanguage();
    // DEV: Be sure to add supported language codes here
    // TODO: Add a supported languages object elsewhere and use it here
    if (!params.overrideBrowserLanguage) {
        if (/^en|es|fr$/.test(defaultBrowserLanguage.base)) {
            console.log('Supported default browser language is: ' + defaultBrowserLanguage.base + ' (' + defaultBrowserLanguage.locale + ')');
        } else {
            console.warn('Unsupported browser language! ' + defaultBrowserLanguage.base + ' (' + defaultBrowserLanguage.locale + ')');
            console.warn('Reverting to English');
            defaultBrowserLanguage.base = 'en';
            defaultBrowserLanguage.name = 'GB';
            params.overrideBrowserLanguage = 'en';
        }
    } else {
        console.log('User-selected language is: ' + params.overrideBrowserLanguage);
    }
    // Use the override language if set, or else use the browser default
    var languageCode = params.overrideBrowserLanguage || defaultBrowserLanguage.base;
    translateUI.translateApp(languageCode)
    .catch(function (err) {
        if (languageCode !== 'en') {
            var message = '<p>We cannot load the translation strings for language code <code>' + languageCode + '</code>';
            // if (/^file:\/\//.test(window.location.href)) {
            //     message += ' because you are accessing Kiwix from the file system. Try using a web server instead';
            // }
            message += '.</p><p>Falling back to English...</p>';
            if (err) message += '<p>The error message was:</p><code>' + err + '</code>';
            uiUtil.systemAlert(message);
            document.getElementById('languageSelector').value = 'en';
            return translateUI.translateApp('en');
        }
    });
}

// Add a listener for the language selection dropdown which will change the language of the app
document.getElementById('languageSelector').addEventListener('change', function (e) {
    var language = e.target.value;
    if (language === 'other') {
        uiUtil.systemAlert((translateUI.t('dialog-other-language-message') ||
            'We are working hard to bring you more languages! If you are interested in helping to translate the interface to your language, please create an issue on our GitHub. Thank you!'),
            (translateUI.t('configure-language-selector-other') || 'More soon...')).then(function () {
                document.getElementById('languageSelector').value = params.overrideBrowserLanguage || 'default';
        });
    } else if (language === 'default') {
        params.overrideBrowserLanguage = null;
        settingsStore.removeItem('languageOverride');
    } else {
        params.overrideBrowserLanguage = language;
        settingsStore.setItem('languageOverride', language, Infinity);
    }
    getDefaultLanguageAndTranslateApp();
});

const prefixElement = document.getElementById('prefix');
// Handle keyboard events in the prefix (article search) field
var keyPressHandled = false;
prefixElement.addEventListener('keydown', function (e) {
    // If user presses Escape...
    // IE11 returns "Esc" and the other browsers "Escape"; regex below matches both
    if (/^Esc/.test(e.key)) {
        // Hide the article list
        e.preventDefault();
        e.stopPropagation();
        document.getElementById('articleListWithHeader').style.display = 'none';
        document.getElementById('articleContent').focus();
        keyPressHandled = true;
    }
    // Arrow-key selection code adapted from https://stackoverflow.com/a/14747926/9727685
    // IE11 produces "Down" instead of "ArrowDown" and "Up" instead of "ArrowUp"
    if (/^((Arrow)?Down|(Arrow)?Up|Enter)$/.test(e.key)) {
        // User pressed Down arrow or Up arrow or Enter
        e.preventDefault();
        e.stopPropagation();
        // This is needed to prevent processing in the keyup event : https://stackoverflow.com/questions/9951274
        keyPressHandled = true;
        var activeElement = document.querySelector('#articleList .hover') || document.querySelector('#articleList a');
        if (!activeElement) return;
        // If user presses Enter, read the dirEntry
        if (/Enter/.test(e.key)) {
            if (activeElement.classList.contains('hover')) {
                var dirEntryId = activeElement.getAttribute('dirEntryId');
                findDirEntryFromDirEntryIdAndLaunchArticleRead(decodeURIComponent(dirEntryId));
                return;
            }
        }
        // If user presses ArrowDown...
        // (NB selection is limited to five possibilities by regex above)
        if (/Down/.test(e.key)) {
            if (activeElement.classList.contains('hover')) {
                activeElement.classList.remove('hover');
                activeElement = activeElement.nextElementSibling || activeElement;
                var nextElement = activeElement.nextElementSibling || activeElement;
                if (!uiUtil.isElementInView(nextElement, true)) nextElement.scrollIntoView(false);
            }
        }
        // If user presses ArrowUp...
        if (/Up/.test(e.key)) {
            activeElement.classList.remove('hover');
            activeElement = activeElement.previousElementSibling || activeElement;
            var previousElement = activeElement.previousElementSibling || activeElement;
            if (!uiUtil.isElementInView(previousElement, true)) previousElement.scrollIntoView();
            if (previousElement === activeElement) document.getElementById('top').scrollIntoView();
        }
        activeElement.classList.add('hover');
    }
});
// Search for titles as user types characters
prefixElement.addEventListener('keyup', function (e) {
    if (selectedArchive !== null && selectedArchive.isReady()) {
        // Prevent processing by keyup event if we already handled the keypress in keydown event
        if (keyPressHandled) { keyPressHandled = false; } else { onKeyUpPrefix(e); }
    }
});
// Restore the search results if user goes back into prefix field
prefixElement.addEventListener('focus', function () {
    if (document.getElementById('prefix').value !== '') { document.getElementById('articleListWithHeader').style.display = ''; }
});
// Hide the search results if user moves out of prefix field
prefixElement.addEventListener('blur', function () {
    if (!searchArticlesFocused) {
        appstate.search.status = 'cancelled';
        document.getElementById('searchingArticles').style.display = 'none';
        document.getElementById('articleListWithHeader').style.display = 'none';
    }
});
document.getElementById('btnRandomArticle').addEventListener('click', function (event) {
    event.preventDefault();
    document.getElementById('prefix').value = '';
    goToRandomArticle();
    document.getElementById('welcomeText').style.display = 'none';
    document.getElementById('articleListWithHeader').style.display = 'none';
    $('.navbar-collapse').collapse('hide');
});

document.getElementById('btnRescanDeviceStorage').addEventListener('click', function () {
    searchForArchivesInStorage();
});
// Bottom bar :
document.getElementById('btnBack').addEventListener('click', function (event) {
    event.preventDefault();
    history.back();
});
document.getElementById('btnForward').addEventListener('click', function (event) {
    event.preventDefault();
    history.forward();
});

document.getElementById('btnHomeBottom').addEventListener('click', function (event) {
    event.preventDefault();
    document.getElementById('btnHome').click();
});
document.getElementById('btnTop').addEventListener('click', function (event) {
    event.preventDefault();
    var articleContent = document.getElementById('articleContent');
    articleContent.contentWindow.scrollTo({ top: 0, behavior: 'smooth' });
});
// Top menu :
document.getElementById('btnHome').addEventListener('click', function (event) {
    // Highlight the selected section in the navbar
    event.preventDefault();
    document.getElementById('liHomeNav').setAttribute('class', 'active');
    document.getElementById('liConfigureNav').setAttribute('class', '');
    document.getElementById('liAboutNav').setAttribute('class', '');
    $('.navbar-collapse').collapse('hide');
    // Show the selected content in the page
    uiUtil.tabTransitionToSection('home', params.showUIAnimations);

    // Give the focus to the search field, and clean up the page contents
    document.getElementById('prefix').value = '';
    if (params.useHomeKeyToFocusSearchBar) document.getElementById('prefix').focus();
    var articleList = document.getElementById('articleList');
    var articleListHeaderMessage = document.getElementById('articleListHeaderMessage');
    while (articleList.firstChild) articleList.removeChild(articleList.firstChild);
    while (articleListHeaderMessage.firstChild) articleListHeaderMessage.removeChild(articleListHeaderMessage.firstChild);
    document.getElementById('searchingArticles').style.display = 'none';
    document.getElementById('articleContent').style.display = 'none';
    // Empty and purge the article contents
    var articleContent = document.getElementById('articleContent');
    var articleContentDoc = articleContent ? articleContent.contentDocument : null;
    while (articleContentDoc.firstChild) articleContentDoc.removeChild(articleContentDoc.firstChild);
    if (selectedArchive !== null && selectedArchive.isReady()) {
        document.getElementById('welcomeText').style.display = 'none';
        goToMainArticle();
    }
    // Use a timeout of 400ms because uiUtil.applyAnimationToSection uses a timeout of 300ms
    setTimeout(resizeIFrame, 400);
});
document.getElementById('btnConfigure').addEventListener('click', function (event) {
    event.preventDefault();
    // Highlight the selected section in the navbar
    document.getElementById('liHomeNav').setAttribute('class', '');
    document.getElementById('liConfigureNav').setAttribute('class', 'active');
    document.getElementById('liAboutNav').setAttribute('class', '');
    $('.navbar-collapse').collapse('hide');
<<<<<<< HEAD
    if (document.getElementById('configuration').style.display == 'none') {
        // Show the selected content in the page
        uiUtil.tabTransitionToSection('config', params.showUIAnimations);
    }
    else{
        uiUtil.viewArticle();
    }

=======
    // Show the selected content in the page
    uiUtil.tabTransitionToSection('config', params.showUIAnimations);
>>>>>>> 3b08683b
    refreshAPIStatus();
    refreshCacheStatus();
    uiUtil.checkUpdateStatus(appstate);
    // Use a timeout of 400ms because uiUtil.applyAnimationToSection uses a timeout of 300ms
    setTimeout(resizeIFrame, 400);
});
document.getElementById('btnAbout').addEventListener('click', function (event) {
    event.preventDefault();
    // Highlight the selected section in the navbar
    document.getElementById('liHomeNav').setAttribute('class', '');
    document.getElementById('liConfigureNav').setAttribute('class', '');
    document.getElementById('liAboutNav').setAttribute('class', 'active');
    $('.navbar-collapse').collapse('hide');
<<<<<<< HEAD
    
    if (document.getElementById('about').style.display == 'none') {
        // Show the selected content in the page
        uiUtil.tabTransitionToSection('about', params.showUIAnimations);
    }
    else{
        uiUtil.viewArticle();
    }

=======
    // Show the selected content in the page
    uiUtil.tabTransitionToSection('about', params.showUIAnimations);
>>>>>>> 3b08683b
    // Use a timeout of 400ms because uiUtil.applyAnimationToSection uses a timeout of 300ms
    setTimeout(resizeIFrame, 400);
});
document.querySelectorAll('input[name="contentInjectionMode"][type="radio"]').forEach(function (element) {
    element.addEventListener('change', function () {
        // Do the necessary to enable or disable the Service Worker
        setContentInjectionMode(this.value);
    })
});
document.getElementById('useCanvasElementsCheck').addEventListener('change', function () {
    if (this.checked) {
        // User can only *disable* this auto-determined setting, not force it on, so we do not store a value of true
        settingsStore.removeItem('useCanvasElementsForWebpTranscoding');
        uiUtil.determineCanvasElementsWorkaround();
        this.checked = params.useCanvasElementsForWebpTranscoding;
    } else {
        params.useCanvasElementsForWebpTranscoding = false;
        settingsStore.setItem('useCanvasElementsForWebpTranscoding', false, Infinity);
    }
});
document.getElementById('btnReset').addEventListener('click', function () {
    uiUtil.systemAlert((translateUI.t('dialog-reset-warning-message') || 'This will reset the app to a freshly installed state, deleting all app caches and settings!'),
    (translateUI.t('dialog-reset-warning-title') || 'WARNING!'), true).then(function (response) {
        if (response) {
            settingsStore.reset();
        }
    })
});
document.getElementById('bypassAppCacheCheck').addEventListener('change', function () {
    if (params.contentInjectionMode !== 'serviceworker') {
        uiUtil.systemAlert(translateUI.t('dialog-bypassappcachecheck-message') || 'This setting can only be used in ServiceWorker mode!');
        this.checked = false;
    } else {
        params.appCache = !this.checked;
        settingsStore.setItem('appCache', params.appCache, Infinity);
        settingsStore.reset('cacheAPI');
    }
    // This will also send any new values to Service Worker
    refreshCacheStatus();
});
document.getElementById('disableDragAndDropCheck').addEventListener('change', function () {
    params.disableDragAndDrop = !!this.checked;
    settingsStore.setItem('disableDragAndDrop', params.disableDragAndDrop, Infinity);
    uiUtil.systemAlert((translateUI.t('dialog-disabledragdrop-message') || '<p>We will now attempt to reload the app to apply the new setting.</p>' +
        '<p>(If you cancel, then the setting will only be applied when you next start the app.)</p>'), (translateUI.t('dialog-disabledragdrop-title') || 'Reload app'), true).then(function (result) {
        if (result) {
            window.location.reload();
        }
    });
});
document.querySelectorAll('input[type="checkbox"][name=hideActiveContentWarning]').forEach(function (element) {
    element.addEventListener('change', function () {
        params.hideActiveContentWarning = !!this.checked;
        settingsStore.setItem('hideActiveContentWarning', params.hideActiveContentWarning, Infinity);
    })
});
document.getElementById('slideAwayCheck').addEventListener('change', function (e) {
        params.slideAway = e.target.checked;
        if (typeof navigator.getDeviceStorages === 'function') {
            // We are in Firefox OS, which may have a bug with this setting turned on - see [kiwix-js #1140]
            uiUtil.systemAlert(translateUI.t('dialog-slideawaycheck-message') || ('This setting may not work correctly on Firefox OS. ' +
                'If you find that some ZIM links become unresponsive, try turning this setting off.'), translateUI.t('dialog-warning') || 'Warning');
        }
        settingsStore.setItem('slideAway', params.slideAway, Infinity);
        // This has methods to add or remove the event listeners needed
        resizeIFrame();
});
document.querySelectorAll('input[type="checkbox"][name=showUIAnimations]').forEach(function (element) {
    element.addEventListener('change', function () {
        params.showUIAnimations = !!this.checked;
        settingsStore.setItem('showUIAnimations', params.showUIAnimations, Infinity);
    })
});
document.getElementById('useHomeKeyToFocusSearchBarCheck').addEventListener('change', function (e) {
    params.useHomeKeyToFocusSearchBar = e.target.checked;
    settingsStore.setItem('useHomeKeyToFocusSearchBar', params.useHomeKeyToFocusSearchBar, Infinity);
    switchHomeKeyToFocusSearchBar();
    if (params.useHomeKeyToFocusSearchBar && params.slideAway) {
        uiUtil.systemAlert(translateUI.t('dialog-focussearchbarcheck-message') || 'Please note that this setting focuses the search bar when you go to a ZIM landing page, disabling sliding away of header and footer on that page (only).',
            translateUI.t('dialog-warning') || 'Warning');
    }
});
document.querySelectorAll('input[type="checkbox"][name=openExternalLinksInNewTabs]').forEach(function (element) {
    element.addEventListener('change', function () {
        params.openExternalLinksInNewTabs = !!this.checked;
        settingsStore.setItem('openExternalLinksInNewTabs', params.openExternalLinksInNewTabs, Infinity);
    })
});
document.getElementById('appThemeSelect').addEventListener('change', function (e) {
    params.appTheme = e.target.value;
    settingsStore.setItem('appTheme', params.appTheme, Infinity);
    uiUtil.applyAppTheme(params.appTheme);
    refreshCacheStatus();
});
document.getElementById('cachedAssetsModeRadioTrue').addEventListener('change', function (e) {
    if (e.target.checked) {
        settingsStore.setItem('assetsCache', true, Infinity);
        params.assetsCache = true;
        refreshCacheStatus();
    }
});
document.getElementById('cachedAssetsModeRadioFalse').addEventListener('change', function (e) {
    if (e.target.checked) {
        settingsStore.setItem('assetsCache', false, Infinity);
        params.assetsCache = false;
        // Delete all caches
        resetCssCache();
        if ('caches' in window) caches.delete(ASSETS_CACHE);
        refreshCacheStatus();
    }
});
var titleSearchRangeVal = document.getElementById('titleSearchRangeVal');
document.getElementById('titleSearchRange').addEventListener('change', function (e) {
    settingsStore.setItem('maxSearchResultsSize', e.target.value, Infinity);
    params.maxSearchResultsSize = e.target.value;
    titleSearchRangeVal.textContent = e.target.value;
});
document.getElementById('titleSearchRange').addEventListener('input', function (e) {
    titleSearchRangeVal.textContent = e.target.value;
});
// Add event listeners to the About links in Configuration, so that they jump to the linked sections
document.querySelectorAll('.aboutLinks').forEach(function (link) {
    link.addEventListener('click', function () {
        var anchor = link.getAttribute('href');
        document.getElementById('btnAbout').click();
        // We have to use a timeout or the scroll is cancelled by the slide transtion animation
        // @TODO This is a workaround. The regression should be fixed as it affects the Active content warning
        // links as well.
        setTimeout(function () {
            document.querySelector(anchor).scrollIntoView();
        }, 600);
    });
});
// Do update checks 7s after startup
setTimeout(function () {
    console.log('Checking for updates to the PWA...');
    uiUtil.checkUpdateStatus(appstate);
}, 7000);

// Adds an event listener to kiwix logo and bottom navigation bar which gets triggered when these elements are dragged.
// Returning false prevents their dragging (which can cause some unexpected behavior)
// Doing that in javascript is the only way to make it cross-browser compatible
document.getElementById('kiwixLogo').ondragstart = function () { return false; }
document.getElementById('navigationButtons').ondragstart = function () { return false; }

// focus search bar (#prefix) if Home key is pressed
function focusPrefixOnHomeKey (event) {
    // check if home key is pressed
    if (event.key === 'Home') {
        // wait to prevent interference with scrolling (default action)
        setTimeout(function () {
            document.getElementById('prefix').focus();
        }, 0);
    }
}
// switch on/off the feature to use Home Key to focus search bar
function switchHomeKeyToFocusSearchBar () {
    var iframeContentWindow = document.getElementById('articleContent').contentWindow;
    // Test whether iframe is accessible (because if not, we do not want to throw an error at this point, before we can tell the user what is wrong)
    var isIframeAccessible = true;
    try {
        iframeContentWindow.removeEventListener('keydown', focusPrefixOnHomeKey);
    } catch (err) {
        console.error('The iframe is probably not accessible', err);
        isIframeAccessible = false;
    }
    if (!isIframeAccessible) return;
    // when the feature is in active state
    if (params.useHomeKeyToFocusSearchBar) {
        // Handle Home key press inside window(outside iframe) to focus #prefix
        window.addEventListener('keydown', focusPrefixOnHomeKey);
        // only for initial empty iFrame loaded using `src` attribute
        // in any other case listener gets removed on reloading of iFrame content
        iframeContentWindow.addEventListener('keydown', focusPrefixOnHomeKey);
    } else {
        // When the feature is not active, remove event listener for window (outside iframe)
        window.removeEventListener('keydown', focusPrefixOnHomeKey);
        // if feature is deactivated and no zim content is loaded yet
        iframeContentWindow.removeEventListener('keydown', focusPrefixOnHomeKey);
    }
}

/**
 * Checks whether we need to display an alert that the default Content Injection Mode has now been switched to ServiceWorker Mode
 */
function checkAndDisplayInjectionModeChangeAlert () {
    var message;
    if (!params.defaultModeChangeAlertDisplayed && isServiceWorkerAvailable() && isServiceWorkerReady()) {
        message = [(translateUI.t('dialog-serviceworker-defaultmodechange-message') ||
            '<p>We have switched you to ServiceWorker mode (this is now the default). ' +
            'It supports more types of ZIM archives and is much more robust.</p>' +
            '<p>If you experience problems with this mode, you can switch back to the (now deprecated) JQuery mode. ' +
            'In that case, please report the problems you experienced to us (see About section).</p>'),
            (translateUI.t('dialog-serviceworker-defaultmodechange-title') || 'Change of default content injection mode')];
        uiUtil.systemAlert(message[0], message[1]).then(function () {
            settingsStore.setItem('defaultModeChangeAlertDisplayed', true, Infinity);
        });
    } else if (!params.defaultModeChangeAlertDisplayed && params.contentInjectionMode === 'jquery') {
        message = [(translateUI.t('dialog-serviceworker-unsupported-message') ||
            '<p>Unfortunately, your browser does not appear to support ServiceWorker mode, which is now the default for this app.</p>' +
            '<p>You can continue to use the app in the (now deprecated) JQuery mode, but note that this mode only works well with ' +
            'ZIM archives that have static content, such as Wikipedia / Wikimedia ZIMs or Stackexchange.</p>' +
            '<p>If you can, we recommend that you update your browser to a version that supports ServiceWorker mode.</p>'),
            (translateUI.t('dialog-serviceworker-unsupported-title') || 'ServiceWorker mode unsupported')];
        uiUtil.systemAlert(message[0], message[1], true, null, (translateUI.t('dialog-ok') || 'Okay')).then(function (result) {
            if (result) {
                // If user selected OK, then do not display again ever
                settingsStore.setItem('defaultModeChangeAlertDisplayed', true, Infinity);
            }
        });
    }
    // This prevents the alert being displayed again this session
    params.defaultModeChangeAlertDisplayed = true;
}

/**
 * Displays or refreshes the API status shown to the user
 */
function refreshAPIStatus () {
    // We have to delay refreshing the API status until the translation service has been initialized
    setTimeout(function () {
        var apiStatusPanel = document.getElementById('apiStatusDiv');
        apiStatusPanel.classList.remove('card-success', 'card-warning', 'card-danger');
        var apiPanelClass = 'card-success';
        var messageChannelStatus = document.getElementById('messageChannelStatus');
        var serviceWorkerStatus = document.getElementById('serviceWorkerStatus');
        if (isMessageChannelAvailable()) {
            messageChannelStatus.textContent = translateUI.t('api-messagechannel-available') || 'MessageChannel API available';
            messageChannelStatus.classList.remove('apiAvailable', 'apiUnavailable');
            messageChannelStatus.classList.add('apiAvailable');
        } else {
            apiPanelClass = 'card-warning';
            messageChannelStatus.textContent = translateUI.t('api-messagechannel-unavailable') || 'MessageChannel API unavailable';
            messageChannelStatus.classList.remove('apiAvailable', 'apiUnavailable');
            messageChannelStatus.classList.add('apiUnavailable');
        }
        if (isServiceWorkerAvailable()) {
            if (isServiceWorkerReady()) {
                serviceWorkerStatus.textContent = translateUI.t('api-serviceworker-available-registered') || 'ServiceWorker API available, and registered';
                serviceWorkerStatus.classList.remove('apiAvailable', 'apiUnavailable');
                serviceWorkerStatus.classList.add('apiAvailable');
            } else {
                apiPanelClass = 'card-warning';
                serviceWorkerStatus.textContent = translateUI.t('api-serviceworker-available-unregistered') || 'ServiceWorker API available, but not registered';
                serviceWorkerStatus.classList.remove('apiAvailable', 'apiUnavailable');
                serviceWorkerStatus.classList.add('apiUnavailable');
            }
        } else {
            apiPanelClass = 'card-warning';
            serviceWorkerStatus.textContent = translateUI.t('api-serviceworker-unavailable') || 'ServiceWorker API unavailable';
            serviceWorkerStatus.classList.remove('apiAvailable', 'apiUnavailable');
            serviceWorkerStatus.classList.add('apiUnavailable');
        }
        // Update Settings Store section of API panel with API name
        var settingsStoreStatusDiv = document.getElementById('settingsStoreStatus');
        var apiName = params.storeType === 'cookie' ? (translateUI.t('api-cookie') || 'Cookie') : params.storeType === 'local_storage' ? (translateUI.t('api-localstorage') || 'Local Storage') : (translateUI.t('api-none') || 'None');
        settingsStoreStatusDiv.textContent = (translateUI.t('api-storage-used-label') || 'Settings Storage API in use:') + ' ' + apiName;
        settingsStoreStatusDiv.classList.remove('apiAvailable', 'apiUnavailable');
        settingsStoreStatusDiv.classList.add(params.storeType === 'none' ? 'apiUnavailable' : 'apiAvailable');
        apiPanelClass = params.storeType === 'none' ? 'card-warning' : apiPanelClass;
        // Update Decompressor API section of panel
        var decompAPIStatusDiv = document.getElementById('decompressorAPIStatus');
        apiName = params.decompressorAPI.assemblerMachineType;
        apiPanelClass = params.decompressorAPI.errorStatus ? 'card-danger' : apiName === 'WASM' ? apiPanelClass : 'card-warning';
        decompAPIStatusDiv.className = apiName ? params.decompressorAPI.errorStatus ? 'apiBroken' : apiName === 'WASM' ? 'apiAvailable' : 'apiSuboptimal' : 'apiUnavailable';
        // Add the last used decompressor, if known, to the apiName
        if (apiName && params.decompressorAPI.decompressorLastUsed) {
            apiName += ' [&nbsp;' + params.decompressorAPI.decompressorLastUsed + '&nbsp;]';
        }
        apiName = params.decompressorAPI.errorStatus || apiName || (translateUI.t('api-error-uninitialized_feminine') || 'Not initialized');
        // innerHTML is used here because the API name may contain HTML entities like &nbsp;
        decompAPIStatusDiv.innerHTML = (translateUI.t('api-decompressor-label') || 'Decompressor API:') + ' ' + apiName;
        // Update Search Provider
        uiUtil.reportSearchProviderToAPIStatusPanel(params.searchProvider);
        // Update PWA origin
        var pwaOriginStatusDiv = document.getElementById('pwaOriginStatus');
        pwaOriginStatusDiv.className = 'apiAvailable';
        pwaOriginStatusDiv.innerHTML = (translateUI.t('api-pwa-origin-label') || 'PWA Origin:') + ' ' + window.location.origin;
        // Add a warning colour to the API Status Panel if any of the above tests failed
        apiStatusPanel.classList.add(apiPanelClass);
        // Set visibility of UI elements according to mode
        document.getElementById('bypassAppCacheDiv').style.display = params.contentInjectionMode === 'serviceworker' ? 'block' : 'none';
        // Check to see whether we need to alert the user that we have switched to ServiceWorker mode by default
        if (!params.defaultModeChangeAlertDisplayed) checkAndDisplayInjectionModeChangeAlert();
    }, 250);
}

/**
 * Queries Service Worker if possible to determine cache capability and returns an object with cache attributes
 * If Service Worker is not available, the attributes of the memory cache are returned instead
 * @returns {Promise<Object>} A Promise for an object with cache attributes 'type', 'description', and 'count'
 */
function getAssetsCacheAttributes () {
    return new Promise(function (resolve, reject) {
        if (params.contentInjectionMode === 'serviceworker' && navigator.serviceWorker && navigator.serviceWorker.controller) {
            // Create a Message Channel
            var channel = new MessageChannel();
            // Handler for recieving message reply from service worker
            channel.port1.onmessage = function (event) {
                var cache = event.data;
                if (cache.error) reject(cache.error);
                else resolve(cache);
            };
            // Ask Service Worker for its cache status and asset count
            navigator.serviceWorker.controller.postMessage({
                action: {
                    assetsCache: params.assetsCache ? 'enable' : 'disable',
                    appCache: params.appCache ? 'enable' : 'disable',
                    checkCache: window.location.href
                }
            }, [channel.port2]);
        } else {
            // No Service Worker has been established, so we resolve the Promise with cssCache details only
            resolve({
                type: params.assetsCache ? 'memory' : 'none',
                name: 'cssCache',
                description: params.assetsCache ? 'Memory' : 'None',
                count: cssCache.size
            });
        }
    });
}

/**
 * Refreshes the UI (Configuration) with the cache attributes obtained from getAssetsCacheAttributes()
 */
function refreshCacheStatus () {
    // Update radio buttons and checkbox
    document.getElementById('cachedAssetsModeRadio' + (params.assetsCache ? 'True' : 'False')).checked = true;
    // Change app's background colour if the bypass appCacche setting is enabled, as a visible warning
    if (params.appCache) {
        document.documentElement.style.removeProperty('background');
    } else {
        document.documentElement.style.background = /^dark/.test(document.documentElement.dataset.theme) ? '#300000' : 'mistyrose';
    }
    // Hide or show the jqueryCompatibility info
    document.getElementById('jqueryCompatibility').style.display = params.contentInjectionMode === 'jquery' ? '' : 'none';
    // Get cache attributes, then update the UI with the obtained data
    getAssetsCacheAttributes().then(function (cache) {
        if (cache.type === 'cacheAPI' && ASSETS_CACHE !== cache.name) {
            console.error('DEV: The ASSETS_CACHE defined in app.js does not match the ASSETS_CACHE defined in service-worker.js!');
        }
        document.getElementById('cacheUsed').textContent = cache.description;
        document.getElementById('assetsCount').textContent = cache.count;
        var cacheSettings = document.getElementById('performanceSettingsDiv');
        var cacheStatusPanel = document.getElementById('cacheStatusPanel');
        [cacheSettings, cacheStatusPanel].forEach(function (card) {
            // IE11 cannot remove more than one class from a list at a time
            card.classList.remove('card-success');
            card.classList.remove('card-warning');
            if (params.assetsCache) card.classList.add('card-success');
            else card.classList.add('card-warning');
        });
    });
}

var keepAliveServiceWorkerHandle;
var serviceWorkerRegistration;

/**
 * Send an 'init' message to the ServiceWorker with a new MessageChannel
 * to initialize it, or to keep it alive.
 * This MessageChannel allows a 2-way communication between the ServiceWorker
 * and the application
 */
function initOrKeepAliveServiceWorker () {
    var delay = DELAY_BETWEEN_KEEPALIVE_SERVICEWORKER;
    if (params.contentInjectionMode === 'serviceworker') {
        // Create a new messageChannel
        var tmpMessageChannel = new MessageChannel();
        tmpMessageChannel.port1.onmessage = handleMessageChannelMessage;
        // Send the init message to the ServiceWorker, with this MessageChannel as a parameter
        if (navigator.serviceWorker.controller) {
            navigator.serviceWorker.controller.postMessage({
                action: 'init'
            }, [tmpMessageChannel.port2]);
        } else if (keepAliveServiceWorkerHandle) {
            console.error('The Service Worker is active but is not controlling the current page! We have to reload.');
            window.location.reload();
        } else {
            // If this is the first time we are initiating the SW, allow Promises to complete by delaying potential reload till next tick
            delay = 0;
        }
        // Schedule to do it again regularly to keep the 2-way communication alive.
        // See https://github.com/kiwix/kiwix-js/issues/145 to understand why
        clearTimeout(keepAliveServiceWorkerHandle);
        keepAliveServiceWorkerHandle = setTimeout(initOrKeepAliveServiceWorker, delay, false);
    }
}

/**
 * Sets the given injection mode.
 * This involves registering (or re-enabling) the Service Worker if necessary
 * It also refreshes the API status for the user afterwards.
 *
 * @param {String} value The chosen content injection mode : 'jquery' or 'serviceworker'
 */
function setContentInjectionMode (value) {
    params.oldInjectionMode = params.serviceWorkerLocal ? 'serviceworkerlocal' : params.contentInjectionMode;
    params.serviceWorkerLocal = false;
    if (value === 'serviceworkerlocal') {
        value = 'serviceworker';
        params.serviceWorkerLocal = true;
    }
    params.contentInjectionMode = value;
    var message = '';
    if (value === 'jquery') {
        if (!params.appCache) {
            uiUtil.systemAlert((translateUI.t('dialog-bypassappcache-conflict-message') || 'You must deselect the "Bypass AppCache" option before switching to JQuery mode!'),
            (translateUI.t('dialog-bypassappcache-conflict-title') || 'Deselect "Bypass AppCache"')).then(function () {
                setContentInjectionMode('serviceworker');
            })
            return;
        }
        if (params.referrerExtensionURL) {
            // We are in an extension, and the user may wish to revert to local code
            message = translateUI.t('dialog-launchlocal-message') || 'This will switch to using locally packaged code only. Some configuration settings may be lost.<br/><br/>' +
                'WARNING: After this, you may not be able to switch back to SW mode without an online connection!';
            var launchLocal = function () {
                settingsStore.setItem('allowInternetAccess', false, Infinity);
                var uriParams = '?allowInternetAccess=false&contentInjectionMode=jquery&hideActiveContentWarning=false';
                uriParams += '&appTheme=' + params.appTheme;
                uriParams += '&showUIAnimations=' + params.showUIAnimations;
                window.location.href = params.referrerExtensionURL + '/www/index.html' + uriParams;
                console.log('Beam me down, Scotty!');
            };
            uiUtil.systemAlert(message, (translateUI.t('dialog-launchlocal-title') || 'Warning!'), true).then(function (response) {
                if (response) {
                    launchLocal();
                } else {
                    setContentInjectionMode('serviceworker');
                }
            });
            return;
        }
        // Because the Service Worker must still run in a PWA app so that it can work offline, we don't actually disable the SW in this context,
        // but it will no longer be intercepting requests for ZIM assets (only requests for the app's own code)
        if (isServiceWorkerAvailable()) {
            serviceWorkerRegistration = null;
        }
        refreshAPIStatus();
        // User has switched to jQuery mode, so no longer needs ASSETS_CACHE
        // We should empty it and turn it off to prevent unnecessary space usage
        if ('caches' in window && isMessageChannelAvailable()) {
            var channel = new MessageChannel();
            if (isServiceWorkerAvailable() && navigator.serviceWorker.controller) {
                navigator.serviceWorker.controller.postMessage({
                    action: { assetsCache: 'disable' }
                }, [channel.port2]);
            }
            caches.delete(ASSETS_CACHE);
        }
    } else if (value === 'serviceworker') {
        var protocol = window.location.protocol;
        // Since Firefox 103, the ServiceWorker API is not available any more in Webextensions. See https://hg.mozilla.org/integration/autoland/rev/3a2907ad88e8 and https://bugzilla.mozilla.org/show_bug.cgi?id=1593931
        // Previously, the API was available, but failed to register (which we could trap a few lines below).
        // So we now need to suggest a switch to the PWA if we are inside a Firefox Extension and the ServiceWorker API is unavailable.
        // Even if some older firefox versions do not support ServiceWorkers at all (versions 42, 43, 45ESR, 52ESR, 60ESR and 68ESR, based on https://caniuse.com/serviceworkers). In this case, the PWA will not work either.
        if (/^(moz|chrome)-extension:/.test(protocol) && !params.serviceWorkerLocal) {
            launchBrowserExtensionServiceWorker();
        } else {
            if (!isServiceWorkerAvailable()) {
                message = translateUI.t('dialog-launchpwa-unsupported-message') ||
                    '<p>Unfortunately, your browser does not appear to support ServiceWorker mode, which is now the default for this app.</p>' +
                    '<p>You can continue to use the app in the (now deprecated) JQuery mode, but note that this mode only works well with ' +
                    'ZIM archives that have static content, such as Wikipedia / Wikimedia ZIMs or Stackexchange.</p>' +
                    '<p>If you can, we recommend that you update your browser to a version that supports ServiceWorker mode.</p>';
                uiUtil.systemAlert(message, (translateUI.t('dialog-launchpwa-unsupported-title') || 'ServiceWorker API not available'), true, null,
                    (translateUI.t('dialog-serviceworker-unsupported-fallback') || 'Use JQuery mode')).then(function (response) {
                    if (params.referrerExtensionURL && response) {
                        var uriParams = '?allowInternetAccess=false&contentInjectionMode=jquery&defaultModeChangeAlertDisplayed=true';
                        window.location.href = params.referrerExtensionURL + '/www/index.html' + uriParams;
                    } else {
                        setContentInjectionMode(params.oldInjectionMode || 'jquery');
                    }
                });
                return;
            }
            if (!isMessageChannelAvailable()) {
                uiUtil.systemAlert((translateUI.t('dialog-messagechannel-unsupported-message') || 'The MessageChannel API is not available on your device. Falling back to JQuery mode...'),
                    (translateUI.t('dialog-messagechannel-unsupported-title') || 'MessageChannel API not available')).then(function () {
                    setContentInjectionMode('jquery');
                });
                return;
            }
            if (!isServiceWorkerReady()) {
                var serviceWorkerStatus = document.getElementById('serviceWorkerStatus');
                serviceWorkerStatus.textContent = 'ServiceWorker API available : trying to register it...';
                if (navigator.serviceWorker.controller) {
                    console.log('Active Service Worker found, no need to register');
                    serviceWorkerRegistration = true;
                    // Remove any jQuery hooks from a previous jQuery session
                    $('#articleContent').contents().remove();
                    // Create the MessageChannel and send 'init'
                    initOrKeepAliveServiceWorker();
                    refreshAPIStatus();
                } else {
                    navigator.serviceWorker.register('../service-worker.js').then(function (reg) {
                        // The ServiceWorker is registered
                        serviceWorkerRegistration = reg;
                        // We need to wait for the ServiceWorker to be activated
                        // before sending the first init message
                        var serviceWorker = reg.installing || reg.waiting || reg.active;
                        serviceWorker.addEventListener('statechange', function (statechangeevent) {
                            if (statechangeevent.target.state === 'activated') {
                                // Remove any jQuery hooks from a previous jQuery session
                                $('#articleContent').contents().remove();
                                // Create the MessageChannel and send the 'init' message to the ServiceWorker
                                initOrKeepAliveServiceWorker();
                                // We need to refresh cache status here on first activation because SW was inaccessible till now
                                // We also initialize the ASSETS_CACHE constant in SW here
                                refreshCacheStatus();
                                refreshAPIStatus();
                            }
                        });
                        if (serviceWorker.state === 'activated') {
                            // Even if the ServiceWorker is already activated,
                            // We need to re-create the MessageChannel
                            // and send the 'init' message to the ServiceWorker
                            // in case it has been stopped and lost its context
                            initOrKeepAliveServiceWorker();
                        }
                        refreshCacheStatus();
                        refreshAPIStatus();
                    }).catch(function (err) {
                        if (protocol === 'moz-extension:') {
                            // This is still useful for Firefox<103 extensions, where the ServiceWorker API is available, but fails to register
                            launchBrowserExtensionServiceWorker();
                        } else {
                            console.error('Error while registering serviceWorker', err);
                            refreshAPIStatus();
                            var message = (translateUI.t('dialog-serviceworker-registration-failure-message') || 'The Service Worker could not be properly registered. Switching back to JQuery mode... Error message:') + ' ' + err;
                            if (protocol === 'file:') {
                                message += (translateUI.t('dialog-serviceworker-registration-failure-fileprotocol') ||
                                '<br/><br/>You seem to be opening kiwix-js with the file:// protocol. You should open it through a web server: either through a local one (http://localhost/...) or through a remote one (but you need a secure connection: https://webserver.org/...)');
                            }
                            uiUtil.systemAlert(message, (translateUI.t('dialog-serviceworker-registration-failure-title') || 'Failed to register Service Worker')).then(function () {
                                setContentInjectionMode('jquery');
                                // We need to wait for the previous dialogue box to unload fully before attempting to display another
                                setTimeout(function () {
                                    params.defaultModeChangeAlertDisplayed = false;
                                    settingsStore.removeItem('defaultModeChangeAlertDisplayed');
                                    checkAndDisplayInjectionModeChangeAlert();
                                }, 1200);
                            });
                        }
                    });
                }
            } else {
                // We need to reactivate Service Worker
                initOrKeepAliveServiceWorker();
            }
        }
        // User has switched to ServiceWorker mode, so no longer needs the memory cache
        // We should empty it to ensure good memory management
        resetCssCache();
    }
    $('input:radio[name=contentInjectionMode]').prop('checked', false);
    var trueMode = params.serviceWorkerLocal ? value + 'local' : value;
    $('input:radio[name=contentInjectionMode]').filter('[value="' + trueMode + '"]').prop('checked', true);
    // Save the value in the Settings Store, so that to be able to keep it after a reload/restart
    settingsStore.setItem('contentInjectionMode', trueMode, Infinity);
    refreshCacheStatus();
    refreshAPIStatus();
    // Set the visibility of WebP workaround after change of content injection mode
    // Note we need a timeout because loading the webpHero script in init.js is asynchronous
    setTimeout(uiUtil.determineCanvasElementsWorkaround, 1500);
}

/**
 * Detects whether the ServiceWorker API is available
 * https://developer.mozilla.org/en-US/docs/Web/API/ServiceWorker
 * @returns {Boolean}
 */
function isServiceWorkerAvailable () {
    return ('serviceWorker' in navigator);
}

/**
 * Detects whether the MessageChannel API is available
 * https://developer.mozilla.org/en-US/docs/Web/API/MessageChannel
 * @returns {Boolean}
 */
function isMessageChannelAvailable () {
    try {
        var dummyMessageChannel = new MessageChannel();
        if (dummyMessageChannel) return true;
    } catch (e) {
        return false;
    }
    return false;
}

/**
 * Tells if the ServiceWorker is registered, and ready to capture HTTP requests
 * and inject content in articles.
 * @returns {Boolean}
 */
function isServiceWorkerReady () {
    // Return true if the serviceWorkerRegistration is not null and not undefined
    return (serviceWorkerRegistration);
}

function launchBrowserExtensionServiceWorker () {
    // DEV: See explanation below for why we access localStorage directly here
    var PWASuccessfullyLaunched = localStorage.getItem(params.keyPrefix + 'PWA_launch') === 'success';
    var allowInternetAccess = settingsStore.getItem('allowInternetAccess') === 'true';
    var message = params.defaultModeChangeAlertDisplayed
        ? (translateUI.t('dialog-allow-internetaccess-message1') || '<p>To enable the Service Worker, we') + ' '
        : ((translateUI.t('dialog-allow-internetaccess-message2') || '<p>We shall attempt to switch you to ServiceWorker mode (this is now the default).') + ' ' +
        (translateUI.t('dialog-allow-internetaccess-message3') || 'It supports more types of ZIM archives and is much more robust.</p><p>We') + ' ');
    message += (translateUI.t('dialog-allow-internetaccess-message4') ||
        'need one-time access to our secure server so that the app can re-launch as a Progressive Web App (PWA). ' +
        'If available, the PWA will work offline, but will auto-update periodically when online as per the ' +
        'Service Worker spec.</p><p>You can switch back any time by returning to JQuery mode.</p>' +
        '<p>WARNING: This will attempt to access the following server:<br/>') + params.PWAServer + '</p>';
    var launchPWA = function () {
        uiUtil.spinnerDisplay(false);
        var uriParams = '?contentInjectionMode=serviceworker&allowInternetAccess=true';
        uriParams += '&referrerExtensionURL=' + encodeURIComponent(window.location.href.replace(/\/www\/index.html.*$/i, ''));
        if (!PWASuccessfullyLaunched || !allowInternetAccess) {
            // Add any further params that should only be passed when the user is intentionally switching to SW mode
            uriParams += '&appTheme=' + params.appTheme;
            uriParams += '&showUIAnimations=' + params.showUIAnimations;
        }
        settingsStore.setItem('contentInjectionMode', 'serviceworker', Infinity);
        // This is needed so that we get passthrough on subsequent launches
        settingsStore.setItem('allowInternetAccess', true, Infinity);
        // Signal failure of PWA until it has successfully launched (in init.js it will be changed to 'success')
        // DEV: We write directly to localStorage instead of using settingsStore here because we need 100% certainty
        // regarding the location of the key to be able to retrieve it in init.js before settingsStore is initialized
        localStorage.setItem(params.keyPrefix + 'PWA_launch', 'fail');
        window.location.href = params.PWAServer + 'www/index.html' + uriParams;
        console.log('Beam me up, Scotty!');
    };
    var checkPWAIsOnline = function () {
        uiUtil.spinnerDisplay(true, (translateUI.t('dialog-serveraccess-check') || 'Checking server access...'));
        uiUtil.checkServerIsAccessible(params.PWAServer + 'www/img/icons/kiwix-32.png', launchPWA, function () {
            uiUtil.spinnerDisplay(false);
            uiUtil.systemAlert((translateUI.t('dialog-serveraccess-check-failed') || 'The server is not currently accessible! ' +
                '<br/><br/>(Kiwix needs one-time access to the server to cache the PWA).' +
                '<br/>Please try again when you have a stable Internet connection.'), (translateUI.t('dialog-error-title') || 'Error!')).then(function () {
                    settingsStore.setItem('allowInternetAccess', false, Infinity);
                    setContentInjectionMode(params.oldInjectionMode || 'jquery');
                });
        });
    };
    if (settingsStore.getItem('allowInternetAccess') === 'true') {
        if (PWASuccessfullyLaunched) {
            launchPWA();
        } else {
            uiUtil.systemAlert((translateUI.t('dialog-launchpwa-fail-message') || 'The last attempt to launch the PWA appears to have failed.<br/><br/>Do you wish to try again?'),
                (translateUI.t('dialog-launchpwa-fail-title') || 'Confirmation to retry PWA launch'), true).then(function (response) {
                if (response) {
                    checkPWAIsOnline();
                } else {
                    settingsStore.setItem('allowInternetAccess', false, Infinity);
                    setContentInjectionMode(params.oldInjectionMode || 'jquery');
                }
            })
        }
    } else {
        uiUtil.systemAlert(message, (translateUI.t('dialog-allow-internetaccess-title') || 'Allow Internet access'), true).then(function (response) {
            if (response) {
                checkPWAIsOnline();
            } else {
                // User cancelled, so wants to stay in previous mode (so long as this wasn't SW mode)
                params.oldInjectionMode = params.oldInjectionMode === 'serviceworker' ? /^chrome-extension:/i.test(window.location.protocol) ? 'serviceworkerlocal' : null : params.oldInjectionMode;
                setContentInjectionMode(params.oldInjectionMode || 'jquery');
                settingsStore.setItem('allowInternetAccess', false, Infinity);
                // We should not bother user with the default mode change alert again
                params.defaultModeChangeAlertDisplayed = true;
                settingsStore.setItem('defaultModeChangeAlertDisplayed', true, Infinity)
            }
        });
    }
}

/**
 *
 * @type Array.<StorageFirefoxOS>
 */
var storages = [];
function searchForArchivesInPreferencesOrStorage () {
    // First see if the list of archives is stored in the Settings Store
    var listOfArchivesFromSettingsStore = settingsStore.getItem('listOfArchives');
    if (listOfArchivesFromSettingsStore !== null && listOfArchivesFromSettingsStore !== undefined && listOfArchivesFromSettingsStore !== '') {
        var directories = listOfArchivesFromSettingsStore.split('|');
        populateDropDownListOfArchives(directories);
    } else {
        searchForArchivesInStorage();
    }
}
function searchForArchivesInStorage () {
    // If DeviceStorage is available, we look for archives in it
    document.getElementById('btnConfigure').click();
    document.getElementById('scanningForArchives').style.display = '';
    zimArchiveLoader.scanForArchives(storages, populateDropDownListOfArchives, function () {
        // callbackError function is called in case of an error
        uiUtil.systemAlert().then(populateDropDownListOfArchives(null));
    });
}

if ($.isFunction(navigator.getDeviceStorages)) {
    // The method getDeviceStorages is available (FxOS>=1.1)
    storages = $.map(navigator.getDeviceStorages('sdcard'), function (s) {
        return new abstractFilesystemAccess.StorageFirefoxOS(s);
    });
}

if (storages !== null && storages.length > 0) {
    // Make a fake first access to device storage, in order to ask the user for confirmation if necessary.
    // This way, it is only done once at this moment, instead of being done several times in callbacks
    // After that, we can start looking for archives
    storages[0].get('fake-file-to-read').then(searchForArchivesInPreferencesOrStorage,
                                              searchForArchivesInPreferencesOrStorage);
} else {
    // If DeviceStorage is not available, we display the file select components
    displayFileSelect();
    if (document.getElementById('archiveFiles').files && document.getElementById('archiveFiles').files.length > 0) {
        // Archive files are already selected,
        setLocalArchiveFromFileSelect();
    } else {
        document.getElementById('btnConfigure').click();
    }
}

// Display the article when the user goes back in the browser history
window.onpopstate = function (event) {
    if (event.state) {
        var title = event.state.title;
        var titleSearch = event.state.titleSearch;
        document.getElementById('prefix').value = '';
        document.getElementById('welcomeText').style.display = 'none';
        document.getElementById('searchingArticles').style.display = 'none';
        $('.navbar-collapse').collapse('hide');
        document.getElementById('configuration').style.display = 'none';
        document.getElementById('articleListWithHeader').style.display = 'none';
        $('#articleContent').contents().empty();

        if (title && !(title === '')) {
            goToArticle(title);
        } else if (titleSearch && titleSearch !== '') {
            document.getElementById('prefix').value = titleSearch;
            if (titleSearch !== appstate.search.prefix) {
                searchDirEntriesFromPrefix(titleSearch);
            } else {
                document.getElementById('prefix').focus();
            }
        }
    }
};

/**
 * Populate the drop-down list of archives with the given list
 * @param {Array.<String>} archiveDirectories
 */
function populateDropDownListOfArchives (archiveDirectories) {
    document.getElementById('scanningForArchives').style.display = 'none';
    document.getElementById('chooseArchiveFromLocalStorage').style.display = '';
    var comboArchiveList = document.getElementById('archiveList');
    comboArchiveList.options.length = 0;
    for (var i = 0; i < archiveDirectories.length; i++) {
        var archiveDirectory = archiveDirectories[i];
        if (archiveDirectory === '/') {
            uiUtil.systemAlert((translateUI.t('dialog-invalid-archivelocation-message') ||
                'It looks like you have put some archive files at the root of your sdcard (or internal storage). Please move them to a subdirectory'),
                (translateUI.t('dialog-invalid-archivelocation-title') || 'Error: invalid archive files location'));
        } else {
            comboArchiveList.options[i] = new Option(archiveDirectory, archiveDirectory);
        }
    }
    // Store the list of archives in the Settings Store, to avoid rescanning at each start
    settingsStore.setItem('listOfArchives', archiveDirectories.join('|'), Infinity);
    document.getElementById('archiveList').addEventListener('change', setLocalArchiveFromArchiveList);
    if (comboArchiveList.options.length > 0) {
        var lastSelectedArchive = settingsStore.getItem('lastSelectedArchive');
        if (lastSelectedArchive !== null && lastSelectedArchive !== undefined && lastSelectedArchive !== '') {
            // Attempt to select the corresponding item in the list, if it exists
            if ($("#archiveList option[value='" + lastSelectedArchive + "']").length > 0) {
                document.getElementById('archiveList').value = lastSelectedArchive;
            }
        }
        // Set the localArchive as the last selected (or the first one if it has never been selected)
        setLocalArchiveFromArchiveList();
    } else {
        uiUtil.systemAlert((translateUI.t('dialog-welcome-message') || 'Welcome to Kiwix! This application needs at least a ZIM file in your SD-card (or internal storage). Please download one and put it on the device (see About section). Also check that your device is not connected to a computer through USB device storage (which often locks the SD-card content)'),
        (translateUI.t('dialog-welcome-title') || 'Welcome')).then(function () {
            document.getElementById('btnAbout').click();
            var isAndroid = (navigator.userAgent.indexOf('Android') !== -1);
            if (isAndroid) {
                uiUtil.systemAlert(translateUI.t('dialog-old-android') || "You seem to be using an Android device with DeviceStorage API. That must be a quite old Firefox version because this API has been removed in 2016. Be aware that there was a bug on Firefox, that prevents finding Wikipedia archives in a SD-card (at least on some devices). Please put the archive in the internal storage if the application can't find it.",
                    translateUI.t('dialog-launchlocal-title') || 'Warning!');
            }
        });
    }
}

/**
 * Sets the localArchive from the selected archive in the drop-down list
 */
function setLocalArchiveFromArchiveList () {
    var archiveDirectory = document.getElementById('archiveList').value;
    if (archiveDirectory && archiveDirectory.length > 0) {
        // Now, try to find which DeviceStorage has been selected by the user
        // It is the prefix of the archive directory
        var regexpStorageName = /^\/([^/]+)\//;
        var regexpResults = regexpStorageName.exec(archiveDirectory);
        var selectedStorage = null;
        if (regexpResults && regexpResults.length > 0) {
            var selectedStorageName = regexpResults[1];
            for (var i = 0; i < storages.length; i++) {
                var storage = storages[i];
                if (selectedStorageName === storage.storageName) {
                    // We found the selected storage
                    selectedStorage = storage;
                }
            }
            if (selectedStorage === null) {
                uiUtil.systemAlert((translateUI.t('dialog-devicestorage-error-message') || 'Unable to find which device storage corresponds to directory') + ' ' + archiveDirectory, 'Error: no matching storage');
            }
        } else {
            // This happens when the archiveDirectory is not prefixed by the name of the storage
            // (in the Simulator, or with FxOs 1.0, or probably on devices that only have one device storage)
            // In this case, we use the first storage of the list (there should be only one)
            if (storages.length === 1) {
                selectedStorage = storages[0];
            } else {
                uiUtil.systemAlert('Something weird happened with the DeviceStorage API: found a directory without prefix:' + ' ' +
                archiveDirectory + ', ' + 'but there were' + ' ' + storages.length +
                ' ' + 'storages found with getDeviceStorages instead of 1', 'Error: unprefixed directory');
            }
        }
        resetCssCache();
        settingsStore.setItem('lastSelectedArchive', archiveDirectory, Infinity);
        zimArchiveLoader.loadArchiveFromDeviceStorage(selectedStorage, archiveDirectory, archiveReadyCallback, function (message, label) {
            // callbackError which is called in case of an error
            uiUtil.systemAlert(message, label);
        });
    }
}

/**
 * Resets the CSS Cache (used only in jQuery mode)
 */
function resetCssCache () {
    // Reset the cssCache. Must be done when archive changes.
    if (cssCache) {
        cssCache = new Map();
    }
}

/**
 * Displays the zone to select files from the archive
 */
function displayFileSelect () {
    document.getElementById('openLocalFiles').style.display = 'block';
    // Set the main drop zone
    if (!params.disableDragAndDrop) {
        configDropZone.addEventListener('dragover', handleGlobalDragover);
        configDropZone.addEventListener('dragleave', function () {
            configDropZone.style.border = '';
        });
        // Also set a global drop zone (allows us to ensure Config is always displayed for the file drop)
        globalDropZone.addEventListener('dragover', function (e) {
            e.preventDefault();
            if (configDropZone.style.display === 'none') document.getElementById('btnConfigure').click();
            e.dataTransfer.dropEffect = 'link';
        });
        globalDropZone.addEventListener('drop', handleFileDrop);
    }
    // This handles use of the file picker
    document.getElementById('archiveFiles').addEventListener('change', setLocalArchiveFromFileSelect);
}

function handleGlobalDragover (e) {
    e.preventDefault();
    e.dataTransfer.dropEffect = 'link';
    configDropZone.style.border = '3px dotted red';
}

function handleIframeDragover (e) {
    e.preventDefault();
    e.dataTransfer.dropEffect = 'link';
    document.getElementById('btnConfigure').click();
}

function handleIframeDrop (e) {
    e.stopPropagation();
    e.preventDefault();
}

function handleFileDrop (packet) {
    packet.stopPropagation();
    packet.preventDefault();
    configDropZone.style.border = '';
    var files = packet.dataTransfer.files;
    document.getElementById('openLocalFiles').style.display = 'none';
    document.getElementById('downloadInstruction').style.display = 'none';
    document.getElementById('selectorsDisplay').style.display = 'inline';
    setLocalArchiveFromFileList(files);
    // This clears the display of any previously picked archive in the file selector
    document.getElementById('archiveFiles').value = null;
}

document.getElementById('libraryBtn').addEventListener('click', function (e) {
    e.preventDefault();

    const libraryContent = document.getElementById('libraryContent');
    const iframe = libraryContent.contentWindow.document.getElementById('libraryIframe');
    try {
        // eslint-disable-next-line no-new-func
        Function('try{}catch{}')();
        iframe.setAttribute('src', params.libraryUrl);
        uiUtil.tabTransitionToSection('library', params.showUIAnimations);
        resizeIFrame();
    } catch (error) {
        window.open(params.altLibraryUrl, '_blank')
    }
});

// Add event listener to link which allows user to show file selectors
document.getElementById('selectorsDisplayLink').addEventListener('click', function (e) {
    e.preventDefault();
    document.getElementById('openLocalFiles').style.display = 'block';
    document.getElementById('selectorsDisplay').style.display = 'none';
});

function setLocalArchiveFromFileList (files) {
    // Check for usable file types
    for (var i = files.length; i--;) {
        // DEV: you can support other file types by adding (e.g.) '|dat|idx' after 'zim\w{0,2}'
        if (!/\.(?:zim\w{0,2})$/i.test(files[i].name)) {
            uiUtil.systemAlert((translateUI.t('dialog-invalid-zim-message') || 'One or more files does not appear to be a ZIM file!'),
            (translateUI.t('dialog-invalid-zim-title') || 'Invalid file format'));
            return;
        }
    }
    resetCssCache();
    zimArchiveLoader.loadArchiveFromFiles(files, archiveReadyCallback, function (message, label) {
        // callbackError which is called in case of an error
        uiUtil.systemAlert(message, label);
    });
}

/**
 * Functions to be run immediately after the archive is loaded
 *
 * @param {ZIMArchive} archive The ZIM archive
 */
function archiveReadyCallback (archive) {
    selectedArchive = archive;
    // The archive is set: go back to home page to start searching
    document.getElementById('btnHome').click();
    document.getElementById('downloadInstruction').style.display = 'none';
}

/**
 * Sets the localArchive from the File selects populated by user
 */
function setLocalArchiveFromFileSelect () {
    setLocalArchiveFromFileList(document.getElementById('archiveFiles').files);
}

/**
 * Reads a remote archive with given URL, and returns the response in a Promise.
 * This function is used by setRemoteArchives below, for UI tests
 *
 * @param {String} url The URL of the archive to read
 * @returns {Promise<Blob>} A promise for the requested file (blob)
 */
function readRemoteArchive (url) {
    return new Promise(function (resolve, reject) {
        var request = new XMLHttpRequest();
        request.open('GET', url);
        request.responseType = 'blob';
        request.onreadystatechange = function () {
            if (request.readyState === XMLHttpRequest.DONE) {
                if (request.status >= 200 && request.status < 300 || request.status === 0) {
                    // Hack to make this look similar to a file
                    request.response.name = url;
                    resolve(request.response);
                } else {
                    reject(new Error('HTTP status ' + request.status + ' when reading ' + url));
                }
            }
        };
        request.onabort = request.onerror = reject;
        request.send();
    });
}

/**
 * This is used in the testing interface to inject remote archives
 * @returns {Promise<Array>} A Promise for an array of archives
 */
window.setRemoteArchives = function () {
    var readRequests = [];
    Array.prototype.slice.call(arguments).forEach(function (arg) {
        readRequests.push(readRemoteArchive(arg));
    });
    return Promise.all(readRequests).then(function (arrayOfArchives) {
        setLocalArchiveFromFileList(arrayOfArchives);
    }).catch(function (e) {
        console.error('Unable to load remote archive(s)', e);
    });
};

/**
 * Handle key input in the prefix input zone
 * @param {Event} evt The event data to handle
 */
function onKeyUpPrefix () {
    // Use a timeout, so that very quick typing does not cause a lot of overhead
    // It is also necessary for the words suggestions to work inside Firefox OS
    if (window.timeoutKeyUpPrefix) {
        window.clearTimeout(window.timeoutKeyUpPrefix);
    }
    window.timeoutKeyUpPrefix = window.setTimeout(function () {
        var prefix = document.getElementById('prefix').value;
        if (prefix && prefix.length > 0 && prefix !== appstate.search.prefix) {
            document.getElementById('searchArticles').click();
        }
    }, 500);
}

/**
 * Search the index for DirEntries with title that start with the given prefix (implemented
 * with a binary search inside the index file)
 * @param {String} prefix The string that must appear at the start of any title searched for
 */
function searchDirEntriesFromPrefix (prefix) {
    if (selectedArchive !== null && selectedArchive.isReady()) {
        // Cancel the old search (zimArchive search object will receive this change)
        appstate.search.status = 'cancelled';
        // Initiate a new search object and point appstate.search to it (the zimArchive search object will continue to point to the old object)
        // DEV: Technical explanation: the appstate.search is a pointer to an underlying object assigned in memory, and we are here defining a new object
        // in memory {prefix: prefix, status: 'init', .....}, and pointing appstate.search to it; the old search object that was passed to selectedArchive
        // (zimArchive.js) continues to exist in the scope of the functions initiated by the previous search until all Promises have returned
        appstate.search = { prefix: prefix, status: 'init', type: '', size: params.maxSearchResultsSize };
        var activeContent = document.getElementById('activeContent');
        if (activeContent) activeContent.style.display = 'none';
        selectedArchive.findDirEntriesWithPrefix(appstate.search, populateListOfArticles);
    } else {
        document.getElementById('searchingArticles').style.display = 'none';
        // We have to remove the focus from the search field,
        // so that the keyboard does not stay above the message
        document.getElementById('searchArticles').focus();
        uiUtil.systemAlert(translateUI.t('dialog-archive-notset-message') || 'Archive not set: please select an archive',
            translateUI.t('dialog-archive-notset-title') || 'No archive selected').then(function () {
            document.getElementById('btnConfigure').click();
        });
    }
}

/**
 * Display the list of articles with the given array of DirEntry
 * @param {Array} dirEntryArray The array of dirEntries returned from the binary search
 * @param {Object} reportingSearch The reporting search object
 */
function populateListOfArticles (dirEntryArray, reportingSearch) {
    // Do not allow cancelled searches to report
    if (reportingSearch.status === 'cancelled') return;
    var stillSearching = reportingSearch.status === 'interim';
    var articleListHeaderMessageDiv = document.getElementById('articleListHeaderMessage');
    var nbDirEntry = dirEntryArray ? dirEntryArray.length : 0;

    var message;
    if (stillSearching) {
        message = 'Searching [' + reportingSearch.type + ']... found: ' + nbDirEntry;
    } else if (nbDirEntry >= params.maxSearchResultsSize) {
        message = 'First ' + params.maxSearchResultsSize + ' articles found (refine your search).';
    } else {
        message = 'Finished. ' + (nbDirEntry || 'No') + ' articles found' + (
            reportingSearch.type === 'basic' ? ': try fewer words for full search.' : '.'
        );
    }

    articleListHeaderMessageDiv.textContent = message;

    var articleListDiv = document.getElementById('articleList');
    var articleListDivHtml = '';
    var listLength = dirEntryArray.length < params.maxSearchResultsSize ? dirEntryArray.length : params.maxSearchResultsSize;
    for (var i = 0; i < listLength; i++) {
        var dirEntry = dirEntryArray[i];
        // NB We use encodeURIComponent rather than encodeURI here because we know that any question marks in the title are not querystrings,
        // and should be encoded [kiwix-js #806]. DEV: be very careful if you edit the dirEntryId attribute below, because the contents must be
        // inside double quotes (in the final HTML string), given that dirEntryStringId may contain bare apostrophes
        // Info: encodeURIComponent encodes all characters except  A-Z a-z 0-9 - _ . ! ~ * ' ( )
        var dirEntryStringId = encodeURIComponent(dirEntry.toStringId());
        articleListDivHtml += '<a href="#" dirEntryId="' + dirEntryStringId +
            '" class="list-group-item">' + dirEntry.getTitleOrUrl() + '</a>';
    }

    // innerHTML required for this line
    articleListDiv.innerHTML = articleListDivHtml;
    // We have to use mousedown below instead of click as otherwise the prefix blur event fires first
    // and prevents this event from firing; note that touch also triggers mousedown
    document.querySelectorAll('#articleList a').forEach(function (link) {
        link.addEventListener('mousedown', function (e) {
          // Cancel search immediately
          appstate.search.status = 'cancelled';
          handleTitleClick(e);
          return false;
        });
      });
    if (!stillSearching) document.getElementById('searchingArticles').style.display = 'none';
    document.getElementById('articleListWithHeader').style.display = '';
}

/**
 * Handles the click on the title of an article in search results
 * @param {Event} event The click event to handle
 * @returns {Boolean} Always returns false for JQuery event handling
 */
function handleTitleClick (event) {
    var dirEntryId = decodeURIComponent(event.target.getAttribute('dirEntryId'));
    findDirEntryFromDirEntryIdAndLaunchArticleRead(dirEntryId);
    return false;
}

/**
 * Creates an instance of DirEntry from given dirEntryId (including resolving redirects),
 * and call the function to read the corresponding article
 * @param {String} dirEntryId The stringified Directory Entry to parse and launch
 */
function findDirEntryFromDirEntryIdAndLaunchArticleRead (dirEntryId) {
    if (selectedArchive.isReady()) {
        var dirEntry = selectedArchive.parseDirEntryId(dirEntryId);
        // Remove focus from search field to hide keyboard and to allow navigation keys to be used
        document.getElementById('articleContent').contentWindow.focus();
        document.getElementById('searchingArticles').style.display = '';
        if (dirEntry.isRedirect()) {
            selectedArchive.resolveRedirect(dirEntry, readArticle);
        } else {
            params.isLandingPage = false;
            readArticle(dirEntry);
        }
    } else {
        uiUtil.systemAlert(translateUI.t('dialog-file-notset-message') || 'Data files not set',
            translateUI.t('dialog-file-notset-title') || 'Archive not ready');
    }
}

/**
 * Check whether the given URL from given dirEntry equals the expectedArticleURLToBeDisplayed
 * @param {DirEntry} dirEntry The directory entry of the article to read
 */
function isDirEntryExpectedToBeDisplayed (dirEntry) {
    var curArticleURL = dirEntry.namespace + '/' + dirEntry.url;

    if (expectedArticleURLToBeDisplayed !== curArticleURL) {
        console.debug('url of current article :' + curArticleURL + ', does not match the expected url :' +
        expectedArticleURLToBeDisplayed);
        return false;
    }
    return true;
}

/**
 * Read the article corresponding to the given dirEntry
 * @param {DirEntry} dirEntry The directory entry of the article to read
 */
function readArticle (dirEntry) {
    // Reset search prefix to allow users to search the same string again if they want to
    appstate.search.prefix = '';
    // Only update for expectedArticleURLToBeDisplayed.
    expectedArticleURLToBeDisplayed = dirEntry.namespace + '/' + dirEntry.url;
    // We must remove focus from UI elements in order to deselect whichever one was clicked (in both jQuery and SW modes),
    // but we should not do this when opening the landing page (or else one of the Unit Tests fails, at least on Chrome 58)
    if (!params.isLandingPage) document.getElementById('articleContent').contentWindow.focus();
    // Show the spinner with a loading message
    var message = dirEntry.url.match(/(?:^|\/)([^/]{1,13})[^/]*?$/);
    message = message ? message[1] + '...' : '...';
    uiUtil.spinnerDisplay(true, (translateUI.t('spinner-loading') || 'Loading') + ' ' + message);

    if (params.contentInjectionMode === 'serviceworker') {
        // In ServiceWorker mode, we simply set the iframe src.
        // (reading the backend is handled by the ServiceWorker itself)

        // We will need the encoded URL on article load so that we can set the iframe's src correctly,
        // but we must not encode the '/' character or else relative links may fail [kiwix-js #498]
        var encodedUrl = dirEntry.url.replace(/[^/]+/g, function (matchedSubstring) {
            return encodeURIComponent(matchedSubstring);
        });
        var iframeArticleContent = document.getElementById('articleContent');
        iframeArticleContent.onload = function () {
            // The content is fully loaded by the browser : we can hide the spinner
            document.getElementById('cachingAssets').textContent = translateUI.t('spinner-caching-assets') || 'Caching assets...';
            document.getElementById('cachingAssets').style.display = 'none';
            document.getElementById('searchingArticles').style.display = 'none';
            // Set the requested appTheme
            uiUtil.applyAppTheme(params.appTheme);
            // Display the iframe content
            document.getElementById('articleContent').style.display = '';
            // Deflect drag-and-drop of ZIM file on the iframe to Config
            if (!params.disableDragAndDrop) {
                var doc = iframeArticleContent.contentDocument ? iframeArticleContent.contentDocument.documentElement : null;
                var docBody = doc ? doc.getElementsByTagName('body') : null;
                docBody = docBody ? docBody[0] : null;
                if (docBody) {
                    docBody.addEventListener('dragover', handleIframeDragover);
                    docBody.addEventListener('drop', handleIframeDrop);
                }
            }
            resizeIFrame();

            if (iframeArticleContent.contentWindow) {
                // Configure home key press to focus #prefix only if the feature is in active state
                if (params.useHomeKeyToFocusSearchBar) { iframeArticleContent.contentWindow.addEventListener('keydown', focusPrefixOnHomeKey); }
                if (params.openExternalLinksInNewTabs) {
                    // Add event listener to iframe window to check for links to external resources
                    iframeArticleContent.contentWindow.addEventListener('click', function (event) {
                        // Find the closest enclosing A tag (if any)
                        var clickedAnchor = uiUtil.closestAnchorEnclosingElement(event.target);
                        if (clickedAnchor) {
                            var href = clickedAnchor.getAttribute('href');
                            // We assume that, if an absolute http(s) link is hardcoded inside an HTML string,
                            // it means it's a link to an external website.
                            // We also do it for ftp even if it's not supported any more by recent browsers...
                            if (/^(?:http|ftp)/i.test(href)) {
                                uiUtil.warnAndOpenExternalLinkInNewTab(event, clickedAnchor);
                            } else if (/\.pdf([?#]|$)/i.test(href)) {
                                // Due to the iframe sandbox, we have to prevent the PDF viewer from opening in the iframe and instead open it in a new tab
                                event.preventDefault();
                                window.open(clickedAnchor.href, '_blank');
                            } else if (/\/[-ABCIJMUVWX]\/.+$/.test(clickedAnchor.href)) {
                                // Show the spinner if it's a ZIM link, but not an anchor
                                if (!~href.indexOf('#')) {
                                    var message = href.match(/(?:^|\/)([^/]{1,13})[^/]*?$/);
                                    message = message ? message[1] + '...' : '...';
                                    uiUtil.spinnerDisplay(true, (translateUI.t('spinner-loading') || 'Loading') + ' ' + message);
                                    // In case of false positive, ensure spinner is eventually hidden
                                    setTimeout(function () {
                                        uiUtil.spinnerDisplay(false);
                                    }, 4000);
                                    uiUtil.showSlidingUIElements();
                                }
                            }
                        }
                    });
                }
                // Reset UI when the article is unloaded
                iframeArticleContent.contentWindow.onunload = function () {
                    // remove eventListener to avoid memory leaks
                    iframeArticleContent.contentWindow.removeEventListener('keydown', focusPrefixOnHomeKey);
                    var articleList = document.getElementById('articleList');
                    var articleListHeaderMessage = document.getElementById('articleListHeaderMessage');
                    while (articleList.firstChild) articleList.removeChild(articleList.firstChild);
                    while (articleListHeaderMessage.firstChild) articleListHeaderMessage.removeChild(articleListHeaderMessage.firstChild);
                    document.getElementById('articleListWithHeader').style.display = 'none';
                    document.getElementById('prefix').value = '';
                    document.getElementById('searchingArticles').style.display = '';
                };
            }
        };

        if (!isDirEntryExpectedToBeDisplayed(dirEntry)) {
            return;
        }

        // We put the ZIM filename as a prefix in the URL, so that browser caches are separate for each ZIM file
        iframeArticleContent.src = '../' + selectedArchive.file.name + '/' + dirEntry.namespace + '/' + encodedUrl;
    } else {
        // In jQuery mode, we read the article content in the backend and manually insert it in the iframe
        if (dirEntry.isRedirect()) {
            selectedArchive.resolveRedirect(dirEntry, readArticle);
        } else {
            // Line below was inserted to prevent the spinner being hidden, possibly by an async function, when pressing the Random button in quick succession
            // TODO: Investigate whether it is really an async issue or whether there is a rogue .hide() statement in the chain
            document.getElementById('searchingArticles').style.display = '';
            selectedArchive.readUtf8File(dirEntry, displayArticleContentInIframe);
        }
    }
}

/**
 * Function that handles a message of the messageChannel.
 * It tries to read the content in the backend, and sends it back to the ServiceWorker
 *
 * @param {Event} event The event object of the message channel
 */
function handleMessageChannelMessage (event) {
    if (event.data.error) {
        console.error('Error in MessageChannel', event.data.error);
        throw event.data.error;
    } else {
        // We received a message from the ServiceWorker
        if (event.data.action === 'askForContent') {
            // The ServiceWorker asks for some content
            var title = event.data.title;
            var messagePort = event.ports[0];
            var readFile = function (dirEntry) {
                if (dirEntry === null) {
                    console.error('Title ' + title + ' not found in archive.');
                    messagePort.postMessage({ action: 'giveContent', title: title, content: '' });
                } else if (dirEntry.isRedirect()) {
                    selectedArchive.resolveRedirect(dirEntry, function (resolvedDirEntry) {
                        var redirectURL = resolvedDirEntry.namespace + '/' + resolvedDirEntry.url;
                        // Ask the ServiceWorker to send an HTTP redirect to the browser.
                        // We could send the final content directly, but it is necessary to let the browser know in which directory it ends up.
                        // Else, if the redirect URL is in a different directory than the original URL,
                        // the relative links in the HTML content would fail. See #312
                        messagePort.postMessage({ action: 'sendRedirect', title: title, redirectUrl: redirectURL });
                    });
                } else {
                    // Let's read the content in the ZIM file
                    selectedArchive.readBinaryFile(dirEntry, function (fileDirEntry, content) {
                        var mimetype = fileDirEntry.getMimetype();
                        // Let's send the content to the ServiceWorker
                        var message = { action: 'giveContent', title: title, content: content.buffer, mimetype: mimetype };
                        messagePort.postMessage(message, [content.buffer]);
                    });
                }
            };
            selectedArchive.getDirEntryByPath(title).then(readFile).catch(function () {
                messagePort.postMessage({ action: 'giveContent', title: title, content: new Uint8Array() });
            });
        } else {
            console.error('Invalid message received', event.data);
        }
    }
}

// Compile some regular expressions needed to modify links
// Pattern to find a ZIM URL (with its namespace) - see https://wiki.openzim.org/wiki/ZIM_file_format#Namespaces
var regexpZIMUrlWithNamespace = /^[./]*([-ABCIJMUVWX]\/.+)$/;
// The case-insensitive regex below finds images, scripts, stylesheets and tracks with ZIM-type metadata and image namespaces.
// It first searches for <img, <script, <link, etc., then scans forward to find, on a word boundary, either src=["'] or href=["']
// (ignoring any extra whitespace), and it then tests the path of the URL with a non-capturing negative lookahead (?!...) that excludes
// absolute URIs with protocols that conform to RFC 3986 (e.g. 'http:', 'data:'). It then captures the whole of the URL up until either
// the opening delimiter (" or ', which is capture group \3) or a querystring or hash character (? or #). When the regex is used
// below, it will be further processed to calculate the ZIM URL from the relative path. This regex can cope with legitimate single
// quote marks (') in the URL.
var regexpTagsWithZimUrl = /(<(?:img|script|link|track)\b[^>]*?\s)(?:src|href)(\s*=\s*(["']))(?![a-z][a-z0-9+.-]+:)(.+?)(?=\3|\?|#)/ig;
// Regex below tests the html of an article for active content [kiwix-js #466]
// It inspects every <script> block in the html and matches in the following cases: 1) the script is of type "module"; 2) the script
// loads a UI application called app.js, init.js, or other common scripts found in unsupported ZIMs; 3) the script block has inline
// content that does not contain "importScript()", "toggleOpenSection" or an "articleId" assignment (these strings are used widely in our
// fully supported wikimedia ZIMs, so they are excluded); 4) the script block is not of type "math" (these are MathJax markup scripts used
// extensively in Stackexchange ZIMs). Note that the regex will match ReactJS <script type="text/html"> markup, which is common in unsupported
// packaged UIs, e.g. PhET ZIMs.
var regexpActiveContent = /<script\b(?:(?![^>]+src\b)|(?=[^>]*type=["']module["'])|(?=[^>]+src\b=["'][^"']*?\b(?:app|init|l1[08]9)\.js))(?![^<]+(?:importScript\(\)|toggleOpenSection|articleId\s?=\s?['"]|window.NREUM))(?![^>]+type\s*=\s*["'](?:math\/|[^"']*?math))/i;
// DEV: The regex below matches ZIM links (anchor hrefs) that should have the html5 "donwnload" attribute added to
// the link. This is currently the case for epub and pdf files in Project Gutenberg ZIMs -- add any further types you need
// to support to this regex. The "zip" has been added here as an example of how to support further filetypes
var regexpDownloadLinks = /^.*?\.epub([?#]|$)|^.*?\.pdf([?#]|$)|^.*?\.odt([?#]|$)|^.*?\.zip([?#]|$)/i;

// A string to hold any anchor parameter in clicked ZIM URLs (as we must strip these to find the article in the ZIM)
var anchorParameter;

/**
 * Display the the given HTML article in the web page,
 * and convert links to javascript calls
 * NB : in some error cases, the given title can be null, and the htmlArticle contains the error message
 * @param {DirEntry} dirEntry
 * @param {String} htmlArticle
 */
function displayArticleContentInIframe (dirEntry, htmlArticle) {
    if (!isDirEntryExpectedToBeDisplayed(dirEntry)) {
        return;
    }
    // Display Bootstrap warning alert if the landing page contains active content
    if (!params.hideActiveContentWarning && params.isLandingPage) {
        if (regexpActiveContent.test(htmlArticle)) {
            // Exempted scripts: active content warning will not be displayed if any listed script is in the html [kiwix-js #889]
            if (!/<script\b[^'"]+['"][^'"]*?mooc\.js/i.test(htmlArticle)) {
                uiUtil.displayActiveContentWarning();
            }
        }
    }

    // Calculate the current article's ZIM baseUrl to use when processing relative links
    var baseUrl = dirEntry.namespace + '/' + dirEntry.url.replace(/[^/]+$/, '');

    // Replaces ZIM-style URLs of img, script, link and media tags with a data-kiwixurl to prevent 404 errors [kiwix-js #272 #376]
    // This replacement also processes the URL relative to the page's ZIM URL so that we can find the ZIM URL of the asset
    // with the correct namespace (this works for old-style -,I,J namespaces and for new-style C namespace)
    htmlArticle = htmlArticle.replace(regexpTagsWithZimUrl, function (match, blockStart, equals, quote, relAssetUrl) {
        var assetZIMUrl = uiUtil.deriveZimUrlFromRelativeUrl(relAssetUrl, baseUrl);
        // DEV: Note that deriveZimUrlFromRelativeUrl produces a *decoded* URL (and incidentally would remove any URI component
        // if we had captured it). We therefore re-encode the URI with encodeURI (which does not encode forward slashes) instead
        // of encodeURIComponent.
        return blockStart + 'data-kiwixurl' + equals + encodeURI(assetZIMUrl);
    });
    // We also need to process data:image/webp if the browser needs the WebPMachine
    if (webpMachine) htmlArticle = htmlArticle.replace(/(<img\b[^>]*?\s)src(\s*=\s*["'])(?=data:image\/webp)([^"']+)/ig, '$1data-kiwixurl$2$3');

    // Extract any css classes from the html tag (they will be stripped when injected in iframe with .innerHTML)
    var htmlCSS = htmlArticle.match(/<html[^>]*class\s*=\s*["']\s*([^"']+)/i);
    // Normalize classList and convert to array
    htmlCSS = htmlCSS ? htmlCSS[1].replace(/\s+/g, ' ').split(' ') : [];

    // Tell jQuery we're removing the iframe document: clears jQuery cache and prevents memory leaks [kiwix-js #361]
    $('#articleContent').contents().remove();

    // Hide any alert box that was activated in uiUtil.displayFileDownloadAlert function
    var downloadAlert = document.getElementById('downloadAlert');
    if (downloadAlert) downloadAlert.style.display = 'none';

    var iframeArticleContent = document.getElementById('articleContent');

    iframeArticleContent.onload = function () {
        iframeArticleContent.onload = function () {};
        var articleList = document.getElementById('articleList');
        var articleListHeaderMessage = document.getElementById('articleListHeaderMessage');
        while (articleList.firstChild) articleList.removeChild(articleList.firstChild);
        while (articleListHeaderMessage.firstChild) articleListHeaderMessage.removeChild(articleListHeaderMessage.firstChild);
        document.getElementById('articleListWithHeader').style.display = 'none';
        document.getElementById('prefix').value = '';

        var iframeContentDocument = iframeArticleContent.contentDocument;
        if (!iframeContentDocument && window.location.protocol === 'file:') {
            uiUtil.systemAlert(translateUI.t('dialog-blocked-fileprotocol') ||
            '<p>You seem to be opening kiwix-js with the file:// protocol, which is blocked by your browser for security reasons.</p>' +
            '<p>The easiest way to run it is to download and run it as a browser extension (available for free from the vendor store).</p>' +
            '<p>Or else you can open it through a web server: either through a local one (http://localhost/...) or through a remote one (but you will need a secure connection, e.g.: https://webserver/...)</p>' +
            "<p>Another option is to force your browser to accept that (but you'll open a security breach): on Chrome/Edge, you can start it with --allow-file-access-from-files command-line argument;" +
            'on Firefox, you can set privacy.file_unique_origin to false in about:config</p>');
            return;
        }

        // Inject the new article's HTML into the iframe
        var articleContent = iframeContentDocument.documentElement;
        // innerHTML required in this line
        articleContent.innerHTML = htmlArticle;

        var docBody = articleContent.getElementsByTagName('body');
        docBody = docBody ? docBody[0] : null;
        if (docBody) {
            // Add any missing classes stripped from the <html> tag
            if (htmlCSS) {
                htmlCSS.forEach(function (cl) {
                docBody.classList.add(cl);
            });
        }
            // Deflect drag-and-drop of ZIM file on the iframe to Config
            docBody.addEventListener('dragover', handleIframeDragover);
            docBody.addEventListener('drop', handleIframeDrop);
        }

        // Set the requested appTheme
        uiUtil.applyAppTheme(params.appTheme);
        // Allow back/forward in browser history
        pushBrowserHistoryState(dirEntry.namespace + '/' + dirEntry.url);

        parseAnchorsJQuery();
        loadImagesJQuery();
        // JavaScript is currently disabled, so we need to make the browser interpret noscript tags
        // NB : if javascript is properly handled in jQuery mode in the future, this call should be removed
        // and noscript tags should be ignored
        loadNoScriptTags();
        // loadJavaScriptJQuery();
        loadCSSJQuery();
        insertMediaBlobsJQuery();
        // Jump to any anchor parameter
        if (anchorParameter) {
            var target = iframeContentDocument.getElementById(anchorParameter);
            if (target) target.scrollIntoView();
            anchorParameter = '';
        }
        if (iframeArticleContent.contentWindow) {
            // Configure home key press to focus #prefix only if the feature is in active state
            if (params.useHomeKeyToFocusSearchBar) { iframeArticleContent.contentWindow.addEventListener('keydown', focusPrefixOnHomeKey); }
            // when unloaded remove eventListener to avoid memory leaks
            iframeArticleContent.contentWindow.onunload = function () {
                iframeArticleContent.contentWindow.removeEventListener('keydown', focusPrefixOnHomeKey);
            };
        }
    };

    // Load the blank article to clear the iframe (NB iframe onload event runs *after* this)
    iframeArticleContent.src = 'article.html';

    function parseAnchorsJQuery () {
        var currentProtocol = location.protocol;
        var currentHost = location.host;
        // Percent-encode dirEntry.url and add regex escape character \ to the RegExp special characters - see https://www.regular-expressions.info/characters.html;
        // NB dirEntry.url can also contain path separator / in some ZIMs (Stackexchange). } and ] do not need to be escaped as they have no meaning on their own.
        var escapedUrl = encodeURIComponent(dirEntry.url).replace(/([\\$^.|?*+/()[{])/g, '\\$1');
        // Pattern to match a local anchor in an href even if prefixed by escaped url; will also match # on its own
        // Note that we exclude any # with a semicolon between it and the end of the string, to avoid accidentally matching e.g. &#39;
        var regexpLocalAnchorHref = new RegExp('^(?:#|' + escapedUrl + '#)([^#;]*$)');
        var iframe = iframeArticleContent.contentDocument;
        Array.prototype.slice.call(iframe.querySelectorAll('a, area')).forEach(function (anchor) {
            // Attempts to access any properties of 'this' with malformed URLs causes app crash in Edge/UWP [kiwix-js #430]
            try {
                var href = anchor.href;
            } catch (err) {
                console.error('Malformed href caused error:' + err.message);
                return;
            }
            href = anchor.getAttribute('href');
            if (href === null || href === undefined || /^javascript:/i.test(anchor.protocol)) return;
            var anchorTarget = href.match(regexpLocalAnchorHref);
            if (href.length === 0) {
                // It's a link with an empty href, pointing to the current page: do nothing.
            } else if (anchorTarget) {
                // It's a local anchor link : remove escapedUrl if any (see above)
                anchor.setAttribute('href', '#' + anchorTarget[1]);
            } else if ((anchor.protocol !== currentProtocol ||
                anchor.host !== currentHost) && params.openExternalLinksInNewTabs) {
                // It's an external URL : we should open it in a new tab
                anchor.addEventListener('click', function (event) {
                    // Find the closest enclosing A tag
                    var clickedAnchor = uiUtil.closestAnchorEnclosingElement(event.target);
                    uiUtil.warnAndOpenExternalLinkInNewTab(event, clickedAnchor);
                });
            } else {
                // It's a link to an article or file in the ZIM
                var uriComponent = uiUtil.removeUrlParameters(href);
                var contentType;
                var downloadAttrValue;
                // Some file types need to be downloaded rather than displayed (e.g. *.epub)
                // The HTML download attribute can be Boolean or a string representing the specified filename for saving the file
                // For Boolean values, getAttribute can return any of the following: download="" download="download" download="true"
                // So we need to test hasAttribute first: see https://developer.mozilla.org/en-US/docs/Web/API/Element/getAttribute
                // However, we cannot rely on the download attribute having been set, so we also need to test for known download file types
                var isDownloadableLink = anchor.hasAttribute('download') || regexpDownloadLinks.test(href);
                if (isDownloadableLink) {
                    downloadAttrValue = anchor.getAttribute('download');
                    // Normalize the value to a true Boolean or a filename string or true if there is no download attribute
                    downloadAttrValue = /^(download|true|\s*)$/i.test(downloadAttrValue) || downloadAttrValue || true;
                    contentType = anchor.getAttribute('type');
                }
                // Add an onclick event to extract this article or file from the ZIM
                // instead of following the link
                anchor.addEventListener('click', function (e) {
                    anchorParameter = href.match(/#([^#;]+)$/);
                    anchorParameter = anchorParameter ? anchorParameter[1] : '';
                    var zimUrl = uiUtil.deriveZimUrlFromRelativeUrl(uriComponent, baseUrl);
                    goToArticle(zimUrl, downloadAttrValue, contentType);
                    e.preventDefault();
                });
            }
        });
    }

    function loadImagesJQuery () {
        // Make an array from the images that need to be processed
        var images = Array.prototype.slice.call(iframeArticleContent.contentDocument.querySelectorAll('img[data-kiwixurl]'));
        // This ensures cancellation of image extraction if the user navigates away from the page before extraction has finished
        images.owner = expectedArticleURLToBeDisplayed;
        // DEV: This self-invoking function is recursive, calling itself only when an image has been fully processed into a
        // blob: or data: URI (or returns an error). This ensures that images are processed sequentially from the top of the
        // DOM, making for a better user experience (because images above the fold are extracted first)
        (function extractImage () {
            if (!images.length || images.busy || images.owner !== expectedArticleURLToBeDisplayed) return;
            images.busy = true;
            // Extract the image at the top of the images array and remove it from the array
            var image = images.shift();
            var imageUrl = image.getAttribute('data-kiwixurl');
            // Decode any WebP images that are encoded as dataURIs
            if (/^data:image\/webp/i.test(imageUrl)) {
                uiUtil.feedNodeWithDataURI(image, 'src', imageUrl, 'image/webp');
                images.busy = false;
                extractImage();
                return;
            }
            var url = decodeURIComponent(imageUrl);
            selectedArchive.getDirEntryByPath(url).then(function (dirEntry) {
                selectedArchive.readBinaryFile(dirEntry, function (fileDirEntry, content) {
                    var mimetype = dirEntry.getMimetype();
                    uiUtil.feedNodeWithDataURI(image, 'src', content, mimetype, function () {
                        images.busy = false;
                        extractImage();
                    });
                });
            }).catch(function (e) {
                console.error('could not find DirEntry for image:' + url, e);
                images.busy = false;
                extractImage();
            });
        })();
    }

    function loadNoScriptTags () {
        // For each noscript tag, we replace it with its content, so that the browser interprets it
        $('#articleContent').contents().find('noscript').replaceWith(function () {
            // When javascript is enabled, browsers interpret the content of noscript tags as text
            // (see https://html.spec.whatwg.org/multipage/scripting.html#the-noscript-element)
            // So we can read this content with .textContent
            return this.textContent;
        });
    }

    function loadCSSJQuery () {
        // Ensure all sections are open for clients that lack JavaScript support, or that have some restrictive CSP [kiwix-js #355].
        // This is needed only for some versions of ZIM files generated by mwoffliner (at least in early 2018), where the article sections are closed by default on small screens.
        // These sections can be opened by clicking on them, but this is done with some javascript.
        // The code below is a workaround we still need for compatibility with ZIM files generated by mwoffliner in 2018.
        // A better fix has been made for more recent ZIM files, with the use of noscript tags : see https://github.com/openzim/mwoffliner/issues/324
        var iframe = iframeArticleContent.contentDocument;
        var collapsedBlocks = iframe.querySelectorAll('.collapsible-block:not(.open-block), .collapsible-heading:not(.open-block)');
        // Using decrementing loop to optimize performance : see https://stackoverflow.com/questions/3520688
        for (var i = collapsedBlocks.length; i--;) {
            collapsedBlocks[i].classList.add('open-block');
        }
        var cssCount = 0;
        var cssFulfilled = 0;
        Array.prototype.slice.call(iframe.querySelectorAll('link[data-kiwixurl]')).forEach(function (link) {
            cssCount++;
            var linkUrl = link.getAttribute('data-kiwixurl');
            var url = decodeURIComponent(uiUtil.removeUrlParameters(linkUrl));
            if (cssCache.has(url)) {
                var nodeContent = cssCache.get(url);
                if (/stylesheet/i.test(link.rel)) uiUtil.replaceCSSLinkWithInlineCSS(link, nodeContent);
                else uiUtil.feedNodeWithDataURI(link, 'href', nodeContent, link.type || 'image');
                cssFulfilled++;
            } else {
                if (params.assetsCache) document.getElementById('cachingAssets').style.display = '';
                selectedArchive.getDirEntryByPath(url).then(function (dirEntry) {
                    if (!dirEntry) {
                        cssCache.set(url, ''); // Prevent repeated lookups of this unfindable asset
                        throw new Error('DirEntry ' + typeof dirEntry);
                    }
                    var mimetype = dirEntry.getMimetype();
                    var readFile = /^text\//i.test(mimetype) ? selectedArchive.readUtf8File : selectedArchive.readBinaryFile;
                    return readFile(dirEntry, function (fileDirEntry, content) {
                        var fullUrl = fileDirEntry.namespace + '/' + fileDirEntry.url;
                        if (params.assetsCache) cssCache.set(fullUrl, content);
                        if (/text\/css/i.test(mimetype)) uiUtil.replaceCSSLinkWithInlineCSS(link, content);
                        else uiUtil.feedNodeWithDataURI(link, 'href', content, mimetype);
                        cssFulfilled++;
                        renderIfCSSFulfilled(fileDirEntry.url);
                    });
                }).catch(function (e) {
                    console.error('Could not find DirEntry for link element: ' + url, e);
                    cssCount--;
                    renderIfCSSFulfilled();
                });
            }
        });
        renderIfCSSFulfilled();

        // Some pages are extremely heavy to render, so we prevent rendering by keeping the iframe hidden
        // until all CSS content is available [kiwix-js #381]
        function renderIfCSSFulfilled (title) {
            if (cssFulfilled >= cssCount) {
                document.getElementById('cachingAssets').textContent = translateUI.t('spinner-caching-assets') || 'Caching assets...';
                document.getElementById('cachingAssets').style.display = 'none';
                document.getElementById('searchingArticles').style.display = 'none';
                document.getElementById('articleContent').style.display = '';
                // We have to resize here for devices with On Screen Keyboards when loading from the article search list
                resizeIFrame();
            } else {
                updateCacheStatus(title);
            }
        }
    }

   /**
    * Code below is currently non-functional in jQuery mode, but provides an outline of how JS scripts could
    * be attached to the DOM. Users who want JS support should switch to ServiceWorker mode if avaialable on
    * their browser/OS. There is an experimental implementation of JS support in jQuery mode in the branch
    * <kiwix-js/javaScript-support>.
    */
    // function loadJavaScriptJQuery() {
    //     $('#articleContent').contents().find('script[data-kiwixurl]').each(function() {
    //         var script = $(this);
    //         var scriptUrl = script.attr("data-kiwixurl");
    //         // TODO check that the type of the script is text/javascript or application/javascript
    //         var title = uiUtil.removeUrlParameters(scriptUrl);
    //         selectedArchive.getDirEntryByPath(title).then(function(dirEntry) {
    //             if (dirEntry === null) {
    //                 console.log("Error: js file not found: " + title);
    //             } else {
    //                 selectedArchive.readBinaryFile(dirEntry, function (fileDirEntry, content) {
    //                     // TODO : JavaScript support not yet functional [kiwix-js #152]
    //                     uiUtil.feedNodeWithDataURI(script, 'src', content, 'text/javascript');
    //                 });
    //             }
    //         }).catch(function (e) {
    //             console.error("could not find DirEntry for javascript : " + title, e);
    //         });
    //     });
    // }

    function insertMediaBlobsJQuery () {
        var iframe = iframeArticleContent.contentDocument;
        Array.prototype.slice.call(iframe.querySelectorAll('video, audio, source, track'))
        .forEach(function (mediaSource) {
            var source = mediaSource.getAttribute('src');
            source = source ? uiUtil.deriveZimUrlFromRelativeUrl(source, baseUrl) : null;
            // We have to exempt text tracks from using deriveZimUrlFromRelativeurl due to a bug in Firefox [kiwix-js #496]
            source = source || decodeURIComponent(mediaSource.dataset.kiwixurl);
            if (!source || !regexpZIMUrlWithNamespace.test(source)) {
                if (source) console.error('No usable media source was found for: ' + source);
                return;
            }
            var mediaElement = /audio|video/i.test(mediaSource.tagName) ? mediaSource : mediaSource.parentElement;
            // If the "controls" property is missing, we need to add it to ensure jQuery-only users can operate the video. See kiwix-js #760.
            if (/audio|video/i.test(mediaElement.tagName) && !mediaElement.hasAttribute('controls')) mediaElement.setAttribute('controls', '');
            selectedArchive.getDirEntryByPath(source).then(function (dirEntry) {
                return selectedArchive.readBinaryFile(dirEntry, function (fileDirEntry, mediaArray) {
                    var mimeType = mediaSource.type ? mediaSource.type : dirEntry.getMimetype();
                    var blob = new Blob([mediaArray], { type: mimeType });
                    mediaSource.src = URL.createObjectURL(blob);
                    // In Firefox and Chromium it is necessary to re-register the inserted media source
                    // but do not reload for text tracks (closed captions / subtitles)
                    if (/track/i.test(mediaSource.tagName)) return;
                    mediaElement.load();
                });
            });
        });
    }
}

/**
 * Displays a message to the user that a style or other asset is being cached
 * @param {String} title The title of the file to display in the caching message block
 */
function updateCacheStatus (title) {
    if (params.assetsCache && /\.css$|\.js$/i.test(title)) {
        var cacheBlock = document.getElementById('cachingAssets');
        cacheBlock.style.display = '';
        title = title.replace(/[^/]+\//g, '').substring(0, 18);
        cacheBlock.textContent = (translateUI.t('spinner-caching') || 'Caching') + ' ' + title + '...';
    }
}

/**
 * Changes the URL of the browser page, so that the user might go back to it
 *
 * @param {String} title
 * @param {String} titleSearch
 */
function pushBrowserHistoryState (title, titleSearch) {
    var stateObj = {};
    var urlParameters;
    var stateLabel;
    if (title && !(title === '')) {
        // Prevents creating a double history for the same page
        if (history.state && history.state.title === title) return;
        stateObj.title = title;
        urlParameters = '?title=' + title;
        stateLabel = 'Wikipedia Article : ' + title;
    } else if (titleSearch && !(titleSearch === '')) {
        stateObj.titleSearch = titleSearch;
        urlParameters = '?titleSearch=' + titleSearch;
        stateLabel = 'Wikipedia search : ' + titleSearch;
    } else {
        return;
    }
    window.history.pushState(stateObj, stateLabel, urlParameters);
}

/**
 * Extracts the content of the given article pathname, or a downloadable file, from the ZIM
 *
 * @param {String} path The pathname (namespace + filename) to the article or file to be extracted
 * @param {Boolean|String} download A Bolean value that will trigger download of title, or the filename that should
 *     be used to save the file in local FS (in HTML5 spec, a string value for the download attribute is optional)
 * @param {String} contentType The mimetype of the downloadable file, if known
 */
function goToArticle (path, download, contentType) {
    uiUtil.spinnerDisplay(true);
    selectedArchive.getDirEntryByPath(path).then(function (dirEntry) {
        var mimetype = contentType || dirEntry ? dirEntry.getMimetype() : '';
        if (dirEntry === null || dirEntry === undefined) {
            uiUtil.spinnerDisplay(false);
            uiUtil.systemAlert((translateUI.t('dialog-article-notfound-message') || 'Article with the following URL was not found in the archive:') + ' ' + path,
                translateUI.t('dialog-article-notfound-title') || 'Error: article not found');
        } else if (download || /\/(epub|pdf|zip|.*opendocument|.*officedocument|tiff|mp4|webm|mpeg|mp3|octet-stream)\b/i.test(mimetype)) {
            download = true;
            selectedArchive.readBinaryFile(dirEntry, function (fileDirEntry, content) {
                uiUtil.displayFileDownloadAlert(path, download, mimetype, content);
            });
        } else {
            params.isLandingPage = false;
            var activeContent = document.getElementById('activeContent');
            if (activeContent) activeContent.style.display = 'none';
            readArticle(dirEntry);
        }
    }).catch(function (e) {
        uiUtil.systemAlert((translateUI.t('dialog-article-readerror-message') || 'Error reading article with url:' + ' ' + path + ' : ' + e),
        translateUI.t('dialog-article-readerror-title') || 'Error reading article');
    });
}

function goToRandomArticle () {
    if (selectedArchive !== null && selectedArchive.isReady()) {
        document.getElementById('searchingArticles').style.display = '';
        selectedArchive.getRandomDirEntry(function (dirEntry) {
            if (dirEntry === null || dirEntry === undefined) {
                document.getElementById('searchingArticles').style.display = 'none';
                uiUtil.systemAlert(translateUI.t('dialog-randomarticle-error-message') || 'Error finding random article',
                translateUI.t('dialog-article-notfound-title') || 'Error: article not found');
            } else {
                // We fall back to the old A namespace to support old ZIM files without a text/html MIME type for articles
                // DEV: If articlePtrPos is defined in zimFile, then we are using a v1 article-only title listing. By definition,
                // all dirEntries in an article-only listing must be articles.
                if (selectedArchive.file.articlePtrPos || dirEntry.getMimetype() === 'text/html' || dirEntry.namespace === 'A') {
                    params.isLandingPage = false;
                    var activeContent = document.getElementById('activeContent');
                    if (activeContent) activeContent.style.display = 'none';
                    document.getElementById('searchingArticles').style.display = '';
                    readArticle(dirEntry);
                } else {
                    // If the random title search did not end up on an article,
                    // we try again, until we find one
                    goToRandomArticle();
                }
            }
        });
    } else {
        // Showing the relevant error message and redirecting to config page for adding the ZIM file
        uiUtil.systemAlert(translateUI.t('dialog-archive-notset-message') || 'Archive not set: please select an archive',
            translateUI.t('dialog-archive-notset-title') || 'No archive selected').then(function () {
            document.getElementById('btnConfigure').click();
        });
    }
}

function goToMainArticle () {
    document.getElementById('searchingArticles').style.display = '';
    selectedArchive.getMainPageDirEntry(function (dirEntry) {
        if (dirEntry === null || dirEntry === undefined) {
            console.error('Error finding main article.');
            document.getElementById('searchingArticles').style.display = 'none';
            document.getElementById('welcomeText').style.display = '';
        } else {
            // For now, this code doesn't support reading Zimit archives without error, so we warn the user and suggest some solutions
            if (selectedArchive.zimType === 'zimit') {
                uiUtil.systemAlert(translateUI.t('dialog-unsupported-archivetype-message') || '<p>You are attempting to open a Zimit-style archive, which is currently unsupported in this app.</p>' +
                    '<p>There is experimental support for this kind of archive in the Kiwix JS PWA. Go to: ' +
                    '<a href="https://pwa.kiwix.org" target="_blank">https://pwa.kiwix.org</a>.</p>' +
                    '<p>Alternatively, you can use Kiwix Serve to serve this archive to your browser from localhost. ' +
                    'Kiwix Serve is included with <a href="https://www.kiwix.org/applications/" target="_blank">Kiwix Desktop</a>.</p>',
                    translateUI.t('dialog-unsupported-archivetype-title') || 'Unsupported archive type!'
                );
                document.getElementById('searchingArticles').style.display = 'none';
                document.getElementById('welcomeText').style.display = '';
            } else {
                // DEV: see comment above under goToRandomArticle()
                if (dirEntry.redirect || dirEntry.getMimetype() === 'text/html' || dirEntry.namespace === 'A') {
                    params.isLandingPage = true;
                    readArticle(dirEntry);
                } else {
                    console.error('The main page of this archive does not seem to be an article');
                    document.getElementById('searchingArticles').style.display = 'none';
                    document.getElementById('welcomeText').style.display = '';
                }
            }
        }
    });
}

export default {};<|MERGE_RESOLUTION|>--- conflicted
+++ resolved
@@ -412,7 +412,6 @@
     document.getElementById('liConfigureNav').setAttribute('class', 'active');
     document.getElementById('liAboutNav').setAttribute('class', '');
     $('.navbar-collapse').collapse('hide');
-<<<<<<< HEAD
     if (document.getElementById('configuration').style.display == 'none') {
         // Show the selected content in the page
         uiUtil.tabTransitionToSection('config', params.showUIAnimations);
@@ -421,10 +420,6 @@
         uiUtil.viewArticle();
     }
 
-=======
-    // Show the selected content in the page
-    uiUtil.tabTransitionToSection('config', params.showUIAnimations);
->>>>>>> 3b08683b
     refreshAPIStatus();
     refreshCacheStatus();
     uiUtil.checkUpdateStatus(appstate);
@@ -438,7 +433,6 @@
     document.getElementById('liConfigureNav').setAttribute('class', '');
     document.getElementById('liAboutNav').setAttribute('class', 'active');
     $('.navbar-collapse').collapse('hide');
-<<<<<<< HEAD
     
     if (document.getElementById('about').style.display == 'none') {
         // Show the selected content in the page
@@ -448,10 +442,6 @@
         uiUtil.viewArticle();
     }
 
-=======
-    // Show the selected content in the page
-    uiUtil.tabTransitionToSection('about', params.showUIAnimations);
->>>>>>> 3b08683b
     // Use a timeout of 400ms because uiUtil.applyAnimationToSection uses a timeout of 300ms
     setTimeout(resizeIFrame, 400);
 });
