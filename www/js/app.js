--- conflicted
+++ resolved
@@ -71,11 +71,7 @@
      * WARNING: Only change these paramaeters if you know what you are doing
      */
     // The current version number of this app
-<<<<<<< HEAD
-    params['appVersion'] = '3.8.0'; // **IMPORTANT** Ensure this is the same as the version number in service-worker.js
-=======
     params['appVersion'] = '3.8.1' ; // **IMPORTANT** Ensure this is the same as the version number in service-worker.js
->>>>>>> 5cd25694
     // The PWA server (currently only for use with the Mozilla extension)
     params['PWAServer'] = 'https://moz-extension.kiwix.org/current/'; // Include final slash!
     // params['PWAServer'] = 'https://kiwix.github.io/kiwix-js/'; // DEV: Uncomment this line for testing code on GitHub Pages
