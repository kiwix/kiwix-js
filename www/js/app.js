/**
 * app.js : User Interface implementation
 * This file handles the interaction between the application and the user
 *
 * Copyright 2013-2014 Mossroy and contributors
 * License GPL v3:
 *
 * This file is part of Kiwix.
 *
 * Kiwix is free software: you can redistribute it and/or modify
 * it under the terms of the GNU General Public License as published by
 * the Free Software Foundation, either version 3 of the License, or
 * (at your option) any later version.
 *
 * Kiwix is distributed in the hope that it will be useful,
 * but WITHOUT ANY WARRANTY; without even the implied warranty of
 * MERCHANTABILITY or FITNESS FOR A PARTICULAR PURPOSE.  See the
 * GNU General Public License for more details.
 *
 * You should have received a copy of the GNU General Public License
 * along with Kiwix (file LICENSE-GPLv3.txt).  If not, see <http://www.gnu.org/licenses/>
 */

'use strict';

// This uses require.js to structure javascript:
// http://requirejs.org/docs/api.html#define

define(['jquery', 'zimArchiveLoader', 'uiUtil', 'settingsStore','abstractFilesystemAccess'],
 function($, zimArchiveLoader, uiUtil, settingsStore, abstractFilesystemAccess) {

    /**
     * The delay (in milliseconds) between two "keepalive" messages sent to the ServiceWorker (so that it is not stopped
     * by the browser, and keeps the MessageChannel to communicate with the application)
     * @type Integer
     */
    const DELAY_BETWEEN_KEEPALIVE_SERVICEWORKER = 30000;

    /**
     * The name of the Cache API cache to use for caching Service Worker requests and responses for certain asset types
     * We need access to the cache name in app.js in order to complete utility actions when Service Worker is not initialized,
     * so we have to duplicate it here
     * @type {String}
     */
    // DEV: Ensure this matches the name defined in service-worker.js (a check is provided in refreshCacheStatus() below)
    const ASSETS_CACHE = 'kiwixjs-assetsCache';

    /**
     * Memory cache for CSS styles contained in ZIM: it significantly speeds up subsequent page display
     * This cache is used by default in jQuery mode, but can be turned off in Configuration for low-memory devices
     * In Service Worker mode, the Cache API will be used instead
     * @type {Map}
     */
    var cssCache = new Map();

    /**
     * A global object for storing app state
     *
     * @type Object
     */
    var appstate = {};

    /**
     * @type ZIMArchive
     */
    var selectedArchive = null;

    /**
     * Set parameters from the Settings Store, together with any defaults
     * Note that the params global object is declared in init.js so that it is available to modules
     * WARNING: Only change these paramaeters if you know what you are doing
     */
    // The current version number of this app
    params['appVersion'] = '3.4-WIP'; // **IMPORTANT** Ensure this is the same as the version number in service-worker.js
    // The PWA server (currently only for use with the Mozilla extension)
    params['PWAServer'] = 'https://moz-extension.kiwix.org/current/'; // Include final slash!
    // params['PWAServer'] = 'https://kiwix.github.io/kiwix-js/'; // DEV: Uncomment this line for testing code on GitHub Pages
    // params['PWAServer'] = 'http://localhost:8080/'; // DEV: Uncomment this line (and adjust) for local testing
    // A parameter to determine the Settings Store API in use
    params['storeType'] = settingsStore.getBestAvailableStorageAPI();
    params['hideActiveContentWarning'] = settingsStore.getItem('hideActiveContentWarning') === 'true';
    params['showUIAnimations'] = settingsStore.getItem('showUIAnimations') ? settingsStore.getItem('showUIAnimations') === 'true' : true;
    // Maximum number of article titles to return (range is 5 - 50, default 25)
    params['maxSearchResultsSize'] = settingsStore.getItem('maxSearchResultsSize') || 25;
    // Turns caching of assets on or off and deletes the cache (it defaults to true unless explicitly turned off in UI)
    params['assetsCache'] = settingsStore.getItem('assetsCache') !== 'false';
    // Turns caching of the PWA's code on or off and deletes the cache (it defaults to true unless the bypass option is set in Expert Settings)
    params['appCache'] = settingsStore.getItem('appCache') !== 'false';
    // A parameter to set the app theme and, if necessary, the CSS theme for article content (defaults to 'light')
    params['appTheme'] = settingsStore.getItem('appTheme') || 'light'; // Currently implemented: light|dark|dark_invert|dark_mwInvert
    // A global parameter to turn on/off the use of Keyboard HOME Key to focus search bar
    params['useHomeKeyToFocusSearchBar'] = settingsStore.getItem('useHomeKeyToFocusSearchBar') === 'true';
    // A parameter to access the URL of any extension that this app was launched from
    params['referrerExtensionURL'] = settingsStore.getItem('referrerExtensionURL');
    // A parameter to set the content injection mode ('jquery' or 'serviceworker') used by this app
    params['contentInjectionMode'] = settingsStore.getItem('contentInjectionMode') ||
        // Defaults to jquery in extensions, and serviceworker if accessing as a PWA
        ((/^https?:$/i.test(window.location.protocol) && isServiceWorkerAvailable()) ? 'serviceworker' : 'jquery');

    // An object to hold the current search and its state (allows cancellation of search across modules)
    appstate['search'] = {
        'prefix': '', // A field to hold the original search string
        'status': '',  // The status of the search: ''|'init'|'interim'|'cancelled'|'complete'
        'type': ''    // The type of the search: 'basic'|'full' (set automatically in search algorithm)
    };

    // A Boolean to store the update status of the PWA version (currently only used with Firefox Extension)
    appstate['pwaUpdateNeeded'] = false; // This will be set to true if the Service Worker has an update waiting

    /**
     * Apply any override parameters that might be in the querystring.
     * This is used for communication between the PWA and any local code (e.g. Firefox Extension), both ways.
     * It is also possible for DEV (or user) to launch the app with certain settings, or to unset potentially
     * problematic settings, by crafting the querystring appropriately.
     */
    (function overrideParams() {
        var regexpUrlParams = /[?&]([^=]+)=([^&]+)/g;
        var matches = regexpUrlParams.exec(window.location.search);
        while (matches) {
            if (matches[1] && matches[2]) {
                var paramKey = decodeURIComponent(matches[1]);
                var paramVal = decodeURIComponent(matches[2]);
                if (paramKey !== 'title') {
                    console.debug('Setting key-pair: ' + paramKey + ':' + paramVal);
                    // Make values Boolean if 'true'/'false'
                    paramVal = paramVal === 'true' || (paramVal === 'false' ? false : paramVal);
                    settingsStore.setItem(paramKey, paramVal, Infinity);
                    params[paramKey] = paramVal;
                }
            }
            matches = regexpUrlParams.exec(window.location.search);
        }
        // If we are in the PWA version launched from an extension, send a 'success' message to the extension
        if (params.referrerExtensionURL && ~window.location.href.indexOf(params.PWAServer)) {
            var message = '?PWA_launch=success';
            // DEV: To test failure of the PWA, you could pause on next line and set message to '?PWA_launch=fail'
            // Note that, as a failsafe, the PWA_launch key is set to 'fail' (in the extension) before each PWA launch
            // so we need to send a 'success' message each time the PWA is launched
            var frame = document.createElement('iframe');
            frame.id = 'kiwixComm';
            frame.style.display = 'none';
            document.body.appendChild(frame);
            frame.src = params.referrerExtensionURL + '/www/index.html'+ message;
            // Now remove redundant frame. We cannot use onload, because it doesn't give time for the script to run.
            setTimeout(function () {
                var kiwixComm = document.getElementById('kiwixComm');
                // The only browser which does not support .remove() is IE11, but it will never run this code
                if (kiwixComm) kiwixComm.remove();
            }, 3000);
        }
    })();

    /**
     * Set the State and UI settings associated with parameters defined above
     */
    document.getElementById('hideActiveContentWarningCheck').checked = params.hideActiveContentWarning;
    document.getElementById('showUIAnimationsCheck').checked = params.showUIAnimations;
    document.getElementById('titleSearchRange').value = params.maxSearchResultsSize;
    document.getElementById('titleSearchRangeVal').textContent = params.maxSearchResultsSize;
    document.getElementById('appThemeSelect').value = params.appTheme;
    uiUtil.applyAppTheme(params.appTheme);
    document.getElementById('useHomeKeyToFocusSearchBarCheck').checked = params.useHomeKeyToFocusSearchBar;
    switchHomeKeyToFocusSearchBar();
    document.getElementById('bypassAppCacheCheck').checked = !params.appCache;
    document.getElementById('appVersion').innerHTML = 'Kiwix ' + params.appVersion;
    setContentInjectionMode(params.contentInjectionMode);

    // Define globalDropZone (universal drop area) and configDropZone (highlighting area on Config page)
    var globalDropZone = document.getElementById('search-article');
    var configDropZone = document.getElementById('configuration');

    // Unique identifier of the article expected to be displayed
    var expectedArticleURLToBeDisplayed = "";

    /**
     * Resize the IFrame height, so that it fills the whole available height in the window
     */
    function resizeIFrame() {
        var headerStyles = getComputedStyle(document.getElementById('top'));
        var iframe = document.getElementById('articleContent');
        var region = document.getElementById('search-article');
        if (iframe.style.display === 'none') {
            // We are in About or Configuration, so we only set the region height
            region.style.height = window.innerHeight + 'px';
        } else {
            // IE cannot retrieve computed headerStyles till the next paint, so we wait a few ticks
            setTimeout(function() {
                // Get  header height *including* its bottom margin
                var headerHeight = parseFloat(headerStyles.height) + parseFloat(headerStyles.marginBottom);
                iframe.style.height = window.innerHeight - headerHeight + 'px';
                // We have to allow a minimum safety margin of 10px for 'iframe' and 'header' to fit within 'region'
                region.style.height = window.innerHeight + 10 + 'px';
            }, 100);
        }
    }
    $(document).ready(resizeIFrame);
    $(window).resize(resizeIFrame);

    // Define behavior of HTML elements
    var searchArticlesFocused = false;
    $('#searchArticles').on('click', function() {
        var prefix = document.getElementById('prefix').value;
        // Do not initiate the same search if it is already in progress
        if (appstate.search.prefix === prefix && !/^(cancelled|complete)$/.test(appstate.search.status)) return;
        $("#welcomeText").hide();
        $('.kiwix-alert').hide();
        $("#searchingArticles").show();
        pushBrowserHistoryState(null, prefix);
        // Initiate the search
        searchDirEntriesFromPrefix(prefix);
        $('.navbar-collapse').collapse('hide');
        document.getElementById('prefix').focus();
        // This flag is set to true in the mousedown event below
        searchArticlesFocused = false;
    });
    $('#searchArticles').on('mousedown', function() {
        // We set the flag so that the blur event of #prefix can know that the searchArticles button has been clicked
        searchArticlesFocused = true;
    });
    $('#formArticleSearch').on('submit', function() {
        document.getElementById('searchArticles').click();
        return false;
    });
    // Handle keyboard events in the prefix (article search) field
    var keyPressHandled = false;
    $('#prefix').on('keydown', function(e) {
        // If user presses Escape...
        // IE11 returns "Esc" and the other browsers "Escape"; regex below matches both
        if (/^Esc/.test(e.key)) {
            // Hide the article list
            e.preventDefault();
            e.stopPropagation();
            $('#articleListWithHeader').hide();
            $('#articleContent').focus();
            keyPressHandled = true;
        }
        // Arrow-key selection code adapted from https://stackoverflow.com/a/14747926/9727685
        // IE11 produces "Down" instead of "ArrowDown" and "Up" instead of "ArrowUp"
        if (/^((Arrow)?Down|(Arrow)?Up|Enter)$/.test(e.key)) {
            // User pressed Down arrow or Up arrow or Enter
            e.preventDefault();
            e.stopPropagation();
            // This is needed to prevent processing in the keyup event : https://stackoverflow.com/questions/9951274
            keyPressHandled = true;
            var activeElement = document.querySelector("#articleList .hover") || document.querySelector("#articleList a");
            if (!activeElement) return;
            // If user presses Enter, read the dirEntry
            if (/Enter/.test(e.key)) {
                if (activeElement.classList.contains('hover')) {
                    var dirEntryId = activeElement.getAttribute('dirEntryId');
                    findDirEntryFromDirEntryIdAndLaunchArticleRead(decodeURIComponent(dirEntryId));
                    return;
                }
            }
            // If user presses ArrowDown...
            // (NB selection is limited to five possibilities by regex above)
            if (/Down/.test(e.key)) {
                if (activeElement.classList.contains('hover')) {
                    activeElement.classList.remove('hover');
                    activeElement = activeElement.nextElementSibling || activeElement;
                    var nextElement = activeElement.nextElementSibling || activeElement;
                    if (!uiUtil.isElementInView(nextElement, true)) nextElement.scrollIntoView(false);
                }
            }
            // If user presses ArrowUp...
            if (/Up/.test(e.key)) {
                activeElement.classList.remove('hover');
                activeElement = activeElement.previousElementSibling || activeElement;
                var previousElement = activeElement.previousElementSibling || activeElement;
                if (!uiUtil.isElementInView(previousElement, true)) previousElement.scrollIntoView();
                if (previousElement === activeElement) document.getElementById('top').scrollIntoView();
            }
            activeElement.classList.add('hover');
        }
    });
    // Search for titles as user types characters
    $('#prefix').on('keyup', function(e) {
        if (selectedArchive !== null && selectedArchive.isReady()) {
            // Prevent processing by keyup event if we already handled the keypress in keydown event
            if (keyPressHandled)
                keyPressHandled = false;
            else
                onKeyUpPrefix(e);
        }
    });
    // Restore the search results if user goes back into prefix field
    $('#prefix').on('focus', function() {
        if ($('#prefix').val() !== '')
            $('#articleListWithHeader').show();
    });
    // Hide the search results if user moves out of prefix field
    $('#prefix').on('blur', function() {
        if (!searchArticlesFocused) {
            appstate.search.status = 'cancelled';
            $("#searchingArticles").hide();
            $('#articleListWithHeader').hide();
        }
    });
    $("#btnRandomArticle").on("click", function() {
        $('#prefix').val("");
        goToRandomArticle();
        $("#welcomeText").hide();
        $('#articleListWithHeader').hide();
        $('.navbar-collapse').collapse('hide');
    });

    $('#btnRescanDeviceStorage').on("click", function() {
        searchForArchivesInStorage();
    });
    // Bottom bar :
    $('#btnBack').on('click', function() {
        history.back();
        return false;
    });
    $('#btnForward').on('click', function() {
        history.forward();
        return false;
    });
    $('#btnHomeBottom').on('click', function() {
        $('#btnHome').click();
        return false;
    });
    $('#btnTop').on('click', function() {
        $("#articleContent").contents().scrollTop(0);
        // We return true, so that the link to #top is still triggered (useful in the About section)
        return true;
    });
    // Top menu :
    $('#btnHome').on('click', function() {
        // Highlight the selected section in the navbar
        $('#liHomeNav').attr("class","active");
        $('#liConfigureNav').attr("class","");
        $('#liAboutNav').attr("class","");
        $('.navbar-collapse').collapse('hide');
        // Show the selected content in the page
        uiUtil.removeAnimationClasses();
        if (params.showUIAnimations) {
           uiUtil.applyAnimationToSection("home");
        } else {
            $('#articleContent').show();
            $('#about').hide();
            $('#configuration').hide();
        }
        $('#navigationButtons').show();
        $('#formArticleSearch').show();
        $("#welcomeText").show();
        // Give the focus to the search field, and clean up the page contents
        $("#prefix").val("");
        $('#prefix').focus();
        $("#articleList").empty();
        $('#articleListHeaderMessage').empty();
        $("#searchingArticles").hide();
        $("#articleContent").hide();
        $("#articleContent").contents().empty();
        if (selectedArchive !== null && selectedArchive.isReady()) {
            $("#welcomeText").hide();
            goToMainArticle();
        }
        // Use a timeout of 400ms because uiUtil.applyAnimationToSection uses a timeout of 300ms
        setTimeout(resizeIFrame, 400);
        return false;
    });
    $('#btnConfigure').on('click', function() {
        // Highlight the selected section in the navbar
        $('#liHomeNav').attr("class","");
        $('#liConfigureNav').attr("class","active");
        $('#liAboutNav').attr("class","");
        $('.navbar-collapse').collapse('hide');
        // Show the selected content in the page
        uiUtil.removeAnimationClasses();
        if (params.showUIAnimations) {
            uiUtil.applyAnimationToSection("config");
        } else {
            $('#about').hide();
            $('#configuration').show();
            $('#articleContent').hide();
        }
        $('#navigationButtons').hide();
        $('#formArticleSearch').hide();
        $("#welcomeText").hide();
        $("#searchingArticles").hide();
        $('.kiwix-alert').hide();
        refreshAPIStatus();
        refreshCacheStatus();
        uiUtil.checkUpdateStatus(appstate);
        // Use a timeout of 400ms because uiUtil.applyAnimationToSection uses a timeout of 300ms
        setTimeout(resizeIFrame, 400);
        return false;
    });
    $('#btnAbout').on('click', function() {
        // Highlight the selected section in the navbar
        $('#liHomeNav').attr("class","");
        $('#liConfigureNav').attr("class","");
        $('#liAboutNav').attr("class","active");
        $('.navbar-collapse').collapse('hide');
        // Show the selected content in the page
        uiUtil.removeAnimationClasses();
        if (params.showUIAnimations) {
            uiUtil.applyAnimationToSection("about");
        } else {
            $('#about').show();
            $('#configuration').hide();
            $('#articleContent').hide();
        }
        $('#navigationButtons').hide();
        $('#formArticleSearch').hide();
        $("#welcomeText").hide();
        $('#articleListWithHeader').hide();
        $("#searchingArticles").hide();
        $('.kiwix-alert').hide();
        // Use a timeout of 400ms because uiUtil.applyAnimationToSection uses a timeout of 300ms
        setTimeout(resizeIFrame, 400);
        return false;
    });
    $('input:radio[name=contentInjectionMode]').on('change', function() {
        // Do the necessary to enable or disable the Service Worker
        setContentInjectionMode(this.value);
    });
    document.getElementById('btnReset').addEventListener('click', function () {
        settingsStore.reset();
    });
    document.getElementById('bypassAppCacheCheck').addEventListener('change', function () {
        if (params.contentInjectionMode !== 'serviceworker') {
            uiUtil.systemAlert('This setting can only be used in Service Worker mode!');
            this.checked = false;
        } else {
            params.appCache = !this.checked;
            settingsStore.setItem('appCache', params.appCache, Infinity);
            settingsStore.reset('cacheAPI');
        }
        // This will also send any new values to Service Worker
        refreshCacheStatus();
    });
    $('input:checkbox[name=hideActiveContentWarning]').on('change', function () {
        params.hideActiveContentWarning = this.checked ? true : false;
        settingsStore.setItem('hideActiveContentWarning', params.hideActiveContentWarning, Infinity);
    });
    $('input:checkbox[name=showUIAnimations]').on('change', function () {
        params.showUIAnimations = this.checked ? true : false;
        settingsStore.setItem('showUIAnimations', params.showUIAnimations, Infinity);
    });
    $('input:checkbox[name=useHomeKeyToFocusSearchBar]').on('change', function () {
        params.useHomeKeyToFocusSearchBar = this.checked ? true : false;
        settingsStore.setItem('useHomeKeyToFocusSearchBar', params.useHomeKeyToFocusSearchBar, Infinity);
        switchHomeKeyToFocusSearchBar();
    });
    document.getElementById('appThemeSelect').addEventListener('change', function (e) {
        params.appTheme = e.target.value;
        settingsStore.setItem('appTheme', params.appTheme, Infinity);
        uiUtil.applyAppTheme(params.appTheme);
    });
    document.getElementById('cachedAssetsModeRadioTrue').addEventListener('change', function (e) {
        if (e.target.checked) {
            settingsStore.setItem('assetsCache', true, Infinity);
            params.assetsCache = true;
            refreshCacheStatus();
        }
    });
    document.getElementById('cachedAssetsModeRadioFalse').addEventListener('change', function (e) {
        if (e.target.checked) {
            settingsStore.setItem('assetsCache', false, Infinity);
            params.assetsCache = false;
            // Delete all caches
            resetCssCache();
            if ('caches' in window) caches.delete(ASSETS_CACHE);
            refreshCacheStatus();
        }
    });
    var titleSearchRangeVal = document.getElementById('titleSearchRangeVal');
    document.getElementById('titleSearchRange').addEventListener('change', function(e) {
        settingsStore.setItem('maxSearchResultsSize', e.target.value, Infinity);
        params.maxSearchResultsSize = e.target.value;
        titleSearchRangeVal.textContent = e.target.value;
    });
    document.getElementById('titleSearchRange').addEventListener('input', function(e) {
        titleSearchRangeVal.textContent = e.target.value;
    });
    document.getElementById('modesLink').addEventListener('click', function () {
        document.getElementById('btnAbout').click();
        // We have to use a timeout or the scroll is cancelled by the slide transtion animation
        // @TODO This is a workaround. The regression should be fixed as it affects the Active content warning
        // links as well.
        setTimeout(function () {
            document.getElementById('modes').scrollIntoView();
        }, 600);
    });

    //Adds an event listener to kiwix logo and bottom navigation bar which gets triggered when these elements are dragged.
    //Returning false prevents their dragging (which can cause some unexpected behavior)
    //Doing that in javascript is the only way to make it cross-browser compatible
    document.getElementById('kiwixLogo').ondragstart=function () {return false;}
    document.getElementById('navigationButtons').ondragstart=function () {return false;}

    //focus search bar (#prefix) if Home key is pressed
    function focusPrefixOnHomeKey(event) {
        //check if home key is pressed
        if (event.key === 'Home') {
            // wait to prevent interference with scrolling (default action)
            setTimeout(function() {
                document.getElementById('prefix').focus();
            },0);
        }
    }
    //switch on/off the feature to use Home Key to focus search bar
    function switchHomeKeyToFocusSearchBar() {
        var iframeContentWindow = document.getElementById('articleContent').contentWindow;
        // Test whether iframe is accessible (because if not, we do not want to throw an error at this point, before we can tell the user what is wrong)
        var isIframeAccessible = true;
        try {
            iframeContentWindow.removeEventListener('keydown', focusPrefixOnHomeKey);
        }
        catch (err) {
            console.error('The iframe is probably not accessible', err);
            isIframeAccessible = false;
        }
        if (!isIframeAccessible) return;
        // when the feature is in active state
        if (params.useHomeKeyToFocusSearchBar) {
            //Handle Home key press inside window(outside iframe) to focus #prefix
            window.addEventListener('keydown', focusPrefixOnHomeKey);
            //only for initial empty iFrame loaded using `src` attribute
            //in any other case listener gets removed on reloading of iFrame content
            iframeContentWindow.addEventListener('keydown', focusPrefixOnHomeKey);
        }
        // when the feature is not active
        else {
            //remove event listener for window(outside iframe)
            window.removeEventListener('keydown', focusPrefixOnHomeKey);
            //if feature is deactivated and no zim content is loaded yet
            iframeContentWindow.removeEventListener('keydown', focusPrefixOnHomeKey);
        }
    }
    /**
     * Displays or refreshes the API status shown to the user
     */
    function refreshAPIStatus() {
        var apiStatusPanel = document.getElementById('apiStatusDiv');
        apiStatusPanel.classList.remove('card-success', 'card-warning', 'card-danger');
        var apiPanelClass = 'card-success';
        if (isMessageChannelAvailable()) {
            $('#messageChannelStatus').html("MessageChannel API available");
            $('#messageChannelStatus').removeClass("apiAvailable apiUnavailable")
                    .addClass("apiAvailable");
        } else {
            apiPanelClass = 'card-warning';
            $('#messageChannelStatus').html("MessageChannel API unavailable");
            $('#messageChannelStatus').removeClass("apiAvailable apiUnavailable")
                    .addClass("apiUnavailable");
        }
        if (isServiceWorkerAvailable()) {
            if (isServiceWorkerReady()) {
                $('#serviceWorkerStatus').html("ServiceWorker API available, and registered");
                $('#serviceWorkerStatus').removeClass("apiAvailable apiUnavailable")
                        .addClass("apiAvailable");
            } else {
                apiPanelClass = 'card-warning';
                $('#serviceWorkerStatus').html("ServiceWorker API available, but not registered");
                $('#serviceWorkerStatus').removeClass("apiAvailable apiUnavailable")
                        .addClass("apiUnavailable");
            }
        } else {
            apiPanelClass = 'card-warning';
            $('#serviceWorkerStatus').html("ServiceWorker API unavailable");
            $('#serviceWorkerStatus').removeClass("apiAvailable apiUnavailable")
                    .addClass("apiUnavailable");
        }
        // Update Settings Store section of API panel with API name
        var settingsStoreStatusDiv = document.getElementById('settingsStoreStatus');
        var apiName = params.storeType === 'cookie' ? 'Cookie' : params.storeType === 'local_storage' ? 'Local Storage' : 'None';
        settingsStoreStatusDiv.innerHTML = 'Settings Storage API in use: ' + apiName;
        settingsStoreStatusDiv.classList.remove('apiAvailable', 'apiUnavailable');
        settingsStoreStatusDiv.classList.add(params.storeType === 'none' ? 'apiUnavailable' : 'apiAvailable');
        apiPanelClass = params.storeType === 'none' ? 'card-warning' : apiPanelClass;
        // Update Decompressor API section of panel
        var decompAPIStatusDiv = document.getElementById('decompressorAPIStatus');
        apiName = params.decompressorAPI.assemblerMachineType;
        apiPanelClass = params.decompressorAPI.errorStatus ? 'card-danger' : apiName === 'WASM' ? apiPanelClass : 'card-warning';
        decompAPIStatusDiv.className = apiName ? params.decompressorAPI.errorStatus ? 'apiBroken' : apiName === 'WASM' ? 'apiAvailable' : 'apiSuboptimal' : 'apiUnavailable';
        // Add the last used decompressor, if known, to the apiName
        if (apiName && params.decompressorAPI.decompressorLastUsed) {
            apiName += ' [&nbsp;' + params.decompressorAPI.decompressorLastUsed + '&nbsp;]';
        }
        apiName = params.decompressorAPI.errorStatus || apiName || 'Not initialized';
        decompAPIStatusDiv.innerHTML = 'Decompressor API: ' + apiName;
        // Add a warning colour to the API Status Panel if any of the above tests failed
        apiStatusPanel.classList.add(apiPanelClass);

        // Set visibility of UI elements according to mode
        document.getElementById('bypassAppCacheDiv').style.display = params.contentInjectionMode === 'serviceworker' ? 'block' : 'none';
    }

    /**
     * Queries Service Worker if possible to determine cache capability and returns an object with cache attributes
     * If Service Worker is not available, the attributes of the memory cache are returned instead
     * @returns {Promise<Object>} A Promise for an object with cache attributes 'type', 'description', and 'count'
     */
    function getAssetsCacheAttributes() {
        return new Promise(function (resolve, reject) {
            if (params.contentInjectionMode === 'serviceworker' && navigator.serviceWorker && navigator.serviceWorker.controller) {
                // Create a Message Channel
                var channel = new MessageChannel();
                // Handler for recieving message reply from service worker
                channel.port1.onmessage = function (event) {
                    var cache = event.data;
                    if (cache.error) reject(cache.error);
                    else resolve(cache);
                };
                // Ask Service Worker for its cache status and asset count
                navigator.serviceWorker.controller.postMessage({
                    'action': {
                        'assetsCache': params.assetsCache ? 'enable' : 'disable',
                        'appCache': params.appCache ? 'enable' : 'disable',
                        'checkCache': window.location.href
                    }
                }, [channel.port2]);
            } else {
                // No Service Worker has been established, so we resolve the Promise with cssCache details only
                resolve({
                    'type': params.assetsCache ? 'memory' : 'none',
                    'name': 'cssCache',
                    'description': params.assetsCache ? 'Memory' : 'None',
                    'count': cssCache.size
                });
            }
        });
    }

    /**
     * Refreshes the UI (Configuration) with the cache attributes obtained from getAssetsCacheAttributes()
     */
    function refreshCacheStatus() {
        // Update radio buttons and checkbox
        document.getElementById('cachedAssetsModeRadio' + (params.assetsCache ? 'True' : 'False')).checked = true;
        // Get cache attributes, then update the UI with the obtained data
        getAssetsCacheAttributes().then(function (cache) {
            if (cache.type === 'cacheAPI' && ASSETS_CACHE !== cache.name) {
                console.error('DEV: The ASSETS_CACHE defined in app.js does not match the ASSETS_CACHE defined in service-worker.js!');
            }
            document.getElementById('cacheUsed').innerHTML = cache.description;
            document.getElementById('assetsCount').innerHTML = cache.count;
            var cacheSettings = document.getElementById('performanceSettingsDiv');
            var cacheStatusPanel = document.getElementById('cacheStatusPanel');
            [cacheSettings, cacheStatusPanel].forEach(function (card) {
                // IE11 cannot remove more than one class from a list at a time
                card.classList.remove('card-success');
                card.classList.remove('card-warning');
                if (params.assetsCache) card.classList.add('card-success');
                else card.classList.add('card-warning');
            });
        });
    }

    var keepAliveServiceWorkerHandle;
    var serviceWorkerRegistration;

    /**
     * Send an 'init' message to the ServiceWorker with a new MessageChannel
     * to initialize it, or to keep it alive.
     * This MessageChannel allows a 2-way communication between the ServiceWorker
     * and the application
     */
    function initOrKeepAliveServiceWorker() {
        var delay = DELAY_BETWEEN_KEEPALIVE_SERVICEWORKER;
        if (params.contentInjectionMode === 'serviceworker') {
            // Create a new messageChannel
            var tmpMessageChannel = new MessageChannel();
            tmpMessageChannel.port1.onmessage = handleMessageChannelMessage;
            // Send the init message to the ServiceWorker, with this MessageChannel as a parameter
            if (navigator.serviceWorker.controller) {
                navigator.serviceWorker.controller.postMessage({
                    'action': 'init'
                }, [tmpMessageChannel.port2]);
            } else if (keepAliveServiceWorkerHandle) {
                console.error('The Service Worker is active but is not controlling the current page! We have to reload.');
                window.location.reload();
            } else {
                // If this is the first time we are initiating the SW, allow Promises to complete by delaying potential reload till next tick
                delay = 0;
            }
            // Schedule to do it again regularly to keep the 2-way communication alive.
            // See https://github.com/kiwix/kiwix-js/issues/145 to understand why
            clearTimeout(keepAliveServiceWorkerHandle);
            keepAliveServiceWorkerHandle = setTimeout(initOrKeepAliveServiceWorker, delay, false);
        }
    }

    /**
     * Sets the given injection mode.
     * This involves registering (or re-enabling) the Service Worker if necessary
     * It also refreshes the API status for the user afterwards.
     *
     * @param {String} value The chosen content injection mode : 'jquery' or 'serviceworker'
     */
    function setContentInjectionMode(value) {
        params.contentInjectionMode = value;
        if (value === 'jquery') {
            if (!params.appCache) {
                uiUtil.systemAlert('You must deselect the "Bypass AppCache" option before switching to JQuery mode!', 'Deselect "Bypass AppCache"').then(function () {
                    setContentInjectionMode('serviceworker');
                })
                return;
            }
            if (params.referrerExtensionURL) {
                // We are in an extension, and the user may wish to revert to local code
                var message = 'This will switch to using locally packaged code only. Some configuration settings may be lost.<br/><br/>' +
                'WARNING: After this, you may not be able to switch back to SW mode without an online connection!';
                var launchLocal = function () {
                    settingsStore.setItem('allowInternetAccess', false, Infinity);
                    var uriParams = '?allowInternetAccess=false&contentInjectionMode=jquery&hideActiveContentWarning=false';
                    uriParams += '&appTheme=' + params.appTheme;
                    uriParams += '&showUIAnimations=' + params.showUIAnimations;
                    window.location.href = params.referrerExtensionURL + '/www/index.html' + uriParams;
                    'Beam me down, Scotty!';
                };
                uiUtil.systemAlert(message, 'Warning!', true).then(function (response) {
                    if (response) {
                        launchLocal();
                    } else {
                        setContentInjectionMode('serviceworker');
                    }
                });
                return;
            }
            // Because the Service Worker must still run in a PWA app so that it can work offline, we don't actually disable the SW in this context,
            // but it will no longer be intercepting requests for ZIM assets (only requests for the app's own code)
            if (isServiceWorkerAvailable()) {
                serviceWorkerRegistration = null;
            }
            refreshAPIStatus();
            // User has switched to jQuery mode, so no longer needs ASSETS_CACHE
            // We should empty it and turn it off to prevent unnecessary space usage
            if ('caches' in window && isMessageChannelAvailable()) {
                var channel = new MessageChannel();
                if (isServiceWorkerAvailable() && navigator.serviceWorker.controller) {
                    navigator.serviceWorker.controller.postMessage({
                        'action': { 'assetsCache': 'disable' }
                    }, [channel.port2]);
                }
                caches.delete(ASSETS_CACHE);
            }
        } else if (value === 'serviceworker') {
            if (!isServiceWorkerAvailable()) {
                uiUtil.systemAlert('The ServiceWorker API is not available on your device. Falling back to JQuery mode', 'ServiceWorker API not available').then(function () {
                    setContentInjectionMode('jquery');
                });
                return;
            }
            if (!isMessageChannelAvailable()) {
                uiUtil.systemAlert('The MessageChannel API is not available on your device. Falling back to JQuery mode', 'MessageChannel API not available').then(function () {
                    setContentInjectionMode('jquery');
                });
                return;
            }
            var protocol = window.location.protocol;
            if (!isServiceWorkerReady()) {
                $('#serviceWorkerStatus').html("ServiceWorker API available : trying to register it...");
                if (navigator.serviceWorker.controller) {
                    console.log("Active service worker found, no need to register");
                    serviceWorkerRegistration = true;
                    // Remove any jQuery hooks from a previous jQuery session
                    $('#articleContent').contents().remove();
                    // Create the MessageChannel and send 'init'
                    initOrKeepAliveServiceWorker();
                    refreshAPIStatus();
                } else {
                    navigator.serviceWorker.register('../service-worker.js').then(function (reg) {
                        // The ServiceWorker is registered
                        serviceWorkerRegistration = reg;
                        // We need to wait for the ServiceWorker to be activated
                        // before sending the first init message
                        var serviceWorker = reg.installing || reg.waiting || reg.active;
                        serviceWorker.addEventListener('statechange', function(statechangeevent) {
                            if (statechangeevent.target.state === 'activated') {
                                // Remove any jQuery hooks from a previous jQuery session
                                $('#articleContent').contents().remove();
                                // Create the MessageChannel and send the 'init' message to the ServiceWorker
                                initOrKeepAliveServiceWorker();
                                // We need to refresh cache status here on first activation because SW was inaccessible till now
                                // We also initialize the ASSETS_CACHE constant in SW here
                                refreshCacheStatus();
                                refreshAPIStatus();
                            }
                        });
                        if (serviceWorker.state === 'activated') {
                            // Even if the ServiceWorker is already activated,
                            // We need to re-create the MessageChannel
                            // and send the 'init' message to the ServiceWorker
                            // in case it has been stopped and lost its context
                            initOrKeepAliveServiceWorker();
                        }
                        refreshCacheStatus();
                        refreshAPIStatus();
                    }).catch(function (err) {
                        if (protocol === 'moz-extension:') {
                            launchMozillaExtensionServiceWorker();
                        } else {
                            console.error('Error while registering serviceWorker', err);
                            refreshAPIStatus();
                            var message = "The ServiceWorker could not be properly registered. Switching back to jQuery mode. Error message : " + err;
                            if (protocol === 'file:') {
                                message += "<br/><br/>You seem to be opening kiwix-js with the file:// protocol. You should open it through a web server : either through a local one (http://localhost/...) or through a remote one (but you need SSL : https://webserver/...)";
                            }
<<<<<<< HEAD
                            uiUtil.systemAlert(message, "Failed to register ServiceWorker").then(function () {
                                setContentInjectionMode('jquery');
                            });                  
=======
                            alert(message);
                            setContentInjectionMode("jquery");
>>>>>>> c7989362
                        }
                    });
                }
            } else {
                // We need to reactivate Service Worker
                initOrKeepAliveServiceWorker();
            }
            // User has switched to Service Worker mode, so no longer needs the memory cache
            // We should empty it to ensure good memory management
            resetCssCache();
        }
        $('input:radio[name=contentInjectionMode]').prop('checked', false);
        $('input:radio[name=contentInjectionMode]').filter('[value="' + value + '"]').prop('checked', true);
        // Save the value in the Settings Store, so that to be able to keep it after a reload/restart
        settingsStore.setItem('contentInjectionMode', value, Infinity);
        refreshCacheStatus();
        refreshAPIStatus();
    }

    /**
     * Tells if the ServiceWorker API is available
     * https://developer.mozilla.org/en-US/docs/Web/API/ServiceWorker
     * @returns {Boolean}
     */
    function isServiceWorkerAvailable() {
        return ('serviceWorker' in navigator);
    }

    /**
     * Tells if the MessageChannel API is available
     * https://developer.mozilla.org/en-US/docs/Web/API/MessageChannel
     * @returns {Boolean}
     */
    function isMessageChannelAvailable() {
        try{
            var dummyMessageChannel = new MessageChannel();
            if (dummyMessageChannel) return true;
        }
        catch (e){
            return false;
        }
        return false;
    }

    /**
     * Tells if the ServiceWorker is registered, and ready to capture HTTP requests
     * and inject content in articles.
     * @returns {Boolean}
     */
    function isServiceWorkerReady() {
        // Return true if the serviceWorkerRegistration is not null and not undefined
        return (serviceWorkerRegistration);
    }

    function launchMozillaExtensionServiceWorker () {
        // DEV: See explanation below for why we access localStorage directly here
        var PWASuccessfullyLaunched = localStorage.getItem(params.keyPrefix + 'PWA_launch') === 'success';
        var allowInternetAccess = settingsStore.getItem('allowInternetAccess') === 'true';
<<<<<<< HEAD
        var message = 'To enable the Service Worker, we need one-time access to our secure server ' + 
            'so that the app can re-launch as a Progressive Web App (PWA).<br/><br/>' +
            'The PWA will be able to run offline, but will auto-update periodically when online ' + 
            'as per the Service Worker spec.<br/><br/>' +
            'You can switch back any time by returning to JQuery mode.<br/><br/>' +
            'WARNING: This will attempt to access the following server: <br/>' + params.PWAServer + '<br/>';
=======
        var message = 'To enable the Service Worker, we need one-time access to our secure server ' +
            'so that the app can re-launch as a Progressive Web App (PWA).\n\n' +
            'The PWA will be able to run offline, but will auto-update periodically when online ' +
            'as per the Service Worker spec.\n\n' +
            'You can switch back any time by returning to JQuery mode.\n\n' +
            'WARNING: This will attempt to access the following server: \n' + params.PWAServer + '\n';
>>>>>>> c7989362
        var launchPWA = function () {
            uiUtil.spinnerDisplay(false);
            var uriParams = '?contentInjectionMode=serviceworker&allowInternetAccess=true';
            uriParams += '&referrerExtensionURL=' + encodeURIComponent(window.location.href.replace(/\/www\/index.html.*$/i, ''));
            if (!PWASuccessfullyLaunched || !allowInternetAccess) {
                // Add any further params that should only be passed when the user is intentionally switching to SW mode
                uriParams += '&appTheme=' + params.appTheme;
                uriParams += '&showUIAnimations=' + params.showUIAnimations;
            }
            settingsStore.setItem('contentInjectionMode', 'serviceworker', Infinity);
            // This is needed so that we get passthrough on subsequent launches
            settingsStore.setItem('allowInternetAccess', true, Infinity);
            // Signal failure of PWA until it has successfully launched (in init.js it will be changed to 'success')
            // DEV: We write directly to localStorage instead of using settingsStore here because we need 100% certainty
            // regarding the location of the key to be able to retrieve it in init.js before settingsStore is initialized
            localStorage.setItem(params.keyPrefix + 'PWA_launch', 'fail');
            window.location.href = params.PWAServer + 'www/index.html' + uriParams;
            'Beam me up, Scotty!';
        };
        var checkPWAIsOnline = function () {
            uiUtil.spinnerDisplay(true, 'Checking server access...');
            uiUtil.checkServerIsAccessible(params.PWAServer + 'www/img/icons/kiwix-32.png', launchPWA, function () {
                uiUtil.spinnerDisplay(false);
                uiUtil.systemAlert('The server is not currently accessible! ' +
                    '<br/><br/>(Kiwix needs one-time access to the server to cache the PWA).' +
                    '<br/>Please try again when you have a stable Internet connection.', 'Error!').then(function () {
                        settingsStore.setItem('allowInternetAccess', false, Infinity);
                        setContentInjectionMode('jquery');
                    });
            });
        };
        if (settingsStore.getItem('allowInternetAccess') === 'true') {
            if (PWASuccessfullyLaunched) {
                launchPWA();
            } else {
                uiUtil.systemAlert('The last attempt to launch the PWA appears to have failed.<br/><br/>Do you wish to try again?', 'Confirmation to try again PWA', true).then(function (response) {
                    if (response) {
                        checkPWAIsOnline();
                    } else {
                        settingsStore.setItem('allowInternetAccess', false, Infinity);
                        setContentInjectionMode('jquery');
                    }
                })
            }
        } else {
            uiUtil.systemAlert(message, 'Allow Internet access', true).then(function (response) {
                if (response) {
                    checkPWAIsOnline();
                } else {
                    setContentInjectionMode('jquery');
                    settingsStore.setItem('allowInternetAccess', false, Infinity);
                }
<<<<<<< HEAD
            });
=======
            }
        } else {
            response = confirm(message);
            if (response) checkPWAIsOnline();
            else {
                setContentInjectionMode('jquery');
                settingsStore.setItem('allowInternetAccess', false, Infinity);
            }
>>>>>>> c7989362
        }
    }

    /**
     *
     * @type Array.<StorageFirefoxOS>
     */
    var storages = [];
    function searchForArchivesInPreferencesOrStorage() {
        // First see if the list of archives is stored in the Settings Store
        var listOfArchivesFromSettingsStore = settingsStore.getItem("listOfArchives");
        if (listOfArchivesFromSettingsStore !== null && listOfArchivesFromSettingsStore !== undefined && listOfArchivesFromSettingsStore !== "") {
            var directories = listOfArchivesFromSettingsStore.split('|');
            populateDropDownListOfArchives(directories);
        } else {
            searchForArchivesInStorage();
        }
    }
    function searchForArchivesInStorage() {
        // If DeviceStorage is available, we look for archives in it
        $("#btnConfigure").click();
        $('#scanningForArchives').show();
        zimArchiveLoader.scanForArchives(storages, populateDropDownListOfArchives);
    }

    if ($.isFunction(navigator.getDeviceStorages)) {
        // The method getDeviceStorages is available (FxOS>=1.1)
        storages = $.map(navigator.getDeviceStorages("sdcard"), function(s) {
            return new abstractFilesystemAccess.StorageFirefoxOS(s);
        });
    }

    if (storages !== null && storages.length > 0) {
        // Make a fake first access to device storage, in order to ask the user for confirmation if necessary.
        // This way, it is only done once at this moment, instead of being done several times in callbacks
        // After that, we can start looking for archives
        storages[0].get("fake-file-to-read").then(searchForArchivesInPreferencesOrStorage,
                                                  searchForArchivesInPreferencesOrStorage);
    } else {
        // If DeviceStorage is not available, we display the file select components
        displayFileSelect();
        if (document.getElementById('archiveFiles').files && document.getElementById('archiveFiles').files.length>0) {
            // Archive files are already selected,
            setLocalArchiveFromFileSelect();
        } else {
            $("#btnConfigure").click();
        }
    }

    // Display the article when the user goes back in the browser history
    window.onpopstate = function(event) {
        if (event.state) {
            var title = event.state.title;
            var titleSearch = event.state.titleSearch;

            $('#prefix').val("");
            $("#welcomeText").hide();
            $("#searchingArticles").hide();
            $('.navbar-collapse').collapse('hide');
            $('#configuration').hide();
            $('#articleListWithHeader').hide();
            $('#articleContent').contents().empty();

            if (title && !(""===title)) {
                goToArticle(title);
            } else if (titleSearch && titleSearch !== '') {
                $('#prefix').val(titleSearch);
                if (titleSearch !== appstate.search.prefix) {
                    searchDirEntriesFromPrefix(titleSearch);
                } else {
                    $('#prefix').focus();
                }
            }
        }
    };

    /**
     * Populate the drop-down list of archives with the given list
     * @param {Array.<String>} archiveDirectories
     */
    function populateDropDownListOfArchives(archiveDirectories) {
        $('#scanningForArchives').hide();
        $('#chooseArchiveFromLocalStorage').show();
        var comboArchiveList = document.getElementById('archiveList');
        comboArchiveList.options.length = 0;
        for (var i = 0; i < archiveDirectories.length; i++) {
            var archiveDirectory = archiveDirectories[i];
            if (archiveDirectory === "/") {
                uiUtil.systemAlert("It looks like you have put some archive files at the root of your sdcard (or internal storage). Please move them in a subdirectory", "Error: invalid archive files location");
            } else {
                comboArchiveList.options[i] = new Option(archiveDirectory, archiveDirectory);
            }
        }
        // Store the list of archives in the Settings Store, to avoid rescanning at each start
        settingsStore.setItem("listOfArchives", archiveDirectories.join('|'), Infinity);

        $('#archiveList').on('change', setLocalArchiveFromArchiveList);
        if (comboArchiveList.options.length > 0) {
            var lastSelectedArchive = settingsStore.getItem("lastSelectedArchive");
            if (lastSelectedArchive !== null && lastSelectedArchive !== undefined && lastSelectedArchive !== "") {
                // Attempt to select the corresponding item in the list, if it exists
                if ($("#archiveList option[value='"+lastSelectedArchive+"']").length > 0) {
                    $("#archiveList").val(lastSelectedArchive);
                }
            }
            // Set the localArchive as the last selected (or the first one if it has never been selected)
            setLocalArchiveFromArchiveList();
        } else {
            uiUtil.systemAlert("Welcome to Kiwix! This application needs at least a ZIM file in your SD-card (or internal storage). Please download one and put it on the device (see About section). Also check that your device is not connected to a computer through USB device storage (which often locks the SD-card content)", "Welcome")
            .then(function () {
                $("#btnAbout").click();
                var isAndroid = (navigator.userAgent.indexOf("Android") !== -1);
                if (isAndroid) {
                    uiUtil.systemAlert("You seem to be using an Android device with DeviceStorage API. That must be a quite old Firefox version because this API has been removed in 2016. Be aware that there was a bug on Firefox, that prevents finding Wikipedia archives in a SD-card (at least on some devices). Please put the archive in the internal storage if the application can't find it.", "Warning");
                }
            });
        }
    }

    /**
     * Sets the localArchive from the selected archive in the drop-down list
     */
    function setLocalArchiveFromArchiveList() {
        var archiveDirectory = $('#archiveList').val();
        if (archiveDirectory && archiveDirectory.length > 0) {
            // Now, try to find which DeviceStorage has been selected by the user
            // It is the prefix of the archive directory
            var regexpStorageName = /^\/([^/]+)\//;
            var regexpResults = regexpStorageName.exec(archiveDirectory);
            var selectedStorage = null;
            if (regexpResults && regexpResults.length>0) {
                var selectedStorageName = regexpResults[1];
                for (var i=0; i<storages.length; i++) {
                    var storage = storages[i];
                    if (selectedStorageName === storage.storageName) {
                        // We found the selected storage
                        selectedStorage = storage;
                    }
                }
                if (selectedStorage === null) {
                    uiUtil.systemAlert("Unable to find which device storage corresponds to directory " + archiveDirectory, "Error: no matching storage");
                }
            } else {
                // This happens when the archiveDirectory is not prefixed by the name of the storage
                // (in the Simulator, or with FxOs 1.0, or probably on devices that only have one device storage)
                // In this case, we use the first storage of the list (there should be only one)
                if (storages.length === 1) {
                    selectedStorage = storages[0];
                } else {
                    uiUtil.systemAlert("Something weird happened with the DeviceStorage API : found a directory without prefix : "
                    + archiveDirectory + ", but there were " + storages.length
                    + " storages found with getDeviceStorages instead of 1", "Error: unprefixed directory");
                }
            }
            resetCssCache();
            selectedArchive = zimArchiveLoader.loadArchiveFromDeviceStorage(selectedStorage, archiveDirectory, function () {
                settingsStore.setItem("lastSelectedArchive", archiveDirectory, Infinity);
                // The archive is set : go back to home page to start searching
                $("#btnHome").click();
            });

        }
    }

    /**
     * Resets the CSS Cache (used only in jQuery mode)
     */
    function resetCssCache() {
        // Reset the cssCache. Must be done when archive changes.
        if (cssCache) {
            cssCache = new Map();
        }
    }

    /**
     * Displays the zone to select files from the archive
     */
    function displayFileSelect() {
        document.getElementById('openLocalFiles').style.display = 'block';
        // Set the main drop zone
        configDropZone.addEventListener('dragover', handleGlobalDragover);
        configDropZone.addEventListener('dragleave', function() {
            configDropZone.style.border = '';
        });
        // Also set a global drop zone (allows us to ensure Config is always displayed for the file drop)
        globalDropZone.addEventListener('dragover', function(e) {
            e.preventDefault();
            if (configDropZone.style.display === 'none') document.getElementById('btnConfigure').click();
            e.dataTransfer.dropEffect = 'link';
        });
        globalDropZone.addEventListener('drop', handleFileDrop);
        // This handles use of the file picker
        document.getElementById('archiveFiles').addEventListener('change', setLocalArchiveFromFileSelect);
    }

    function handleGlobalDragover(e) {
        e.preventDefault();
        e.dataTransfer.dropEffect = 'link';
        configDropZone.style.border = '3px dotted red';
    }

    function handleIframeDragover(e) {
        e.preventDefault();
        e.dataTransfer.dropEffect = 'link';
        document.getElementById('btnConfigure').click();
    }

    function handleIframeDrop(e) {
        e.stopPropagation();
        e.preventDefault();
        return;
    }

    function handleFileDrop(packet) {
        packet.stopPropagation();
        packet.preventDefault();
        configDropZone.style.border = '';
        var files = packet.dataTransfer.files;
        document.getElementById('openLocalFiles').style.display = 'none';
        document.getElementById('downloadInstruction').style.display = 'none';
        document.getElementById('selectorsDisplay').style.display = 'inline';
        setLocalArchiveFromFileList(files);
        // This clears the display of any previously picked archive in the file selector
        document.getElementById('archiveFiles').value = null;
    }

    // Add event listener to link which allows user to show file selectors
    document.getElementById('selectorsDisplayLink').addEventListener('click', function(e) {
        e.preventDefault();
        document.getElementById('openLocalFiles').style.display = 'block';
        document.getElementById('selectorsDisplay').style.display = 'none';
    });

    function setLocalArchiveFromFileList(files) {
        // Check for usable file types
        for (var i = files.length; i--;) {
            // DEV: you can support other file types by adding (e.g.) '|dat|idx' after 'zim\w{0,2}'
            if (!/\.(?:zim\w{0,2})$/i.test(files[i].name)) {
                uiUtil.systemAlert('One or more files does not appear to be a ZIM file!', 'Invalid File Format');
                return;
            }
        }
        resetCssCache();
        selectedArchive = zimArchiveLoader.loadArchiveFromFiles(files, function () {
            // The archive is set : go back to home page to start searching
            $("#btnHome").click();
            document.getElementById('downloadInstruction').style.display = 'none';
        });
    }

    /**
     * Sets the localArchive from the File selects populated by user
     */
    function setLocalArchiveFromFileSelect() {
        setLocalArchiveFromFileList(document.getElementById('archiveFiles').files);
    }

    /**
     * Reads a remote archive with given URL, and returns the response in a Promise.
     * This function is used by setRemoteArchives below, for UI tests
     *
     * @param {String} url The URL of the archive to read
     * @returns {Promise<Blob>} A promise for the requested file (blob)
     */
    function readRemoteArchive(url) {
        return new Promise(function (resolve, reject) {
            var request = new XMLHttpRequest();
            request.open("GET", url);
            request.responseType = "blob";
            request.onreadystatechange = function () {
                if (request.readyState === XMLHttpRequest.DONE) {
                    if (request.status >= 200 && request.status < 300 || request.status === 0) {
                        // Hack to make this look similar to a file
                        request.response.name = url;
                        resolve(request.response);
                    } else {
                        reject("HTTP status " + request.status + " when reading " + url);
                    }
                }
            };
            request.onabort = request.onerror = reject;
            request.send();
        });
    }

    /**
     * This is used in the testing interface to inject remote archives
     * @returns {Promise<Array>} A Promise for an array of archives
     */
    window.setRemoteArchives = function () {
        var readRequests = [];
        Array.prototype.slice.call(arguments).forEach(function (arg) {
            readRequests.push(readRemoteArchive(arg));
        });
        return Promise.all(readRequests).then(function (arrayOfArchives) {
            setLocalArchiveFromFileList(arrayOfArchives);
        }).catch(function (e) {
            console.error('Unable to load remote archive(s)', e);
        });
    };

    /**
     * Handle key input in the prefix input zone
     * @param {Event} evt The event data to handle
     */
    function onKeyUpPrefix() {
        // Use a timeout, so that very quick typing does not cause a lot of overhead
        // It is also necessary for the words suggestions to work inside Firefox OS
        if (window.timeoutKeyUpPrefix) {
            window.clearTimeout(window.timeoutKeyUpPrefix);
        }
        window.timeoutKeyUpPrefix = window.setTimeout(function () {
            var prefix = $("#prefix").val();
            if (prefix && prefix.length > 0 && prefix !== appstate.search.prefix) {
                $('#searchArticles').click();
            }
        }, 500);
    }

    /**
     * Search the index for DirEntries with title that start with the given prefix (implemented
     * with a binary search inside the index file)
     * @param {String} prefix The string that must appear at the start of any title searched for
     */
    function searchDirEntriesFromPrefix(prefix) {
        if (selectedArchive !== null && selectedArchive.isReady()) {
            // Cancel the old search (zimArchive search object will receive this change)
            appstate.search.status = 'cancelled';
            // Initiate a new search object and point appstate.search to it (the zimArchive search object will continue to point to the old object)
            // DEV: Technical explanation: the appstate.search is a pointer to an underlying object assigned in memory, and we are here defining a new object
            // in memory {'prefix': prefix, 'status': 'init', .....}, and pointing appstate.search to it; the old search object that was passed to selectedArchive
            // (zimArchive.js) continues to exist in the scope of the functions initiated by the previous search until all Promises have returned
            appstate.search = {'prefix': prefix, 'status': 'init', 'type': '', 'size': params.maxSearchResultsSize};
            $('#activeContent').hide();
            selectedArchive.findDirEntriesWithPrefix(appstate.search, populateListOfArticles);
        } else {
            $('#searchingArticles').hide();
            // We have to remove the focus from the search field,
            // so that the keyboard does not stay above the message
            $("#searchArticles").focus();
            uiUtil.systemAlert("Archive not set : please select an archive", "No archive selected").then(function () {
                $("#btnConfigure").click();
            });
        }
    }

    /**
     * Display the list of articles with the given array of DirEntry
     * @param {Array} dirEntryArray The array of dirEntries returned from the binary search
     * @param {Object} reportingSearch The reporting search object
     */
    function populateListOfArticles(dirEntryArray, reportingSearch) {
        // Do not allow cancelled searches to report
        if (reportingSearch.status === 'cancelled') return;
        var stillSearching = reportingSearch.status === 'interim';
        var articleListHeaderMessageDiv = $('#articleListHeaderMessage');
        var nbDirEntry = dirEntryArray ? dirEntryArray.length : 0;

        var message;
        if (stillSearching) {
            message = 'Searching [' + reportingSearch.type + ']... found: ' + nbDirEntry;
        } else if (nbDirEntry >= params.maxSearchResultsSize) {
            message = 'First ' + params.maxSearchResultsSize + ' articles found (refine your search).';
        } else {
            message = 'Finished. ' + (nbDirEntry ? nbDirEntry : 'No') + ' articles found' + (
                reportingSearch.type === 'basic' ? ': try fewer words for full search.' : '.'
            );
        }

        articleListHeaderMessageDiv.html(message);

        var articleListDiv = $('#articleList');
        var articleListDivHtml = '';
        var listLength = dirEntryArray.length < params.maxSearchResultsSize ? dirEntryArray.length : params.maxSearchResultsSize;
        for (var i = 0; i < listLength; i++) {
            var dirEntry = dirEntryArray[i];
            // NB We use encodeURIComponent rather than encodeURI here because we know that any question marks in the title are not querystrings,
            // and should be encoded [kiwix-js #806]. DEV: be very careful if you edit the dirEntryId attribute below, because the contents must be
            // inside double quotes (in the final HTML string), given that dirEntryStringId may contain bare apostrophes
            // Info: encodeURIComponent encodes all characters except  A-Z a-z 0-9 - _ . ! ~ * ' ( )
            var dirEntryStringId = encodeURIComponent(dirEntry.toStringId());
            articleListDivHtml += '<a href="#" dirEntryId="' + dirEntryStringId +
                '" class="list-group-item">' + dirEntry.getTitleOrUrl() + '</a>';
        }
        articleListDiv.html(articleListDivHtml);
        // We have to use mousedown below instead of click as otherwise the prefix blur event fires first
        // and prevents this event from firing; note that touch also triggers mousedown
        $('#articleList a').on('mousedown', function (e) {
            // Cancel search immediately
            appstate.search.status = 'cancelled';
            handleTitleClick(e);
            return false;
        });
        if (!stillSearching) $('#searchingArticles').hide();
        $('#articleListWithHeader').show();
    }

    /**
     * Handles the click on the title of an article in search results
     * @param {Event} event The click event to handle
     * @returns {Boolean} Always returns false for JQuery event handling
     */
    function handleTitleClick(event) {
        var dirEntryId = decodeURIComponent(event.target.getAttribute('dirEntryId'));
        findDirEntryFromDirEntryIdAndLaunchArticleRead(dirEntryId);
        return false;
    }

    /**
     * Creates an instance of DirEntry from given dirEntryId (including resolving redirects),
     * and call the function to read the corresponding article
     * @param {String} dirEntryId The stringified Directory Entry to parse and launch
     */
    function findDirEntryFromDirEntryIdAndLaunchArticleRead(dirEntryId) {
        if (selectedArchive.isReady()) {
            var dirEntry = selectedArchive.parseDirEntryId(dirEntryId);
            // Remove focus from search field to hide keyboard and to allow navigation keys to be used
            document.getElementById('articleContent').contentWindow.focus();
            $("#searchingArticles").show();
            if (dirEntry.isRedirect()) {
                selectedArchive.resolveRedirect(dirEntry, readArticle);
            } else {
                params.isLandingPage = false;
                readArticle(dirEntry);
            }
        } else {
            uiUtil.systemAlert("Data files not set", "Archive not ready");
        }
    }

    /**
     * Check whether the given URL from given dirEntry equals the expectedArticleURLToBeDisplayed
     * @param {DirEntry} dirEntry The directory entry of the article to read
     */
    function isDirEntryExpectedToBeDisplayed(dirEntry) {
        var curArticleURL = dirEntry.namespace + "/" + dirEntry.url;

        if (expectedArticleURLToBeDisplayed !== curArticleURL) {
            console.debug("url of current article :" + curArticleURL + ", does not match the expected url :" +
            expectedArticleURLToBeDisplayed);
            return false;
        }
        return true;
    }

    /**
     * Read the article corresponding to the given dirEntry
     * @param {DirEntry} dirEntry The directory entry of the article to read
     */
    function readArticle(dirEntry) {
        // Reset search prefix to allow users to search the same string again if they want to
        appstate.search.prefix = '';
        // Only update for expectedArticleURLToBeDisplayed.
        expectedArticleURLToBeDisplayed = dirEntry.namespace + "/" + dirEntry.url;
        // We must remove focus from UI elements in order to deselect whichever one was clicked (in both jQuery and SW modes),
        // but we should not do this when opening the landing page (or else one of the Unit Tests fails, at least on Chrome 58)
        if (!params.isLandingPage) document.getElementById('articleContent').contentWindow.focus();

        if (params.contentInjectionMode === 'serviceworker') {
            // In ServiceWorker mode, we simply set the iframe src.
            // (reading the backend is handled by the ServiceWorker itself)

            // We will need the encoded URL on article load so that we can set the iframe's src correctly,
            // but we must not encode the '/' character or else relative links may fail [kiwix-js #498]
            var encodedUrl = dirEntry.url.replace(/[^/]+/g, function (matchedSubstring) {
                return encodeURIComponent(matchedSubstring);
            });
            var iframeArticleContent = document.getElementById('articleContent');
            iframeArticleContent.onload = function () {
                // The content is fully loaded by the browser : we can hide the spinner
                $("#cachingAssets").html("Caching assets...");
                $("#cachingAssets").hide();
                $("#searchingArticles").hide();
                // Set the requested appTheme
                uiUtil.applyAppTheme(params.appTheme);
                // Display the iframe content
                $("#articleContent").show();
                // Deflect drag-and-drop of ZIM file on the iframe to Config
                var doc = iframeArticleContent.contentDocument ? iframeArticleContent.contentDocument.documentElement : null;
                var docBody = doc ? doc.getElementsByTagName('body') : null;
                docBody = docBody ? docBody[0] : null;
                if (docBody) {
                    docBody.addEventListener('dragover', handleIframeDragover);
                    docBody.addEventListener('drop', handleIframeDrop);
                }
                resizeIFrame();

                if (iframeArticleContent.contentWindow) {
                    // Configure home key press to focus #prefix only if the feature is in active state
                    if (params.useHomeKeyToFocusSearchBar)
                        iframeArticleContent.contentWindow.addEventListener('keydown', focusPrefixOnHomeKey);
                    // Reset UI when the article is unloaded
                    iframeArticleContent.contentWindow.onunload = function () {
                        // remove eventListener to avoid memory leaks
                        iframeArticleContent.contentWindow.removeEventListener('keydown', focusPrefixOnHomeKey);
                        $("#articleList").empty();
                        $('#articleListHeaderMessage').empty();
                        $('#articleListWithHeader').hide();
                        $("#prefix").val("");
                        $("#searchingArticles").show();
                    };
                }
            };

            if(! isDirEntryExpectedToBeDisplayed(dirEntry)){
                return;
            }

            // We put the ZIM filename as a prefix in the URL, so that browser caches are separate for each ZIM file
            iframeArticleContent.src = "../" + selectedArchive._file.name + "/" + dirEntry.namespace + "/" + encodedUrl;
        } else {
            // In jQuery mode, we read the article content in the backend and manually insert it in the iframe
            if (dirEntry.isRedirect()) {
                selectedArchive.resolveRedirect(dirEntry, readArticle);
            } else {
                // Line below was inserted to prevent the spinner being hidden, possibly by an async function, when pressing the Random button in quick succession
                // TODO: Investigate whether it is really an async issue or whether there is a rogue .hide() statement in the chain
                $("#searchingArticles").show();
                selectedArchive.readUtf8File(dirEntry, displayArticleContentInIframe);
            }
        }
    }

    /**
     * Function that handles a message of the messageChannel.
     * It tries to read the content in the backend, and sends it back to the ServiceWorker
     *
     * @param {Event} event The event object of the message channel
     */
    function handleMessageChannelMessage(event) {
        if (event.data.error) {
            console.error("Error in MessageChannel", event.data.error);
            reject(event.data.error);
        } else {
            // We received a message from the ServiceWorker
            if (event.data.action === "askForContent") {
                // The ServiceWorker asks for some content
                var title = event.data.title;
                var messagePort = event.ports[0];
                var readFile = function (dirEntry) {
                    if (dirEntry === null) {
                        console.error("Title " + title + " not found in archive.");
                        messagePort.postMessage({ 'action': 'giveContent', 'title': title, 'content': '' });
                    } else if (dirEntry.isRedirect()) {
                        selectedArchive.resolveRedirect(dirEntry, function (resolvedDirEntry) {
                            var redirectURL = resolvedDirEntry.namespace + "/" + resolvedDirEntry.url;
                            // Ask the ServiceWorker to send an HTTP redirect to the browser.
                            // We could send the final content directly, but it is necessary to let the browser know in which directory it ends up.
                            // Else, if the redirect URL is in a different directory than the original URL,
                            // the relative links in the HTML content would fail. See #312
                            messagePort.postMessage({ 'action': 'sendRedirect', 'title': title, 'redirectUrl': redirectURL });
                        });
                    } else {
                        // Let's read the content in the ZIM file
                        selectedArchive.readBinaryFile(dirEntry, function (fileDirEntry, content) {
                            var mimetype = fileDirEntry.getMimetype();
                            // Let's send the content to the ServiceWorker
                            var message = { 'action': 'giveContent', 'title': title, 'content': content.buffer, 'mimetype': mimetype };
                            messagePort.postMessage(message, [content.buffer]);
                        });
                    }
                };
                selectedArchive.getDirEntryByPath(title).then(readFile).catch(function () {
                    messagePort.postMessage({ 'action': 'giveContent', 'title': title, 'content': new Uint8Array() });
                });
            } else {
                console.error("Invalid message received", event.data);
            }
        }
    }

    // Compile some regular expressions needed to modify links
    // Pattern to find a ZIM URL (with its namespace) - see https://wiki.openzim.org/wiki/ZIM_file_format#Namespaces
    var regexpZIMUrlWithNamespace = /^[./]*([-ABCIJMUVWX]\/.+)$/;
    // The case-insensitive regex below finds images, scripts, stylesheets and tracks with ZIM-type metadata and image namespaces.
    // It first searches for <img, <script, <link, etc., then scans forward to find, on a word boundary, either src=["'] or href=["']
    // (ignoring any extra whitespace), and it then tests the path of the URL with a non-capturing negative lookahead (?!...) that excludes
    // absolute URIs with protocols that conform to RFC 3986 (e.g. 'http:', 'data:'). It then captures the whole of the URL up until either
    // the opening delimiter (" or ', which is capture group \3) or a querystring or hash character (? or #). When the regex is used
    // below, it will be further processed to calculate the ZIM URL from the relative path. This regex can cope with legitimate single
    // quote marks (') in the URL.
    var regexpTagsWithZimUrl = /(<(?:img|script|link|track)\b[^>]*?\s)(?:src|href)(\s*=\s*(["']))(?![a-z][a-z0-9+.-]+:)(.+?)(?=\3|\?|#)/ig;
    // Regex below tests the html of an article for active content [kiwix-js #466]
    // It inspects every <script> block in the html and matches in the following cases: 1) the script loads a UI application called app.js;
    // 2) the script block has inline content that does not contain "importScript()", "toggleOpenSection" or an "articleId" assignment
    // (these strings are used widely in our fully supported wikimedia ZIMs, so they are excluded); 3) the script block is not of type "math"
    // (these are MathJax markup scripts used extensively in Stackexchange ZIMs). Note that the regex will match ReactJS <script type="text/html">
    // markup, which is common in unsupported packaged UIs, e.g. PhET ZIMs.
    var regexpActiveContent = /<script\b(?:(?![^>]+src\b)|(?=[^>]+src\b=["'][^"']+?app\.js))(?!>[^<]+(?:importScript\(\)|toggleOpenSection|articleId\s?=\s?['"]))(?![^>]+type\s*=\s*["'](?:math\/|[^"']*?math))/i;
    // DEV: The regex below matches ZIM links (anchor hrefs) that should have the html5 "donwnload" attribute added to
    // the link. This is currently the case for epub and pdf files in Project Gutenberg ZIMs -- add any further types you need
    // to support to this regex. The "zip" has been added here as an example of how to support further filetypes
    var regexpDownloadLinks = /^.*?\.epub($|\?)|^.*?\.pdf($|\?)|^.*?\.zip($|\?)/i;

    // A string to hold any anchor parameter in clicked ZIM URLs (as we must strip these to find the article in the ZIM)
    var anchorParameter;

    /**
     * Display the the given HTML article in the web page,
     * and convert links to javascript calls
     * NB : in some error cases, the given title can be null, and the htmlArticle contains the error message
     * @param {DirEntry} dirEntry
     * @param {String} htmlArticle
     */
    function displayArticleContentInIframe(dirEntry, htmlArticle) {
        if(! isDirEntryExpectedToBeDisplayed(dirEntry)){
            return;
        }
        // Display Bootstrap warning alert if the landing page contains active content
        if (!params.hideActiveContentWarning && params.isLandingPage) {
            if (regexpActiveContent.test(htmlArticle)) uiUtil.displayActiveContentWarning();
        }

        // Calculate the current article's ZIM baseUrl to use when processing relative links
        var baseUrl = dirEntry.namespace + '/' + dirEntry.url.replace(/[^/]+$/, '');

        // Replaces ZIM-style URLs of img, script, link and media tags with a data-kiwixurl to prevent 404 errors [kiwix-js #272 #376]
        // This replacement also processes the URL relative to the page's ZIM URL so that we can find the ZIM URL of the asset
        // with the correct namespace (this works for old-style -,I,J namespaces and for new-style C namespace)
        htmlArticle = htmlArticle.replace(regexpTagsWithZimUrl, function(match, blockStart, equals, quote, relAssetUrl) {
            var assetZIMUrl = uiUtil.deriveZimUrlFromRelativeUrl(relAssetUrl, baseUrl);
            // DEV: Note that deriveZimUrlFromRelativeUrl produces a *decoded* URL (and incidentally would remove any URI component
            // if we had captured it). We therefore re-encode the URI with encodeURI (which does not encode forward slashes) instead
            // of encodeURIComponent.
            return blockStart + 'data-kiwixurl' + equals + encodeURI(assetZIMUrl);
        });

        // Extract any css classes from the html tag (they will be stripped when injected in iframe with .innerHTML)
        var htmlCSS = htmlArticle.match(/<html[^>]*class\s*=\s*["']\s*([^"']+)/i);
        // Normalize classList and convert to array
        htmlCSS = htmlCSS ? htmlCSS[1].replace(/\s+/g, ' ').split(' ') : [];

        // Tell jQuery we're removing the iframe document: clears jQuery cache and prevents memory leaks [kiwix-js #361]
        $('#articleContent').contents().remove();

        // Hide any alert box that was activated in uiUtil.displayFileDownloadAlert function
        $('#downloadAlert').hide();

        var iframeArticleContent = document.getElementById('articleContent');

        iframeArticleContent.onload = function() {
            iframeArticleContent.onload = function(){};
            $("#articleList").empty();
            $('#articleListHeaderMessage').empty();
            $('#articleListWithHeader').hide();
            $("#prefix").val("");

            var iframeContentDocument = iframeArticleContent.contentDocument;
            if (!iframeContentDocument && window.location.protocol === 'file:') {
                uiUtil.systemAlert("You seem to be opening kiwix-js with the file:// protocol, which is blocked by your browser for security reasons."
                                    + "<br/><br/>The easiest way to run it is to download and run it as a browser extension (from the vendor store)."
                                    + "<br/><br/>Else you can open it through a web server : either through a local one (http://localhost/...) or through a remote one (but you need SSL : https://webserver/...)"
                                    + "<br/><br/>Another option is to force your browser to accept that (but you'll open a security breach) : on Chrome, you can start it with --allow-file-access-from-files command-line argument; on Firefox, you can set privacy.file_unique_origin to false in about:config");
                return;
            }

            // Inject the new article's HTML into the iframe
            var articleContent = iframeContentDocument.documentElement;
            articleContent.innerHTML = htmlArticle;

            var docBody = articleContent.getElementsByTagName('body');
            docBody = docBody ? docBody[0] : null;
            if (docBody) {
                // Add any missing classes stripped from the <html> tag
                if (htmlCSS) htmlCSS.forEach(function (cl) {
                    docBody.classList.add(cl);
                });
                // Deflect drag-and-drop of ZIM file on the iframe to Config
                docBody.addEventListener('dragover', handleIframeDragover);
                docBody.addEventListener('drop', handleIframeDrop);
            }

            // Set the requested appTheme
            uiUtil.applyAppTheme(params.appTheme);
            // Allow back/forward in browser history
            pushBrowserHistoryState(dirEntry.namespace + "/" + dirEntry.url);

            parseAnchorsJQuery();
            loadImagesJQuery();
            // JavaScript is currently disabled, so we need to make the browser interpret noscript tags
            // NB : if javascript is properly handled in jQuery mode in the future, this call should be removed
            // and noscript tags should be ignored
            loadNoScriptTags();
            //loadJavaScriptJQuery();
            loadCSSJQuery();
            insertMediaBlobsJQuery();
            // Jump to any anchor parameter
            if (anchorParameter) {
                var target = iframeContentDocument.getElementById(anchorParameter);
                if (target) target.scrollIntoView();
                anchorParameter = '';
            }
            if (iframeArticleContent.contentWindow) {
                // Configure home key press to focus #prefix only if the feature is in active state
                if (params.useHomeKeyToFocusSearchBar)
                    iframeArticleContent.contentWindow.addEventListener('keydown', focusPrefixOnHomeKey);
                // when unloaded remove eventListener to avoid memory leaks
                iframeArticleContent.contentWindow.onunload = function () {
                    iframeArticleContent.contentWindow.removeEventListener('keydown', focusPrefixOnHomeKey);
                };
            }
        };

        // Load the blank article to clear the iframe (NB iframe onload event runs *after* this)
        iframeArticleContent.src = "article.html";

        function parseAnchorsJQuery() {
            var currentProtocol = location.protocol;
            var currentHost = location.host;
            // Percent-encode dirEntry.url and add regex escape character \ to the RegExp special characters - see https://www.regular-expressions.info/characters.html;
            // NB dirEntry.url can also contain path separator / in some ZIMs (Stackexchange). } and ] do not need to be escaped as they have no meaning on their own.
            var escapedUrl = encodeURIComponent(dirEntry.url).replace(/([\\$^.|?*+/()[{])/g, '\\$1');
            // Pattern to match a local anchor in an href even if prefixed by escaped url; will also match # on its own
            // Note that we exclude any # with a semicolon between it and the end of the string, to avoid accidentally matching e.g. &#39;
            var regexpLocalAnchorHref = new RegExp('^(?:#|' + escapedUrl + '#)([^#;]*$)');
            var iframe = iframeArticleContent.contentDocument;
            Array.prototype.slice.call(iframe.querySelectorAll('a, area')).forEach(function (anchor) {
                // Attempts to access any properties of 'this' with malformed URLs causes app crash in Edge/UWP [kiwix-js #430]
                try {
                    var testHref = anchor.href;
                } catch (err) {
                    console.error('Malformed href caused error:' + err.message);
                    return;
                }
                var href = anchor.getAttribute('href');
                if (href === null || href === undefined || /^javascript:/i.test(anchor.protocol)) return;
                var anchorTarget = href.match(regexpLocalAnchorHref);
                if (href.length === 0) {
                    // It's a link with an empty href, pointing to the current page: do nothing.
                } else if (anchorTarget) {
                    // It's a local anchor link : remove escapedUrl if any (see above)
                    anchor.setAttribute('href', '#' + anchorTarget[1]);
                } else if (anchor.protocol !== currentProtocol ||
                    anchor.host !== currentHost) {
                    // It's an external URL : we should open it in a new tab
                    anchor.target = '_blank';
                } else {
                    // It's a link to an article or file in the ZIM
                    var uriComponent = uiUtil.removeUrlParameters(href);
                    var contentType;
                    var downloadAttrValue;
                    // Some file types need to be downloaded rather than displayed (e.g. *.epub)
                    // The HTML download attribute can be Boolean or a string representing the specified filename for saving the file
                    // For Boolean values, getAttribute can return any of the following: download="" download="download" download="true"
                    // So we need to test hasAttribute first: see https://developer.mozilla.org/en-US/docs/Web/API/Element/getAttribute
                    // However, we cannot rely on the download attribute having been set, so we also need to test for known download file types
                    var isDownloadableLink = anchor.hasAttribute('download') || regexpDownloadLinks.test(href);
                    if (isDownloadableLink) {
                        downloadAttrValue = anchor.getAttribute('download');
                        // Normalize the value to a true Boolean or a filename string or true if there is no download attribute
                        downloadAttrValue = /^(download|true|\s*)$/i.test(downloadAttrValue) || downloadAttrValue || true;
                        contentType = anchor.getAttribute('type');
                    }
                    // Add an onclick event to extract this article or file from the ZIM
                    // instead of following the link
                    anchor.addEventListener('click', function (e) {
                        anchorParameter = href.match(/#([^#;]+)$/);
                        anchorParameter = anchorParameter ? anchorParameter[1] : '';
                        var zimUrl = uiUtil.deriveZimUrlFromRelativeUrl(uriComponent, baseUrl);
                        goToArticle(zimUrl, downloadAttrValue, contentType);
                        e.preventDefault();
                    });
                }
            });
        }

        function loadImagesJQuery() {
            // Make an array from the images that need to be processed
            var images = Array.prototype.slice.call(iframeArticleContent.contentDocument.querySelectorAll('img[data-kiwixurl]'));
            // This ensures cancellation of image extraction if the user navigates away from the page before extraction has finished
            images.owner = expectedArticleURLToBeDisplayed;
            // DEV: This self-invoking function is recursive, calling itself only when an image has been fully processed into a
            // blob: or data: URI (or returns an error). This ensures that images are processed sequentially from the top of the
            // DOM, making for a better user experience (because images above the fold are extracted first)
            (function extractImage() {
                if (!images.length || images.busy || images.owner !== expectedArticleURLToBeDisplayed) return;
                images.busy = true;
                // Extract the image at the top of the images array and remove it from the array
                var image = images.shift();
                var imageUrl = image.getAttribute('data-kiwixurl');
                var url = decodeURIComponent(imageUrl);
                selectedArchive.getDirEntryByPath(url).then(function (dirEntry) {
                    selectedArchive.readBinaryFile(dirEntry, function (fileDirEntry, content) {
                        var mimetype = dirEntry.getMimetype();
                        uiUtil.feedNodeWithBlob(image, 'src', content, mimetype, function() {
                            images.busy = false;
                            extractImage();
                        });
                    });
                }).catch(function (e) {
                    console.error("could not find DirEntry for image:" + url, e);
                    images.busy = false;
                    extractImage();
                });
            })();
        }

        function loadNoScriptTags() {
            // For each noscript tag, we replace it with its content, so that the browser interprets it
            $('#articleContent').contents().find('noscript').replaceWith(function () {
                // When javascript is enabled, browsers interpret the content of noscript tags as text
                // (see https://html.spec.whatwg.org/multipage/scripting.html#the-noscript-element)
                // So we can read this content with .textContent
                return this.textContent;
            });
        }

        function loadCSSJQuery() {
            // Ensure all sections are open for clients that lack JavaScript support, or that have some restrictive CSP [kiwix-js #355].
            // This is needed only for some versions of ZIM files generated by mwoffliner (at least in early 2018), where the article sections are closed by default on small screens.
            // These sections can be opened by clicking on them, but this is done with some javascript.
            // The code below is a workaround we still need for compatibility with ZIM files generated by mwoffliner in 2018.
            // A better fix has been made for more recent ZIM files, with the use of noscript tags : see https://github.com/openzim/mwoffliner/issues/324
            var iframe = iframeArticleContent.contentDocument;
            var collapsedBlocks = iframe.querySelectorAll('.collapsible-block:not(.open-block), .collapsible-heading:not(.open-block)');
            // Using decrementing loop to optimize performance : see https://stackoverflow.com/questions/3520688
            for (var i = collapsedBlocks.length; i--;) {
                collapsedBlocks[i].classList.add('open-block');
            }
            var cssCount = 0;
            var cssFulfilled = 0;
            Array.prototype.slice.call(iframe.querySelectorAll('link[data-kiwixurl]')).forEach(function (link) {
                cssCount++;
                var linkUrl = link.getAttribute('data-kiwixurl');
                var url = decodeURIComponent(uiUtil.removeUrlParameters(linkUrl));
                if (cssCache.has(url)) {
                    var nodeContent = cssCache.get(url);
                    if (/stylesheet/i.test(link.rel)) uiUtil.replaceCSSLinkWithInlineCSS(link, nodeContent);
                    else uiUtil.feedNodeWithBlob(link, 'href', nodeContent, link.type || 'image');
                    cssFulfilled++;
                } else {
                    if (params.assetsCache) $('#cachingAssets').show();
                    selectedArchive.getDirEntryByPath(url).then(function (dirEntry) {
                        if (!dirEntry) {
                            cssCache.set(url, ''); // Prevent repeated lookups of this unfindable asset
                            throw 'DirEntry ' + typeof dirEntry;
                        }
                        var mimetype = dirEntry.getMimetype();
                        var readFile = /^text\//i.test(mimetype) ? selectedArchive.readUtf8File : selectedArchive.readBinaryFile;
                        return readFile(dirEntry, function (fileDirEntry, content) {
                            var fullUrl = fileDirEntry.namespace + "/" + fileDirEntry.url;
                            if (params.assetsCache) cssCache.set(fullUrl, content);
                            if (/text\/css/i.test(mimetype)) uiUtil.replaceCSSLinkWithInlineCSS(link, content);
                            else uiUtil.feedNodeWithBlob(link, 'href', content, mimetype);
                            cssFulfilled++;
                            renderIfCSSFulfilled(fileDirEntry.url);
                        });
                    }).catch(function (e) {
                        console.error("Could not find DirEntry for link element: " + url, e);
                        cssCount--;
                        renderIfCSSFulfilled();
                    });
                }
            });
            renderIfCSSFulfilled();

            // Some pages are extremely heavy to render, so we prevent rendering by keeping the iframe hidden
            // until all CSS content is available [kiwix-js #381]
            function renderIfCSSFulfilled(title) {
                if (cssFulfilled >= cssCount) {
                    $('#cachingAssets').html('Caching assets...');
                    $('#cachingAssets').hide();
                    $('#searchingArticles').hide();
                    $('#articleContent').show();
                    // We have to resize here for devices with On Screen Keyboards when loading from the article search list
                    resizeIFrame();
                } else {
                    updateCacheStatus(title);
                }
            }
        }

       /**
        * Code below is currently non-functional in jQuery mode, but provides an outline of how JS scripts could
        * be attached to the DOM. Users who want JS support should switch to Service Worker mode if avaialable on
        * their browser/OS. There is an experimental implementation of JS support in jQuery mode in the branch
        * <kiwix-js/javaScript-support>.
        */
        // function loadJavaScriptJQuery() {
        //     $('#articleContent').contents().find('script[data-kiwixurl]').each(function() {
        //         var script = $(this);
        //         var scriptUrl = script.attr("data-kiwixurl");
        //         // TODO check that the type of the script is text/javascript or application/javascript
        //         var title = uiUtil.removeUrlParameters(scriptUrl);
        //         selectedArchive.getDirEntryByPath(title).then(function(dirEntry) {
        //             if (dirEntry === null) {
        //                 console.log("Error: js file not found: " + title);
        //             } else {
        //                 selectedArchive.readBinaryFile(dirEntry, function (fileDirEntry, content) {
        //                     // TODO : JavaScript support not yet functional [kiwix-js #152]
        //                     uiUtil.feedNodeWithBlob(script, 'src', content, 'text/javascript');
        //                 });
        //             }
        //         }).catch(function (e) {
        //             console.error("could not find DirEntry for javascript : " + title, e);
        //         });
        //     });
        // }

        function insertMediaBlobsJQuery() {
            var iframe = iframeArticleContent.contentDocument;
            Array.prototype.slice.call(iframe.querySelectorAll('video, audio, source, track'))
            .forEach(function(mediaSource) {
                var source = mediaSource.getAttribute('src');
                source = source ? uiUtil.deriveZimUrlFromRelativeUrl(source, baseUrl) : null;
                // We have to exempt text tracks from using deriveZimUrlFromRelativeurl due to a bug in Firefox [kiwix-js #496]
                source = source ? source : decodeURIComponent(mediaSource.dataset.kiwixurl);
                if (!source || !regexpZIMUrlWithNamespace.test(source)) {
                    if (source) console.error('No usable media source was found for: ' + source);
                    return;
                }
                var mediaElement = /audio|video/i.test(mediaSource.tagName) ? mediaSource : mediaSource.parentElement;
                // If the "controls" property is missing, we need to add it to ensure jQuery-only users can operate the video. See kiwix-js #760.
                if (/audio|video/i.test(mediaElement.tagName) && !mediaElement.hasAttribute('controls')) mediaElement.setAttribute('controls', '');
                selectedArchive.getDirEntryByPath(source).then(function(dirEntry) {
                    return selectedArchive.readBinaryFile(dirEntry, function (fileDirEntry, mediaArray) {
                        var mimeType = mediaSource.type ? mediaSource.type : dirEntry.getMimetype();
                        var blob = new Blob([mediaArray], { type: mimeType });
                        mediaSource.src = URL.createObjectURL(blob);
                        // In Firefox and Chromium it is necessary to re-register the inserted media source
                        // but do not reload for text tracks (closed captions / subtitles)
                        if (/track/i.test(mediaSource.tagName)) return;
                        mediaElement.load();
                    });
                });
            });
        }
    }

    /**
     * Displays a message to the user that a style or other asset is being cached
     * @param {String} title The title of the file to display in the caching message block
     */
    function updateCacheStatus(title) {
        if (params.assetsCache && /\.css$|\.js$/i.test(title)) {
            var cacheBlock = document.getElementById('cachingAssets');
            cacheBlock.style.display = 'block';
            title = title.replace(/[^/]+\//g, '').substring(0,18);
            cacheBlock.innerHTML = 'Caching ' + title + '...';
        }
    }

    /**
     * Changes the URL of the browser page, so that the user might go back to it
     *
     * @param {String} title
     * @param {String} titleSearch
     */
    function pushBrowserHistoryState(title, titleSearch) {
        var stateObj = {};
        var urlParameters;
        var stateLabel;
        if (title && !(""===title)) {
            // Prevents creating a double history for the same page
            if (history.state && history.state.title === title) return;
            stateObj.title = title;
            urlParameters = "?title=" + title;
            stateLabel = "Wikipedia Article : " + title;
        } else if (titleSearch && !(""===titleSearch)) {
            stateObj.titleSearch = titleSearch;
            urlParameters = "?titleSearch=" + titleSearch;
            stateLabel = "Wikipedia search : " + titleSearch;
        } else {
            return;
        }
        window.history.pushState(stateObj, stateLabel, urlParameters);
    }


    /**
     * Extracts the content of the given article pathname, or a downloadable file, from the ZIM
     *
     * @param {String} path The pathname (namespace + filename) to the article or file to be extracted
     * @param {Boolean|String} download A Bolean value that will trigger download of title, or the filename that should
     *     be used to save the file in local FS (in HTML5 spec, a string value for the download attribute is optional)
     * @param {String} contentType The mimetype of the downloadable file, if known
     */
    function goToArticle(path, download, contentType) {
        $("#searchingArticles").show();
        selectedArchive.getDirEntryByPath(path).then(function(dirEntry) {
            if (dirEntry === null || dirEntry === undefined) {
                $("#searchingArticles").hide();
                uiUtil.systemAlert("Article with url " + path + " not found in the archive", "Error: article not found");
            } else if (download) {
                selectedArchive.readBinaryFile(dirEntry, function (fileDirEntry, content) {
                    var mimetype = contentType || fileDirEntry.getMimetype();
                    uiUtil.displayFileDownloadAlert(path, download, mimetype, content);
                });
            } else {
                params.isLandingPage = false;
                $('#activeContent').hide();
                readArticle(dirEntry);
            }
        }).catch(function(e) { uiUtil.systemAlert("Error reading article with url " + path + " : " + e, "Error while reading article"); });
    }

    function goToRandomArticle() {
        $("#searchingArticles").show();
        selectedArchive.getRandomDirEntry(function(dirEntry) {
            if (dirEntry === null || dirEntry === undefined) {
                $("#searchingArticles").hide();
                uiUtil.systemAlert("Error finding random article", "Error finding article");
            } else {
                // We fall back to the old A namespace to support old ZIM files without a text/html MIME type for articles
                // DEV: If articlePtrPos is defined in zimFile, then we are using a v1 article-only title listing. By definition,
                // all dirEntries in an article-only listing must be articles.
                if (selectedArchive._file.articlePtrPos || dirEntry.getMimetype() === 'text/html' || dirEntry.namespace === 'A') {
                    params.isLandingPage = false;
                    $('#activeContent').hide();
                    $('#searchingArticles').show();
                    readArticle(dirEntry);
                } else {
                    // If the random title search did not end up on an article,
                    // we try again, until we find one
                    goToRandomArticle();
                }
            }
        });
    }

    function goToMainArticle() {
        $("#searchingArticles").show();
        selectedArchive.getMainPageDirEntry(function(dirEntry) {
            if (dirEntry === null || dirEntry === undefined) {
                console.error("Error finding main article.");
                $("#searchingArticles").hide();
                $("#welcomeText").show();
            } else {
                // DEV: see comment above under goToRandomArticle()
                if (dirEntry.redirect || dirEntry.getMimetype() === 'text/html' || dirEntry.namespace === 'A') {
                    params.isLandingPage = true;
                    readArticle(dirEntry);
                } else {
                    console.error("The main page of this archive does not seem to be an article");
                    $("#searchingArticles").hide();
                    $("#welcomeText").show();
                }
            }
        });
    }

});<|MERGE_RESOLUTION|>--- conflicted
+++ resolved
@@ -800,14 +800,9 @@
                             if (protocol === 'file:') {
                                 message += "<br/><br/>You seem to be opening kiwix-js with the file:// protocol. You should open it through a web server : either through a local one (http://localhost/...) or through a remote one (but you need SSL : https://webserver/...)";
                             }
-<<<<<<< HEAD
                             uiUtil.systemAlert(message, "Failed to register ServiceWorker").then(function () {
                                 setContentInjectionMode('jquery');
                             });                  
-=======
-                            alert(message);
-                            setContentInjectionMode("jquery");
->>>>>>> c7989362
                         }
                     });
                 }
@@ -866,21 +861,12 @@
         // DEV: See explanation below for why we access localStorage directly here
         var PWASuccessfullyLaunched = localStorage.getItem(params.keyPrefix + 'PWA_launch') === 'success';
         var allowInternetAccess = settingsStore.getItem('allowInternetAccess') === 'true';
-<<<<<<< HEAD
         var message = 'To enable the Service Worker, we need one-time access to our secure server ' + 
             'so that the app can re-launch as a Progressive Web App (PWA).<br/><br/>' +
             'The PWA will be able to run offline, but will auto-update periodically when online ' + 
             'as per the Service Worker spec.<br/><br/>' +
             'You can switch back any time by returning to JQuery mode.<br/><br/>' +
             'WARNING: This will attempt to access the following server: <br/>' + params.PWAServer + '<br/>';
-=======
-        var message = 'To enable the Service Worker, we need one-time access to our secure server ' +
-            'so that the app can re-launch as a Progressive Web App (PWA).\n\n' +
-            'The PWA will be able to run offline, but will auto-update periodically when online ' +
-            'as per the Service Worker spec.\n\n' +
-            'You can switch back any time by returning to JQuery mode.\n\n' +
-            'WARNING: This will attempt to access the following server: \n' + params.PWAServer + '\n';
->>>>>>> c7989362
         var launchPWA = function () {
             uiUtil.spinnerDisplay(false);
             var uriParams = '?contentInjectionMode=serviceworker&allowInternetAccess=true';
@@ -933,18 +919,7 @@
                     setContentInjectionMode('jquery');
                     settingsStore.setItem('allowInternetAccess', false, Infinity);
                 }
-<<<<<<< HEAD
             });
-=======
-            }
-        } else {
-            response = confirm(message);
-            if (response) checkPWAIsOnline();
-            else {
-                setContentInjectionMode('jquery');
-                settingsStore.setItem('allowInternetAccess', false, Infinity);
-            }
->>>>>>> c7989362
         }
     }
 
