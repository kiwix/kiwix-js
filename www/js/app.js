/*!
 * app.js : The main Kiwix User Interface implementation
 * This file handles the interaction between the Kiwix JS back end and the user
 *
 * Copyright 2013-2024 Mossroy, Jaifroid and contributors
 * Licence GPL v3:
 *
 * This file is part of Kiwix.
 *
 * Kiwix is free software: you can redistribute it and/or modify
 * it under the terms of the GNU General Public Licence as published by
 * the Free Software Foundation, either version 3 of the Licence, or
 * (at your option) any later version.
 *
 * Kiwix is distributed in the hope that it will be useful,
 * but WITHOUT ANY WARRANTY; without even the implied warranty of
 * MERCHANTABILITY or FITNESS FOR A PARTICULAR PURPOSE.  See the
 * GNU General Public Licence for more details.
 *
 * You should have received a copy of the GNU General Public Licence
 * along with Kiwix (file LICENSE-GPLv3.txt).  If not, see <http://www.gnu.org/licenses/>
 */

'use strict';

// The global parameters object is defined in init.js
/* global params, webpMachine */

// import styles from '../css/app.css' assert { type: "css" };
// import bootstrap from '../css/bootstrap.min.css' assert { type: "css" };
import '../../node_modules/@fortawesome/fontawesome-free/js/all.js';
import zimArchiveLoader from './lib/zimArchiveLoader.js';
import uiUtil from './lib/uiUtil.js';
import settingsStore from './lib/settingsStore.js';
import abstractFilesystemAccess from './lib/abstractFilesystemAccess.js';
import translateUI from './lib/translateUI.js';

if (params.abort) {
    // If the app was loaded only to pass a message from the remote code, then we exit immediately
    throw new Error('Managed error: exiting local extension code.')
}

/**
 * The name of the Cache API cache to use for caching Service Worker requests and responses for certain asset types
 * We need access to the cache name in app.js in order to complete utility actions when Service Worker is not initialized,
 * so we have to duplicate it here
 * @type {String}
 */
// DEV: Ensure this matches the name defined in service-worker.js (a check is provided in refreshCacheStatus() below)
const ASSETS_CACHE = 'kiwixjs-assetsCache';

/**
 * A global object for storing app state
 *
 * @type Object
 */
var appstate = {};

/**
 * @type ZIMArchive | null
 */
var selectedArchive = null;

// An object to hold the current search and its state (allows cancellation of search across modules)
appstate['search'] = {
    prefix: '', // A field to hold the original search string
    status: '', // The status of the search: ''|'init'|'interim'|'cancelled'|'complete'
    type: '' // The type of the search: 'basic'|'full' (set automatically in search algorithm)
};

// A Boolean to store the update status of the PWA version (currently only used with Firefox Extension)
appstate['pwaUpdateNeeded'] = false; // This will be set to true if the Service Worker has an update waiting

// Placeholders for the article container, the article window, and the search-article area
const articleContainer = document.getElementById('articleContent');
const articleWindow = articleContainer.contentWindow;
const region = document.getElementById('search-article');

switchHomeKeyToFocusSearchBar();

// We check here if we have to warn the user that we switched to ServiceWorkerMode
// This is only needed if the ServiceWorker mode is available, or we are in an Extension that supports Service Workers
// outside of the extension environment, AND the user's settings are stuck on jQuery mode, AND the user has not already been
// alerted about the switch to ServiceWorker mode by default
if ((isServiceWorkerAvailable() || isMessageChannelAvailable() && /^(moz|chrome)-extension:/i.test(window.location.protocol)) &&
    params.contentInjectionMode === 'jquery' && !params.defaultModeChangeAlertDisplayed) {
    // Attempt to upgrade user to ServiceWorker mode
    params.contentInjectionMode = 'serviceworker';
} else if (params.contentInjectionMode === 'serviceworker') {
    // User is already in SW mode, so we will never need to display the upgrade alert
    params.defaultModeChangeAlertDisplayed = true;
    settingsStore.setItem('defaultModeChangeAlertDisplayed', true, Infinity);
}
if (!/^chrome-extension:/i.test(window.location.protocol)) {
    document.getElementById('serviceWorkerLocal').style.display = 'none';
    document.getElementById('serviceWorkerLocalDescription').style.display = 'none';
}

// At launch, we set the correct content injection mode
setContentInjectionMode(params.contentInjectionMode);

// Define frequently used UI elements
const globalDropZone = document.getElementById('search-article');
const configDropZone = document.getElementById('configuration');
const folderSelect = document.getElementById('folderSelect');
const archiveFiles = document.getElementById('archiveFiles');

// Unique identifier of the article expected to be displayed
var expectedArticleURLToBeDisplayed = '';

// define and store dark preference for matchMedia
var darkPreference = window.matchMedia('(prefers-color-scheme:dark)');
// if 'prefers-color-scheme' is not supported in the browser, then the "auto" options are not displayed to the user
if (window.matchMedia('(prefers-color-scheme)').media === 'not all') {
    var optionsToBeRemoved = document.getElementById('appThemeSelect').querySelectorAll('.auto');
    for (var i = 0; i < optionsToBeRemoved.length; i++) {
        optionsToBeRemoved[i].parentNode.removeChild(optionsToBeRemoved[i]);
    }
}
// Apply previously stored appTheme
uiUtil.applyAppTheme(params.appTheme);

// Whenever the system theme changes, call applyAppTheme function
darkPreference.onchange = function () {
    uiUtil.applyAppTheme(params.appTheme);
}

/**
 * Resize the IFrame height, so that it fills the whole available height in the window
 */
function resizeIFrame () {
    const headerStyles = getComputedStyle(document.getElementById('top'));
    const library = document.getElementById('library');
    const libraryContent = document.getElementById('libraryContent');
    const liHomeNav = document.getElementById('liHomeNav');
    const nestedFrame = libraryContent.contentWindow.document.getElementById('libraryIframe');
    // There is a race condition with the slide animations, so we have to wait more than 300ms
    setTimeout(function () {
        uiUtil.showSlidingUIElements();
        if (library.style.display !== 'none') {
            // We are in Library, so we set the height of the library iframes to the window height minus the header height
            const headerHeight = parseFloat(headerStyles.height) + parseFloat(headerStyles.marginBottom);
            libraryContent.style.height = window.innerHeight + 'px';
            nestedFrame.style.height = window.innerHeight - headerHeight + 'px';
            region.style.overflowY = 'hidden';
        } else if (!liHomeNav.classList.contains('active')) {
            // We are not in Home, so we reset the region height
            region.style.height = 'auto';
            region.style.overflowY = 'auto';
        } else {
            // Get  header height *including* its bottom margin
            const headerHeight = parseFloat(headerStyles.height) + parseFloat(headerStyles.marginBottom);
            articleContainer.style.height = window.innerHeight - headerHeight + 'px';
            // Hide the scrollbar of Configure / About
            region.style.overflowY = 'hidden';
        }
    // IE cannot retrieve computed headerStyles till the next paint, so we wait a few ticks even if UI animations are disabled
    }, params.showUIAnimations ? 400 : 100);

    // Get the contentWindow of the iframe to operate on
    var thisArticleWindow = articleWindow;
    if (articleWindow.document && articleWindow.document.getElementById('replay_iframe')) {
        thisArticleWindow = articleContainer.contentWindow.document.getElementById('replay_iframe').contentWindow;
    }

    // Remove and add the scroll event listener to the new article window
    // Note that IE11 doesn't support wheel or touch events on the iframe, but it does support keydown and scroll
    thisArticleWindow.removeEventListener('scroll', uiUtil.scroller);
    thisArticleWindow.removeEventListener('touchstart', uiUtil.scroller);
    thisArticleWindow.removeEventListener('touchend', uiUtil.scroller);
    thisArticleWindow.removeEventListener('wheel', uiUtil.scroller);
    thisArticleWindow.removeEventListener('keydown', uiUtil.scroller);
    if (params.slideAway) {
        thisArticleWindow.addEventListener('scroll', uiUtil.scroller);
        thisArticleWindow.addEventListener('touchstart', uiUtil.scroller);
        thisArticleWindow.addEventListener('touchend', uiUtil.scroller);
        thisArticleWindow.addEventListener('wheel', uiUtil.scroller);
        thisArticleWindow.addEventListener('keydown', uiUtil.scroller);
    }
}

document.addEventListener('DOMContentLoaded', function () {
    getDefaultLanguageAndTranslateApp();
    resizeIFrame();
    abstractFilesystemAccess.loadPreviousZimFile();
});
window.addEventListener('resize', resizeIFrame);

// Define behavior of HTML elements
var searchArticlesFocused = false;
const searchArticle = document.getElementById('searchArticles')
searchArticle.addEventListener('click', function () {
    var prefix = document.getElementById('prefix').value;
    // Do not initiate the same search if it is already in progress
    if (appstate.search.prefix === prefix && !/^(cancelled|complete)$/.test(appstate.search.status)) return;
    document.getElementById('welcomeText').style.display = 'none';
    document.querySelector('.kiwix-alert').style.display = 'none';
    document.getElementById('searchingArticles').style.display = '';
    pushBrowserHistoryState(null, prefix);
    const footerHeight = document.getElementById('footer').getBoundingClientRect().height;
    region.style.height = window.innerHeight - footerHeight + 'px';
    region.style.overflowY = 'auto';
    // Initiate the search
    searchDirEntriesFromPrefix(prefix);
    var navbarCollapse = document.querySelector('.navbar-collapse');
    navbarCollapse.classList.remove('show');
    document.getElementById('prefix').focus();
    // This flag is set to true in the mousedown event below
    searchArticlesFocused = false;
});
searchArticle.addEventListener('mousedown', function () {
    // We set the flag so that the blur event of #prefix can know that the searchArticles button has been clicked
    searchArticlesFocused = true;
});
document.getElementById('formArticleSearch').addEventListener('submit', function () {
    document.getElementById('searchArticles').click();
});

function getDefaultLanguageAndTranslateApp () {
    var defaultBrowserLanguage = uiUtil.getBrowserLanguage();
    // DEV: Be sure to add supported language codes here
    // TODO: Add a supported languages object elsewhere and use it here
    if (!params.overrideBrowserLanguage) {
        if (/^en|es|fr$/.test(defaultBrowserLanguage.base)) {
            console.log('Supported default browser language is: ' + defaultBrowserLanguage.base + ' (' + defaultBrowserLanguage.locale + ')');
        } else {
            console.warn('Unsupported browser language! ' + defaultBrowserLanguage.base + ' (' + defaultBrowserLanguage.locale + ')');
            console.warn('Reverting to English');
            defaultBrowserLanguage.base = 'en';
            defaultBrowserLanguage.name = 'GB';
            params.overrideBrowserLanguage = 'en';
        }
    } else {
        console.log('User-selected language is: ' + params.overrideBrowserLanguage);
    }
    // Use the override language if set, or else use the browser default
    var languageCode = params.overrideBrowserLanguage || defaultBrowserLanguage.base;
    translateUI.translateApp(languageCode)
        .catch(function (err) {
            if (languageCode !== 'en') {
                var message = '<p>We cannot load the translation strings for language code <code>' + languageCode + '</code>';
                // if (/^file:\/\//.test(window.location.href)) {
                //     message += ' because you are accessing Kiwix from the file system. Try using a web server instead';
                // }
                message += '.</p><p>Falling back to English...</p>';
                if (err) message += '<p>The error message was:</p><code>' + err + '</code>';
                uiUtil.systemAlert(message);
                document.getElementById('languageSelector').value = 'en';
                return translateUI.translateApp('en');
            }
        });
}

// Add a listener for the language selection dropdown which will change the language of the app
document.getElementById('languageSelector').addEventListener('change', function (e) {
    var language = e.target.value;
    if (language === 'other') {
        uiUtil.systemAlert((translateUI.t('dialog-other-language-message') ||
            'We are working hard to bring you more languages! If you are interested in helping to translate the interface to your language, please create an issue on our GitHub. Thank you!'),
        (translateUI.t('configure-language-selector-other') || 'More soon...')).then(function () {
            document.getElementById('languageSelector').value = params.overrideBrowserLanguage || 'default';
        });
    } else if (language === 'default') {
        params.overrideBrowserLanguage = null;
        settingsStore.removeItem('languageOverride');
    } else {
        params.overrideBrowserLanguage = language;
        settingsStore.setItem('languageOverride', language, Infinity);
    }
    getDefaultLanguageAndTranslateApp();
});

const prefixElement = document.getElementById('prefix');
// Handle keyboard events in the prefix (article search) field
var keyPressHandled = false;
prefixElement.addEventListener('keydown', function (e) {
    // If user presses Escape...
    // IE11 returns "Esc" and the other browsers "Escape"; regex below matches both
    if (/^Esc/.test(e.key)) {
        // Hide the article list
        e.preventDefault();
        e.stopPropagation();
        document.getElementById('articleListWithHeader').style.display = 'none';
        document.getElementById('articleContent').focus();
        keyPressHandled = true;
    }
    // Arrow-key selection code adapted from https://stackoverflow.com/a/14747926/9727685
    // IE11 produces "Down" instead of "ArrowDown" and "Up" instead of "ArrowUp"
    if (/^((Arrow)?Down|(Arrow)?Up|Enter)$/.test(e.key)) {
        // User pressed Down arrow or Up arrow or Enter
        e.preventDefault();
        e.stopPropagation();
        // This is needed to prevent processing in the keyup event : https://stackoverflow.com/questions/9951274
        keyPressHandled = true;
        var activeElement = document.querySelector('#articleList .hover') || document.querySelector('#articleList a');
        if (!activeElement) return;
        // If user presses Enter, read the dirEntry
        if (/Enter/.test(e.key)) {
            if (activeElement.classList.contains('hover')) {
                var dirEntryId = activeElement.getAttribute('dirEntryId');
                findDirEntryFromDirEntryIdAndLaunchArticleRead(decodeURIComponent(dirEntryId));
                return;
            }
        }
        // If user presses ArrowDown...
        // (NB selection is limited to five possibilities by regex above)
        if (/Down/.test(e.key)) {
            if (activeElement.classList.contains('hover')) {
                activeElement.classList.remove('hover');
                activeElement = activeElement.nextElementSibling || activeElement;
                var nextElement = activeElement.nextElementSibling || activeElement;
                if (!uiUtil.isElementInView(nextElement, true)) nextElement.scrollIntoView(false);
            }
        }
        // If user presses ArrowUp...
        if (/Up/.test(e.key)) {
            activeElement.classList.remove('hover');
            activeElement = activeElement.previousElementSibling || activeElement;
            var previousElement = activeElement.previousElementSibling || activeElement;
            if (!uiUtil.isElementInView(previousElement, true)) previousElement.scrollIntoView();
            if (previousElement === activeElement) document.getElementById('top').scrollIntoView();
        }
        activeElement.classList.add('hover');
    }
});
// Search for titles as user types characters
prefixElement.addEventListener('keyup', function (e) {
    if (selectedArchive !== null && selectedArchive.isReady()) {
        // Prevent processing by keyup event if we already handled the keypress in keydown event
        if (keyPressHandled) { keyPressHandled = false; } else { onKeyUpPrefix(e); }
    }
});
// Restore the search results if user goes back into prefix field
prefixElement.addEventListener('focus', function () {
    if (document.getElementById('prefix').value !== '') {
        region.style.overflowY = 'auto';
        const footerHeight = document.getElementById('footer').getBoundingClientRect().height;
        region.style.height = window.innerHeight - footerHeight + 'px';
        document.getElementById('articleListWithHeader').style.display = '';
    }
});
// Hide the search results if user moves out of prefix field
prefixElement.addEventListener('blur', function () {
    if (!searchArticlesFocused) {
        appstate.search.status = 'cancelled';
        region.style.overflowY = 'hidden';
        region.style.height = 'auto';
        uiUtil.spinnerDisplay(false);
        document.getElementById('articleListWithHeader').style.display = 'none';
    }
});
document.getElementById('btnRandomArticle').addEventListener('click', function (event) {
    event.preventDefault();
    document.getElementById('prefix').value = '';
    goToRandomArticle();
    document.getElementById('welcomeText').style.display = 'none';
    document.getElementById('articleListWithHeader').style.display = 'none';
    var navbarCollapse = document.querySelector('.navbar-collapse');
    navbarCollapse.classList.remove('show');
});

document.getElementById('btnRescanDeviceStorage').addEventListener('click', function () {
    searchForArchivesInStorage();
});
// Bottom bar :
document.getElementById('btnBack').addEventListener('click', function (event) {
    event.preventDefault();
    history.back();
});
document.getElementById('btnForward').addEventListener('click', function (event) {
    event.preventDefault();
    history.forward();
});

document.getElementById('btnHomeBottom').addEventListener('click', function (event) {
    event.preventDefault();
    document.getElementById('btnHome').click();
});
document.getElementById('btnTop').addEventListener('click', function (event) {
    event.preventDefault();
    var articleContent = document.getElementById('articleContent');
    articleContent.contentWindow.scrollTo({ top: 0, behavior: 'smooth' });
});
// Top menu :
document.getElementById('btnHome').addEventListener('click', function (event) {
    // Highlight the selected section in the navbar
    event.preventDefault();
    document.getElementById('liHomeNav').setAttribute('class', 'active');
    document.getElementById('liConfigureNav').setAttribute('class', '');
    document.getElementById('liAboutNav').setAttribute('class', '');
    var navbarCollapse = document.querySelector('.navbar-collapse');
    navbarCollapse.classList.remove('show');
    // Show the selected content in the page
    uiUtil.tabTransitionToSection('home', params.showUIAnimations);

    // Give the focus to the search field, and clean up the page contents
    document.getElementById('prefix').value = '';
    if (params.useHomeKeyToFocusSearchBar) document.getElementById('prefix').focus();
    var articleList = document.getElementById('articleList');
    var articleListHeaderMessage = document.getElementById('articleListHeaderMessage');
    while (articleList.firstChild) articleList.removeChild(articleList.firstChild);
    while (articleListHeaderMessage.firstChild) articleListHeaderMessage.removeChild(articleListHeaderMessage.firstChild);
    uiUtil.spinnerDisplay(false);
    // document.getElementById('articleContent').style.display = 'none';
    // Empty and purge the article contents
    var articleContent = document.getElementById('articleContent');
    var articleContentDoc = articleContent ? articleContent.contentDocument : null;
    while (articleContentDoc.firstChild) articleContentDoc.removeChild(articleContentDoc.firstChild);
    if (selectedArchive !== null && selectedArchive.isReady()) {
        document.getElementById('welcomeText').style.display = 'none';
        goToMainArticle();
    }
    // Use a timeout of 400ms because uiUtil.applyAnimationToSection uses a timeout of 300ms
    setTimeout(resizeIFrame, 400);
});
document.getElementById('btnConfigure').addEventListener('click', function (event) {
    event.preventDefault();
    // Highlight the selected section in the navbar
    document.getElementById('liHomeNav').setAttribute('class', '');
    document.getElementById('liConfigureNav').setAttribute('class', 'active');
    document.getElementById('liAboutNav').setAttribute('class', '');
    var navbarCollapse = document.querySelector('.navbar-collapse');
    navbarCollapse.classList.remove('show');
    // Show the selected content in the page
    uiUtil.tabTransitionToSection('config', params.showUIAnimations);
    refreshAPIStatus();
    refreshCacheStatus();
    uiUtil.checkUpdateStatus(appstate);
    // Use a timeout of 400ms because uiUtil.applyAnimationToSection uses a timeout of 300ms
    setTimeout(resizeIFrame, 400);
});
document.getElementById('btnAbout').addEventListener('click', function (event) {
    event.preventDefault();
    // Highlight the selected section in the navbar
    document.getElementById('liHomeNav').setAttribute('class', '');
    document.getElementById('liConfigureNav').setAttribute('class', '');
    document.getElementById('liAboutNav').setAttribute('class', 'active');
    var navbarCollapse = document.querySelector('.navbar-collapse');
    navbarCollapse.classList.remove('show');
    // Show the selected content in the page
    uiUtil.tabTransitionToSection('about', params.showUIAnimations);
    // Use a timeout of 400ms because uiUtil.applyAnimationToSection uses a timeout of 300ms
    setTimeout(resizeIFrame, 400);
});
document.querySelectorAll('input[name="contentInjectionMode"][type="radio"]').forEach(function (element) {
    element.addEventListener('change', function () {
        // Do the necessary to enable or disable the Service Worker
        setContentInjectionMode(this.value);
    })
});
document.getElementById('useCanvasElementsCheck').addEventListener('change', function () {
    if (this.checked) {
        // User can only *disable* this auto-determined setting, not force it on, so we do not store a value of true
        settingsStore.removeItem('useCanvasElementsForWebpTranscoding');
        uiUtil.determineCanvasElementsWorkaround();
        this.checked = params.useCanvasElementsForWebpTranscoding;
    } else {
        params.useCanvasElementsForWebpTranscoding = false;
        settingsStore.setItem('useCanvasElementsForWebpTranscoding', false, Infinity);
    }
});
document.getElementById('btnReset').addEventListener('click', function () {
    uiUtil.systemAlert((translateUI.t('dialog-reset-warning-message') || 'This will reset the app to a freshly installed state, deleting all app caches and settings!'),
        (translateUI.t('dialog-reset-warning-title') || 'WARNING!'), true).then(function (response) {
        if (response) {
            settingsStore.reset();
        }
    })
});
document.getElementById('bypassAppCacheCheck').addEventListener('change', function () {
    if (params.contentInjectionMode !== 'serviceworker') {
        uiUtil.systemAlert(translateUI.t('dialog-bypassappcachecheck-message') || 'This setting can only be used in ServiceWorker mode!');
        this.checked = false;
    } else {
        params.appCache = !this.checked;
        settingsStore.setItem('appCache', params.appCache, Infinity);
        settingsStore.reset('cacheAPI');
    }
    // This will also send any new values to Service Worker
    refreshCacheStatus();
});

if (params.useLibzim) document.getElementById('libzimMode').style.display = '';
document.getElementById('libzimModeSelect').addEventListener('change', function (e) {
    settingsStore.setItem('libzimMode', e.target.value);
    window.location.reload();
});

document.getElementById('useLibzim').addEventListener('click', function (e) {
    settingsStore.setItem('useLibzim', !params.useLibzim);
    window.location.reload();
});

document.getElementById('disableDragAndDropCheck').addEventListener('change', function () {
    params.disableDragAndDrop = !!this.checked;
    settingsStore.setItem('disableDragAndDrop', params.disableDragAndDrop, Infinity);
    uiUtil.systemAlert((translateUI.t('dialog-disabledragdrop-message') || '<p>We will now attempt to reload the app to apply the new setting.</p>' +
        '<p>(If you cancel, then the setting will only be applied when you next start the app.)</p>'), (translateUI.t('dialog-disabledragdrop-title') || 'Reload app'), true).then(function (result) {
        if (result) {
            window.location.reload();
        }
    });
});
// Handle switching from jQuery to serviceWorker modes.
document.getElementById('serviceworkerModeRadio').addEventListener('click', async function () {
    document.getElementById('enableSourceVerificationCheckBox').style.display = '';
    if (selectedArchive.isReady() && !(settingsStore.getItem('trustedZimFiles').includes(selectedArchive.file.name)) && params.sourceVerification) {
        await verifyLoadedArchive(selectedArchive);
    }
});
document.getElementById('jqueryModeRadio').addEventListener('click', function () {
    if (this.checked) {
        document.getElementById('enableSourceVerificationCheckBox').style.display = 'none';
    }
});
// Handle switching to serviceWorkerLocal mode for chrome-extension
document.getElementById('serviceworkerLocalModeRadio').addEventListener('click', async function () {
    document.getElementById('enableSourceVerificationCheckBox').style.display = '';
    if (selectedArchive.isReady() && !(settingsStore.getItem('trustedZimFiles').includes(selectedArchive.file.name)) && params.sourceVerification) {
        await verifyLoadedArchive(selectedArchive);
    }
});

// Source verification is only makes sense in SW mode as doing the same in jQuery mode is redundant.
document.getElementById('enableSourceVerificationCheckBox').style.display = params.contentInjectionMode === ('serviceworker' || 'serviceworkerlocal') ? 'block' : 'none';

document.getElementById('enableSourceVerification').addEventListener('change', function () {
    params.sourceVerification = this.checked;
    settingsStore.setItem('sourceVerification', this.checked, Infinity);
});
document.querySelectorAll('input[type="checkbox"][name=hideActiveContentWarning]').forEach(function (element) {
    element.addEventListener('change', function () {
        params.hideActiveContentWarning = !!this.checked;
        settingsStore.setItem('hideActiveContentWarning', params.hideActiveContentWarning, Infinity);
    })
});
document.getElementById('slideAwayCheck').addEventListener('change', function (e) {
    params.slideAway = e.target.checked;
    if (typeof navigator.getDeviceStorages === 'function') {
        // We are in Firefox OS, which may have a bug with this setting turned on - see [kiwix-js #1140]
        uiUtil.systemAlert(translateUI.t('dialog-slideawaycheck-message') || ('This setting may not work correctly on Firefox OS. ' +
                'If you find that some ZIM links become unresponsive, try turning this setting off.'), translateUI.t('dialog-warning') || 'Warning');
    }
    settingsStore.setItem('slideAway', params.slideAway, Infinity);
    // This has methods to add or remove the event listeners needed
    resizeIFrame();
});
document.querySelectorAll('input[type="checkbox"][name=showUIAnimations]').forEach(function (element) {
    element.addEventListener('change', function () {
        params.showUIAnimations = !!this.checked;
        settingsStore.setItem('showUIAnimations', params.showUIAnimations, Infinity);
    })
});
document.getElementById('useHomeKeyToFocusSearchBarCheck').addEventListener('change', function (e) {
    params.useHomeKeyToFocusSearchBar = e.target.checked;
    settingsStore.setItem('useHomeKeyToFocusSearchBar', params.useHomeKeyToFocusSearchBar, Infinity);
    switchHomeKeyToFocusSearchBar();
    if (params.useHomeKeyToFocusSearchBar && params.slideAway) {
        uiUtil.systemAlert(translateUI.t('dialog-focussearchbarcheck-message') || 'Please note that this setting focuses the search bar when you go to a ZIM landing page, disabling sliding away of header and footer on that page (only).',
            translateUI.t('dialog-warning') || 'Warning');
    }
});
document.querySelectorAll('input[type="checkbox"][name=openExternalLinksInNewTabs]').forEach(function (element) {
    element.addEventListener('change', function () {
        params.openExternalLinksInNewTabs = !!this.checked;
        settingsStore.setItem('openExternalLinksInNewTabs', params.openExternalLinksInNewTabs, Infinity);
    })
});
document.getElementById('reopenLastArchiveCheck').addEventListener('change', function (e) {
    params.reopenLastArchive = e.target.checked;
    settingsStore.setItem('reopenLastArchive', params.reopenLastArchive, Infinity);
});
document.getElementById('appThemeSelect').addEventListener('change', function (e) {
    params.appTheme = e.target.value;
    settingsStore.setItem('appTheme', params.appTheme, Infinity);
    uiUtil.applyAppTheme(params.appTheme);
    refreshCacheStatus();
});
document.getElementById('cachedAssetsModeRadioTrue').addEventListener('change', function (e) {
    if (e.target.checked) {
        settingsStore.setItem('assetsCache', true, Infinity);
        params.assetsCache = true;
        refreshCacheStatus();
    }
});
document.getElementById('cachedAssetsModeRadioFalse').addEventListener('change', function (e) {
    if (e.target.checked) {
        settingsStore.setItem('assetsCache', false, Infinity);
        params.assetsCache = false;
        // Delete all caches
        resetCssCache();
        if ('caches' in window) caches.delete(ASSETS_CACHE);
        refreshCacheStatus();
    }
});
var titleSearchRangeVal = document.getElementById('titleSearchRangeVal');
document.getElementById('titleSearchRange').addEventListener('change', function (e) {
    settingsStore.setItem('maxSearchResultsSize', e.target.value, Infinity);
    params.maxSearchResultsSize = e.target.value;
    titleSearchRangeVal.textContent = e.target.value;
});
document.getElementById('titleSearchRange').addEventListener('input', function (e) {
    titleSearchRangeVal.textContent = e.target.value;
});
// Add event listeners to the About links in Configuration, so that they jump to the linked sections
document.querySelectorAll('.aboutLinks').forEach(function (link) {
    link.addEventListener('click', function () {
        var anchor = link.getAttribute('href');
        document.getElementById('btnAbout').click();
        // We have to use a timeout or the scroll is cancelled by the slide transtion animation
        // @TODO This is a workaround. The regression should be fixed as it affects the Active content warning
        // links as well.
        setTimeout(function () {
            document.querySelector(anchor).scrollIntoView();
        }, 600);
    });
});
// Do update checks 7s after startup
setTimeout(function () {
    console.log('Checking for updates to the PWA...');
    uiUtil.checkUpdateStatus(appstate);
}, 7000);

// Adds an event listener to kiwix logo and bottom navigation bar which gets triggered when these elements are dragged.
// Returning false prevents their dragging (which can cause some unexpected behavior)
// Doing that in javascript is the only way to make it cross-browser compatible
document.getElementById('kiwixLogo').ondragstart = function () { return false; }
document.getElementById('navigationButtons').ondragstart = function () { return false; }

// focus search bar (#prefix) if Home key is pressed
function focusPrefixOnHomeKey (event) {
    // check if home key is pressed
    if (event.key === 'Home') {
        // wait to prevent interference with scrolling (default action)
        setTimeout(function () {
            document.getElementById('prefix').focus();
        }, 0);
    }
}
/**
 * Verifies the given archive and switches contentInjectionMode accourdingly
 * @param {archive} the archive that needs verification
 * */
async function verifyLoadedArchive (archive) {
    const response = await uiUtil.systemAlert(translateUI.t('dialog-sourceverification-alert') ||
<<<<<<< HEAD
    'Is this ZIM archive from a trusted source?\n If not, you can still read the ZIM file in Safe Mode. Closing this window also opens the file in Safe Mode. This option can be disabled in Expert Settings',
=======
        'Is this ZIM archive from a trusted source?\n If not, you can still read the ZIM file in Safe Mode. Closing this window also opens the file in Safe Mode. This option can be disabled in Expert Settings',
>>>>>>> aba7a6d8
    translateUI.t('dialog-sourceverification-title') || 'Security alert!', true, translateUI.t('dialog-sourceverification-safe-mode-button') || 'Open in Safe Mode',
    translateUI.t('dialog-sourceverification-trust-button') || 'Trust Source');
    if (response) {
        params.contentInjectionMode = 'serviceworker';
        var trustedZimFiles = settingsStore.getItem('trustedZimFiles');
        var updatedTrustedZimFiles = trustedZimFiles + archive.file.name + '|';
        settingsStore.setItem('trustedZimFiles', updatedTrustedZimFiles, Infinity);
        // Change radio buttons accordingly
        if (params.serviceWorkerLocal) {
            document.getElementById('serviceworkerLocalModeRadio').checked = true;
        } else {
            document.getElementById('serviceworkerModeRadio').checked = true;
        }
    } else {
        // Switch to Safe mode
        params.contentInjectionMode = 'jquery';
        document.getElementById('jqueryModeRadio').checked = true;
    }
}
// switch on/off the feature to use Home Key to focus search bar
function switchHomeKeyToFocusSearchBar () {
    var iframeContentWindow = document.getElementById('articleContent').contentWindow;
    // Test whether iframe is accessible (because if not, we do not want to throw an error at this point, before we can tell the user what is wrong)
    var isIframeAccessible = true;
    try {
        iframeContentWindow.removeEventListener('keydown', focusPrefixOnHomeKey);
    } catch (err) {
        console.error('The iframe is probably not accessible', err);
        isIframeAccessible = false;
    }
    if (!isIframeAccessible) return;
    // when the feature is in active state
    if (params.useHomeKeyToFocusSearchBar) {
        // Handle Home key press inside window(outside iframe) to focus #prefix
        window.addEventListener('keydown', focusPrefixOnHomeKey);
        // only for initial empty iFrame loaded using `src` attribute
        // in any other case listener gets removed on reloading of iFrame content
        iframeContentWindow.addEventListener('keydown', focusPrefixOnHomeKey);
    } else {
        // When the feature is not active, remove event listener for window (outside iframe)
        window.removeEventListener('keydown', focusPrefixOnHomeKey);
        // if feature is deactivated and no zim content is loaded yet
        iframeContentWindow.removeEventListener('keydown', focusPrefixOnHomeKey);
    }
}

/**
 * Checks whether we need to display an alert that the default Content Injection Mode has now been switched to ServiceWorker Mode
 */
function checkAndDisplayInjectionModeChangeAlert () {
    var message;
    if (!params.defaultModeChangeAlertDisplayed && isServiceWorkerAvailable() && isServiceWorkerReady()) {
        message = [(translateUI.t('dialog-serviceworker-defaultmodechange-message') ||
            '<p>We have switched you to ServiceWorker mode (this is now the default). ' +
            'It supports more types of ZIM archives and is much more robust.</p>' +
            '<p>If you experience problems with this mode, you can switch back to Safe mode. ' +
            'In that case, please report the problems you experienced to us (see About section).</p>'),
        (translateUI.t('dialog-serviceworker-defaultmodechange-title') || 'Change of default content injection mode')];
        uiUtil.systemAlert(message[0], message[1]).then(function () {
            settingsStore.setItem('defaultModeChangeAlertDisplayed', true, Infinity);
        });
    } else if (!params.defaultModeChangeAlertDisplayed && params.contentInjectionMode === 'jquery') {
        message = [(translateUI.t('dialog-serviceworker-unsupported-message') ||
            '<p>Unfortunately, your browser does not appear to support ServiceWorker mode, which is now the default for this app.</p>' +
            '<p>You can continue to use the app in Safe mode, but note that this mode only works well with ' +
            'ZIM archives that have static content, such as Wikipedia / Wikimedia ZIMs or Stackexchange.</p>' +
            '<p>If you can, we recommend that you update your browser to a version that supports ServiceWorker mode.</p>'),
        (translateUI.t('dialog-serviceworker-unsupported-title') || 'ServiceWorker mode unsupported')];
        uiUtil.systemAlert(message[0], message[1], true, null, (translateUI.t('dialog-ok') || 'Okay')).then(function (result) {
            if (result) {
                // If user selected OK, then do not display again ever
                settingsStore.setItem('defaultModeChangeAlertDisplayed', true, Infinity);
            }
        });
    }
    // This prevents the alert being displayed again this session
    params.defaultModeChangeAlertDisplayed = true;
}

/**
 * Displays or refreshes the API status shown to the user
 */
function refreshAPIStatus () {
    // We have to delay refreshing the API status until the translation service has been initialized
    setTimeout(function () {
        var apiStatusPanel = document.getElementById('apiStatusDiv');
        apiStatusPanel.classList.remove('card-success', 'card-warning', 'card-danger');
        var apiPanelClass = 'card-success';
        var messageChannelStatus = document.getElementById('messageChannelStatus');
        var serviceWorkerStatus = document.getElementById('serviceWorkerStatus');
        if (isMessageChannelAvailable()) {
            messageChannelStatus.textContent = translateUI.t('api-messagechannel-available') || 'MessageChannel API available';
            messageChannelStatus.classList.remove('apiAvailable', 'apiUnavailable');
            messageChannelStatus.classList.add('apiAvailable');
        } else {
            apiPanelClass = 'card-warning';
            messageChannelStatus.textContent = translateUI.t('api-messagechannel-unavailable') || 'MessageChannel API unavailable';
            messageChannelStatus.classList.remove('apiAvailable', 'apiUnavailable');
            messageChannelStatus.classList.add('apiUnavailable');
        }
        if (isServiceWorkerAvailable()) {
            if (isServiceWorkerReady()) {
                serviceWorkerStatus.textContent = translateUI.t('api-serviceworker-available-registered') || 'ServiceWorker API available, and registered';
                serviceWorkerStatus.classList.remove('apiAvailable', 'apiUnavailable');
                serviceWorkerStatus.classList.add('apiAvailable');
            } else {
                apiPanelClass = 'card-warning';
                serviceWorkerStatus.textContent = translateUI.t('api-serviceworker-available-unregistered') || 'ServiceWorker API available, but not registered';
                serviceWorkerStatus.classList.remove('apiAvailable', 'apiUnavailable');
                serviceWorkerStatus.classList.add('apiUnavailable');
            }
        } else {
            apiPanelClass = 'card-warning';
            serviceWorkerStatus.textContent = translateUI.t('api-serviceworker-unavailable') || 'ServiceWorker API unavailable';
            serviceWorkerStatus.classList.remove('apiAvailable', 'apiUnavailable');
            serviceWorkerStatus.classList.add('apiUnavailable');
        }
        // Update Settings Store section of API panel with API name
        var settingsStoreStatusDiv = document.getElementById('settingsStoreStatus');
        var apiName = params.storeType === 'cookie' ? (translateUI.t('api-cookie') || 'Cookie') : params.storeType === 'local_storage' ? (translateUI.t('api-localstorage') || 'Local Storage') : (translateUI.t('api-none') || 'None');
        settingsStoreStatusDiv.textContent = (translateUI.t('api-storage-used-label') || 'Settings Storage API in use:') + ' ' + apiName;
        settingsStoreStatusDiv.classList.remove('apiAvailable', 'apiUnavailable');
        settingsStoreStatusDiv.classList.add(params.storeType === 'none' ? 'apiUnavailable' : 'apiAvailable');
        apiPanelClass = params.storeType === 'none' ? 'card-warning' : apiPanelClass;
        // Update Decompressor API section of panel
        var decompAPIStatusDiv = document.getElementById('decompressorAPIStatus');
        apiName = params.decompressorAPI.assemblerMachineType;
        apiPanelClass = params.decompressorAPI.errorStatus ? 'card-danger' : apiName === 'WASM' ? apiPanelClass : 'card-warning';
        decompAPIStatusDiv.className = apiName ? params.decompressorAPI.errorStatus ? 'apiBroken' : apiName === 'WASM' ? 'apiAvailable' : 'apiSuboptimal' : 'apiUnavailable';
        // Add the last used decompressor, if known, to the apiName
        if (apiName && params.decompressorAPI.decompressorLastUsed) {
            apiName += ' [&nbsp;' + params.decompressorAPI.decompressorLastUsed + '&nbsp;]';
        }
        apiName = params.decompressorAPI.errorStatus || apiName || (translateUI.t('api-error-uninitialized_feminine') || 'Not initialized');
        // innerHTML is used here because the API name may contain HTML entities like &nbsp;
        decompAPIStatusDiv.innerHTML = (translateUI.t('api-decompressor-label') || 'Decompressor API:') + ' ' + apiName;
        // Update Search Provider
        uiUtil.reportSearchProviderToAPIStatusPanel(params.searchProvider);
        // Update PWA origin
        var pwaOriginStatusDiv = document.getElementById('pwaOriginStatus');
        pwaOriginStatusDiv.className = 'apiAvailable';
        pwaOriginStatusDiv.innerHTML = (translateUI.t('api-pwa-origin-label') || 'PWA Origin:') + ' ' + window.location.origin;
        // Add a warning colour to the API Status Panel if any of the above tests failed
        apiStatusPanel.classList.add(apiPanelClass);
        // Set visibility of UI elements according to mode
        document.getElementById('bypassAppCacheDiv').style.display = params.contentInjectionMode === 'serviceworker' ? 'block' : 'none';
        // Check to see whether we need to alert the user that we have switched to ServiceWorker mode by default
        if (!params.defaultModeChangeAlertDisplayed) checkAndDisplayInjectionModeChangeAlert();
    }, 250);
}

/**
 * Queries Service Worker if possible to determine cache capability and returns an object with cache attributes
 * If Service Worker is not available, the attributes of the memory cache are returned instead
 * @returns {Promise<Object>} A Promise for an object with cache attributes 'type', 'description', and 'count'
 */
function getAssetsCacheAttributes () {
    return new Promise(function (resolve, reject) {
        if (params.contentInjectionMode === 'serviceworker' && navigator.serviceWorker && navigator.serviceWorker.controller) {
            // Create a Message Channel
            var channel = new MessageChannel();
            // Handler for recieving message reply from service worker
            channel.port1.onmessage = function (event) {
                var cache = event.data;
                if (cache.error) {
                    reject(cache.error);
                } else {
                    if (cache.type === 'cacheAPI' && selectedArchive && selectedArchive.zimType === 'zimit' && appstate.isReplayWorkerAvailable) {
                        cache.type = 'replayWorker';
                        cache.description = 'ReplayWorker';
                        cache.count = '-';
                    }
                    resolve(cache);
                }
            };
            // Ask Service Worker for its cache status and asset count
            navigator.serviceWorker.controller.postMessage({
                action: {
                    assetsCache: params.assetsCache ? 'enable' : 'disable',
                    appCache: params.appCache ? 'enable' : 'disable',
                    checkCache: window.location.href
                }
            }, [channel.port2]);
        } else {
            // No Service Worker has been established, so we resolve the Promise with cssCache details only
            resolve({
                type: params.assetsCache ? 'memory' : 'none',
                name: 'cssCache',
                description: params.assetsCache ? 'Memory' : 'None',
                count: selectedArchive ? selectedArchive.cssCache.size : 0
            });
        }
    });
}

/**
 * Refreshes the UI (Configuration) with the cache attributes obtained from getAssetsCacheAttributes()
 */
function refreshCacheStatus () {
    // Update radio buttons and checkbox
    document.getElementById('cachedAssetsModeRadio' + (params.assetsCache ? 'True' : 'False')).checked = true;
    // Change app's background colour if the bypass appCacche setting is enabled, as a visible warning
    if (params.appCache) {
        document.documentElement.style.removeProperty('background');
    } else {
        document.documentElement.style.background = /^dark/.test(document.documentElement.dataset.theme) ? '#300000' : 'mistyrose';
    }
    // Hide or show the jqueryCompatibility info
    document.getElementById('jqueryCompatibility').style.display = params.contentInjectionMode === 'jquery' ? '' : 'none';
    // Get cache attributes, then update the UI with the obtained data
    getAssetsCacheAttributes().then(function (cache) {
        if (cache.type === 'cacheAPI' && ASSETS_CACHE !== cache.name) {
            console.error('DEV: The ASSETS_CACHE defined in app.js does not match the ASSETS_CACHE defined in service-worker.js!');
        }
        document.getElementById('cacheUsed').textContent = cache.description;
        document.getElementById('assetsCount').textContent = cache.count;
        var cacheSettings = document.getElementById('performanceSettingsDiv');
        var cacheStatusPanel = document.getElementById('cacheStatusPanel');
        [cacheSettings, cacheStatusPanel].forEach(function (card) {
            // IE11 cannot remove more than one class from a list at a time
            card.classList.remove('card-success');
            card.classList.remove('card-warning');
            if (params.assetsCache) card.classList.add('card-success');
            else card.classList.add('card-warning');
        });
    });
}

var serviceWorkerRegistration = null;

/**
 * Sends an 'init' message to the ServiceWorker and inititalizes the onmessage event
 * It is called when the Service Worker is first activated, and also when a new archive is loaded
 * When a message is received, it will provide a MessageChannel port to respond to the ServiceWorker
 */
function initServiceWorkerMessaging () {
    if (!(isServiceWorkerAvailable() && isMessageChannelAvailable())) {
        console.warn('Cannot initiate ServiceWorker messaging, because one or more API is unavailable!');
        return;
    };
    // Create a message listener
    navigator.serviceWorker.onmessage = function (event) {
        if (event.data.error) {
            console.error('Error in MessageChannel', event.data.error);
            throw event.data.error;
        } else if (event.data.action === 'acknowledge') {
            // The Service Worker is acknowledging receipt of init message
            console.log('SW acknowledged init message');
            serviceWorkerRegistration = true;
            refreshAPIStatus();
        } else if (event.data.action === 'askForContent') {
            // The Service Worker is asking for content. Check we have a loaded ZIM in this instance.
            // DEV: This can happen if there are various instances of the app open in different tabs or windows, and no archive has been selected in this instance.
            if (!selectedArchive) {
                console.warn('Message from SW received, but no archive is selected!');
                return;
            }
            // See below for explanation of this exception
            const videoException = selectedArchive.zimType === 'zimit' && /\/\/youtubei.*player/.test(event.data.title);
            // Check that the zimFileId in the messageChannel event data is the same as the one in the currently open archive
            // Because the SW broadcasts its request to all open tabs or windows, we need to check that the request is for this instance
            if (event.data.zimFileName !== selectedArchive.file.name && !videoException) {
                // Do nothing if the request is not for this instance
                // console.debug('SW request does not match this instance', '[zimFileName:' + event.data.zimFileName + ' !== ' + selectedArchive.file.name + ']');
            } else {
                if (videoException) {
                    // DEV: This is a hack to allow YouTube videos to play in Zimit archives:
                    // Because links are embedded in a nested iframe, the SW cannot identify the top-level window from which to request the ZIM content
                    // Until we find a way to tell where it is coming from, we allow the request through on all controlled clients and try to load the content
                    console.warn('>>> Allowing passthrough of SW request to process Zimit video <<<');
                }
                if (params.useLibzim) handleMessageChannelByLibzim(event);
                else handleMessageChannelMessage(event);
            }
        } else if (event.data.msg_type) {
            // Messages received from the ReplayWorker
            if (event.data.msg_type === 'colAdded') {
                console.debug('ReplayWorker added a collection');
            }
        } else {
            console.error('Invalid message received', event.data);
        }
    };
    // Send the init message to the ServiceWorker
    if (navigator.serviceWorker.controller) {
        console.log('Initializing SW messaging...');
        navigator.serviceWorker.controller.postMessage({
            action: 'init'
        });
    } else if (serviceWorkerRegistration) {
        // If this is the first time we are initiating the SW, allow Promises to complete by delaying potential reload till next tick
        console.warn('The Service Worker needs more time to load, or else the app was force-refreshed...');
        serviceWorkerRegistration = null;
        setTimeout(initServiceWorkerMessaging, 1600);
    } else if (params.contentInjectionMode === 'serviceworker') {
        console.error('The Service Worker is not controlling the current page! We have to reload.');
        // Turn off failsafe, as this is a controlled reboot
        settingsStore.setItem('lastPageLoad', 'rebooting', Infinity);
        if (!appstate.preventAutoReboot) window.location.reload();
    } else if (/^https/.test(window.location.protocol) && navigator && navigator.serviceWorker && !navigator.serviceWorker.controller) {
        if (!params.noPrompts) {
            uiUtil.systemAlert('<p>No Service Worker is registered, meaning this app will not currently work offline!</p><p>Would you like to switch to ServiceWorker mode?</p>',
                'Offline use is disabled!', true).then(function (response) {
                if (response) {
                    setContentInjectionMode('serviceworker');
                    if (selectedArchive) {
                        setTimeout(function () {
                            params.themeChanged = true;
                            document.getElementById('btnHome').click();
                        }, 750);
                    }
                }
            });
        }
    }
}

/**
 * Function that handles a message of the messageChannel.
 * This function will deal with the messages if useLibzim is set to true
 *
 * @param {Event} event The event object of the message channel
 */
async function handleMessageChannelByLibzim (event) {
    // We received a message from the ServiceWorker
    // The ServiceWorker asks for some content
    const title = event.data.title;
    const messagePort = event.ports[0];
    try {
        const ret = await selectedArchive.callLibzimWorker({ action: 'getEntryByPath', path: title })
        if (ret === null) {
            console.error('Title ' + title + ' not found in archive.');
            messagePort.postMessage({ action: 'giveContent', title: title, content: '' });
            return;
        }

        if (ret.mimetype === 'unknown') {
            // We have a redirect to follow
            // this is still a bit flawed, as we do not check if it's a redirect or the file doesn't exist
            // We have no way to know if the file exists or not, so we have to assume it does and its just a redirect

            const dirEntry = await new Promise((resolve, _reject) => selectedArchive.getMainPageDirEntry((value) => resolve(value)));
            if (dirEntry.redirect) {
                const redirect = await new Promise((resolve, _reject) => selectedArchive.resolveRedirect(dirEntry, (v) => resolve(v)));
                const ret = await selectedArchive.callLibzimWorker({ action: 'getEntryByPath', path: redirect.namespace + '/' + redirect.url })
                const message = { action: 'giveContent', title: title, content: ret.content, mimetype: ret.mimetype };
                messagePort.postMessage(message);
                return;
            }
        }

        // Let's send the content to the ServiceWorker
        const message = { action: 'giveContent', title: title, content: ret.content, mimetype: ret.mimetype };
        messagePort.postMessage(message);
    } catch (error) {
        const message = { action: 'giveContent', title: title, content: new Uint8Array(), mimetype: '' };
        messagePort.postMessage(message);
    }
}

/**
 * Sets the given injection mode.
 * This involves registering (or re-enabling) the Service Worker if necessary
 * It also refreshes the API status for the user afterwards.
 *
 * @param {String} value The chosen content injection mode : 'jquery' or 'serviceworker'
 */
function setContentInjectionMode (value) {
    console.debug('Setting content injection mode to', value);
    params.oldInjectionMode = params.serviceWorkerLocal ? 'serviceworkerlocal' : params.contentInjectionMode;
    params.serviceWorkerLocal = false;
    if (value === 'serviceworkerlocal') {
        value = 'serviceworker';
        params.serviceWorkerLocal = true;
    }
    params.contentInjectionMode = value;
    params.originalContentInjectionMode = null;
    var message = '';
    if (value === 'jquery') {
        if (!params.appCache) {
            uiUtil.systemAlert((translateUI.t('dialog-bypassappcache-conflict-message') || 'You must deselect the "Bypass AppCache" option before switching to Safe mode!'),
                (translateUI.t('dialog-bypassappcache-conflict-title') || 'Deselect "Bypass AppCache"')).then(function () {
                setContentInjectionMode('serviceworker');
            })
            return;
        }
        if (params.referrerExtensionURL) {
            // We are in an extension, and the user may wish to revert to local code
            message = translateUI.t('dialog-launchlocal-message') || 'This will switch to using locally packaged code only. Some configuration settings may be lost.<br/><br/>' +
                'WARNING: After this, you may not be able to switch back to SW mode without an online connection!';
            var launchLocal = function () {
                settingsStore.setItem('allowInternetAccess', false, Infinity);
                var uriParams = '?allowInternetAccess=false&contentInjectionMode=jquery&hideActiveContentWarning=false';
                uriParams += '&appTheme=' + params.appTheme;
                uriParams += '&showUIAnimations=' + params.showUIAnimations;
                window.location.href = params.referrerExtensionURL + '/www/index.html' + uriParams;
                console.log('Beam me down, Scotty!');
            };
            uiUtil.systemAlert(message, (translateUI.t('dialog-launchlocal-title') || 'Warning!'), true).then(function (response) {
                if (response) {
                    launchLocal();
                } else {
                    setContentInjectionMode('serviceworker');
                }
            });
            return;
        }
        // Because the Service Worker must still run in a PWA app so that it can work offline, we don't actually disable the SW in this context,
        // but it will no longer be intercepting requests for ZIM assets (only requests for the app's own code)
        if ('serviceWorker' in navigator) {
            serviceWorkerRegistration = null;
        }
        // User has switched to jQuery mode, so no longer needs ASSETS_CACHE
        // We should empty it and turn it off to prevent unnecessary space usage
        if ('caches' in window && isMessageChannelAvailable()) {
            if (isServiceWorkerAvailable() && navigator.serviceWorker.controller) {
                var channel = new MessageChannel();
                navigator.serviceWorker.controller.postMessage({
                    action: { assetsCache: 'disable' }
                }, [channel.port2]);
            }
            caches.delete(ASSETS_CACHE);
        }
        refreshAPIStatus();
    } else if (value === 'serviceworker') {
        var protocol = window.location.protocol;
        // Since Firefox 103, the ServiceWorker API is not available any more in Webextensions. See https://hg.mozilla.org/integration/autoland/rev/3a2907ad88e8 and https://bugzilla.mozilla.org/show_bug.cgi?id=1593931
        // Previously, the API was available, but failed to register (which we could trap a few lines below).
        // So we now need to suggest a switch to the PWA if we are inside a Firefox Extension and the ServiceWorker API is unavailable.
        // Even if some older firefox versions do not support ServiceWorkers at all (versions 42, 43, 45ESR, 52ESR, 60ESR and 68ESR, based on https://caniuse.com/serviceworkers). In this case, the PWA will not work either.
        if (/^(moz|chrome)-extension:/.test(protocol) && !params.serviceWorkerLocal) {
            launchBrowserExtensionServiceWorker();
        } else {
            if (!isServiceWorkerAvailable()) {
                message = translateUI.t('dialog-launchpwa-unsupported-message') ||
                    '<p>Unfortunately, your browser does not appear to support ServiceWorker mode, which is now the default for this app.</p>' +
                    '<p>You can continue to use the app in Safe mode, but note that this mode only works well with ' +
                    'ZIM archives that have static content, such as Wikipedia / Wikimedia ZIMs or Stackexchange.</p>' +
                    '<p>If you can, we recommend that you update your browser to a version that supports ServiceWorker mode.</p>';
                if (!params.noPrompts) {
                    uiUtil.systemAlert(message, (translateUI.t('dialog-launchpwa-unsupported-title') || 'ServiceWorker API not available'), true, null,
                        (translateUI.t('dialog-serviceworker-unsupported-fallback') || 'Use Safe mode')).then(function (response) {
                        if (params.referrerExtensionURL && response) {
                            var uriParams = '?allowInternetAccess=false&contentInjectionMode=jquery&defaultModeChangeAlertDisplayed=true';
                            window.location.href = params.referrerExtensionURL + '/www/index.html' + uriParams;
                        } else {
                            setContentInjectionMode(params.oldInjectionMode || 'jquery');
                        }
                    });
                } else {
                    setContentInjectionMode(params.oldInjectionMode || 'jquery');
                }
                return;
            }
            if (!isMessageChannelAvailable()) {
                uiUtil.systemAlert((translateUI.t('dialog-messagechannel-unsupported-message') || 'The MessageChannel API is not available on your device. Falling back to Safe mode...'),
                    (translateUI.t('dialog-messagechannel-unsupported-title') || 'MessageChannel API not available')).then(function () {
                    setContentInjectionMode('jquery');
                });
                return;
            }
            if (!isServiceWorkerReady()) {
                var serviceWorkerStatus = document.getElementById('serviceWorkerStatus');
                serviceWorkerStatus.textContent = 'ServiceWorker API available : trying to register it...';
                if (navigator.serviceWorker.controller) {
                    console.log('Active Service Worker found, no need to register');
                    serviceWorkerRegistration = true;
                    // Remove any jQuery hooks from a previous jQuery session
                    var articleContent = document.getElementById('articleContent');
                    while (articleContent.firstChild) {
                        articleContent.removeChild(articleContent.firstChild);
                    }
                    // Create the MessageChannel and send 'init'
                    refreshAPIStatus();
                } else {
                    navigator.serviceWorker.register('../service-worker.js').then(function (reg) {
                        // The ServiceWorker is registered
                        serviceWorkerRegistration = reg;
                        // We need to wait for the ServiceWorker to be activated
                        // before sending the first init message
                        var serviceWorker = reg.installing || reg.waiting || reg.active;
                        serviceWorker.addEventListener('statechange', function (statechangeevent) {
                            if (statechangeevent.target.state === 'activated') {
                                // Remove any jQuery hooks from a previous jQuery session
                                var articleContent = document.getElementById('articleContent');
                                while (articleContent.firstChild) {
                                    articleContent.removeChild(articleContent.firstChild);
                                }
                                // We need to refresh cache status here on first activation because SW was inaccessible till now
                                // We also initialize the ASSETS_CACHE constant in SW here
                                refreshCacheStatus();
                                refreshAPIStatus();
                            }
                        });
                        refreshCacheStatus();
                        refreshAPIStatus();
                    }).catch(function (err) {
                        if (protocol === 'moz-extension:') {
                            // This is still useful for Firefox<103 extensions, where the ServiceWorker API is available, but fails to register
                            launchBrowserExtensionServiceWorker();
                        } else {
                            console.error('Error while registering serviceWorker', err);
                            refreshAPIStatus();
                            var message = (translateUI.t('dialog-serviceworker-registration-failure-message') || 'The Service Worker could not be properly registered. Switching back to Safe mode... Error message:') + ' ' + err;
                            if (protocol === 'file:') {
                                message += (translateUI.t('dialog-serviceworker-registration-failure-fileprotocol') ||
                                '<br/><br/>You seem to be opening kiwix-js with the file:// protocol. You should open it through a web server: either through a local one (http://localhost/...) or through a remote one (but you need a secure connection: https://webserver.org/...)');
                            }
                            appstate.preventAutoReboot = true;
                            if (!params.noPrompts) {
                                uiUtil.systemAlert(message, (translateUI.t('dialog-serviceworker-registration-failure-title') || 'Failed to register Service Worker')).then(function () {
                                    setContentInjectionMode('jquery');
                                    // We need to wait for the previous dialogue box to unload fully before attempting to display another
                                    setTimeout(function () {
                                        params.defaultModeChangeAlertDisplayed = false;
                                        settingsStore.removeItem('defaultModeChangeAlertDisplayed');
                                        checkAndDisplayInjectionModeChangeAlert();
                                    }, 1200);
                                });
                            }
                        }
                    });
                }
            } else {
                // We need to set this variable earlier else the Service Worker does not get reactivated
                params.contentInjectionMode = value;
                // initOrKeepAliveServiceWorker();
            }
        }
    }
    document.querySelectorAll('input[name=contentInjectionMode]').forEach(function (radio) {
        radio.checked = false;
    });
    var trueMode = params.serviceWorkerLocal ? value + 'local' : value;
    var radioToCheck = document.querySelector('input[name=contentInjectionMode][value="' + trueMode + '"]');
    if (radioToCheck) {
        radioToCheck.checked = true;
    }
    // Save the value in the Settings Store, so that to be able to keep it after a reload/restart
    settingsStore.setItem('contentInjectionMode', trueMode, Infinity);
    refreshCacheStatus();
    refreshAPIStatus();
    // Even in JQuery mode, the PWA needs to be able to serve the app in offline mode
    setTimeout(initServiceWorkerMessaging, 600);
    // Set the visibility of WebP workaround after change of content injection mode
    // Note we need a timeout because loading the webpHero script in init.js is asynchronous
    setTimeout(uiUtil.determineCanvasElementsWorkaround, 1500);
}

/**
 * Detects whether the ServiceWorker API is available
 * https://developer.mozilla.org/en-US/docs/Web/API/ServiceWorker
 * @returns {Boolean}
 */
function isServiceWorkerAvailable () {
    return 'serviceWorker' in navigator;
}

/**
 * Detects whether the MessageChannel API is available
 * https://developer.mozilla.org/en-US/docs/Web/API/MessageChannel
 * @returns {Boolean}
 */
function isMessageChannelAvailable () {
    try {
        var dummyMessageChannel = new MessageChannel();
        if (dummyMessageChannel) return true;
    } catch (e) {
        return false;
    }
    return false;
}

/**
 * Tells if the ServiceWorker is registered, and ready to capture HTTP requests
 * and inject content in articles.
 * @returns {Boolean}
 */
function isServiceWorkerReady () {
    // Return true if the serviceWorkerRegistration is not null and not undefined
    return serviceWorkerRegistration;
}

function launchBrowserExtensionServiceWorker () {
    // DEV: See explanation below for why we access localStorage directly here
    var PWASuccessfullyLaunched = localStorage.getItem(params.keyPrefix + 'PWA_launch') === 'success';
    var allowInternetAccess = settingsStore.getItem('allowInternetAccess') === 'true';
    var message = params.defaultModeChangeAlertDisplayed
        ? (translateUI.t('dialog-allow-internetaccess-message1') || '<p>To enable the Service Worker, we') + ' '
        : ((translateUI.t('dialog-allow-internetaccess-message2') || '<p>We shall attempt to switch you to ServiceWorker mode (this is now the default).') + ' ' +
        (translateUI.t('dialog-allow-internetaccess-message3') || 'It supports more types of ZIM archives and is much more robust.</p><p>We') + ' ');
    message += (translateUI.t('dialog-allow-internetaccess-message4') ||
        'need one-time access to our secure server so that the app can re-launch as a Progressive Web App (PWA). ' +
        'If available, the PWA will work offline, but will auto-update periodically when online as per the ' +
        'Service Worker spec.</p><p>You can switch back any time by returning to Safe mode.</p>' +
        '<p>WARNING: This will attempt to access the following server:<br/>') + params.PWAServer + '</p>';
    var launchPWA = function () {
        uiUtil.spinnerDisplay(false);
        var uriParams = '?contentInjectionMode=serviceworker&allowInternetAccess=true';
        uriParams += '&referrerExtensionURL=' + encodeURIComponent(window.location.href.replace(/\/www\/index.html.*$/i, ''));
        if (!PWASuccessfullyLaunched || !allowInternetAccess) {
            // Add any further params that should only be passed when the user is intentionally switching to SW mode
            uriParams += '&appTheme=' + params.appTheme;
            uriParams += '&showUIAnimations=' + params.showUIAnimations;
        }
        settingsStore.setItem('contentInjectionMode', 'serviceworker', Infinity);
        // This is needed so that we get passthrough on subsequent launches
        settingsStore.setItem('allowInternetAccess', true, Infinity);
        // Signal failure of PWA until it has successfully launched (in init.js it will be changed to 'success')
        // DEV: We write directly to localStorage instead of using settingsStore here because we need 100% certainty
        // regarding the location of the key to be able to retrieve it in init.js before settingsStore is initialized
        localStorage.setItem(params.keyPrefix + 'PWA_launch', 'fail');
        window.location.href = params.PWAServer + 'www/index.html' + uriParams;
        console.log('Beam me up, Scotty!');
    };
    var checkPWAIsOnline = function () {
        uiUtil.spinnerDisplay(true, (translateUI.t('dialog-serveraccess-check') || 'Checking server access...'));
        uiUtil.checkServerIsAccessible(params.PWAServer + 'www/img/icons/kiwix-32.png', launchPWA, function () {
            uiUtil.spinnerDisplay(false);
            uiUtil.systemAlert((translateUI.t('dialog-serveraccess-check-failed') || 'The server is not currently accessible! ' +
                '<br/><br/>(Kiwix needs one-time access to the server to cache the PWA).' +
                '<br/>Please try again when you have a stable Internet connection.'), (translateUI.t('dialog-error-title') || 'Error!')).then(function () {
                settingsStore.setItem('allowInternetAccess', false, Infinity);
                setContentInjectionMode(params.oldInjectionMode || 'jquery');
            });
        });
    };
    if (settingsStore.getItem('allowInternetAccess') === 'true') {
        if (PWASuccessfullyLaunched) {
            launchPWA();
        } else {
            uiUtil.systemAlert((translateUI.t('dialog-launchpwa-fail-message') || 'The last attempt to launch the PWA appears to have failed.<br/><br/>Do you wish to try again?'),
                (translateUI.t('dialog-launchpwa-fail-title') || 'Confirmation to retry PWA launch'), true).then(function (response) {
                if (response) {
                    checkPWAIsOnline();
                } else {
                    settingsStore.setItem('allowInternetAccess', false, Infinity);
                    setContentInjectionMode(params.oldInjectionMode || 'jquery');
                }
            })
        }
    } else {
        uiUtil.systemAlert(message, (translateUI.t('dialog-allow-internetaccess-title') || 'Allow Internet access'), true).then(function (response) {
            if (response) {
                checkPWAIsOnline();
            } else {
                // User cancelled, so wants to stay in previous mode (so long as this wasn't SW mode)
                params.oldInjectionMode = params.oldInjectionMode === 'serviceworker' ? /^chrome-extension:/i.test(window.location.protocol) ? 'serviceworkerlocal' : null : params.oldInjectionMode;
                setContentInjectionMode(params.oldInjectionMode || 'jquery');
                settingsStore.setItem('allowInternetAccess', false, Infinity);
                // We should not bother user with the default mode change alert again
                params.defaultModeChangeAlertDisplayed = true;
                settingsStore.setItem('defaultModeChangeAlertDisplayed', true, Infinity)
            }
        });
    }
}

/**
 *
 * @type Array.<StorageFirefoxOS>
 */
var storages = [];
function searchForArchivesInPreferencesOrStorage () {
    // First see if the list of archives is stored in the Settings Store
    var listOfArchivesFromSettingsStore = settingsStore.getItem('listOfArchives');
    if (listOfArchivesFromSettingsStore !== null && listOfArchivesFromSettingsStore !== undefined && listOfArchivesFromSettingsStore !== '') {
        var directories = listOfArchivesFromSettingsStore.split('|');
        populateDropDownListOfArchives(directories);
    } else {
        searchForArchivesInStorage();
    }
}
function searchForArchivesInStorage () {
    // If DeviceStorage is available, we look for archives in it
    document.getElementById('btnConfigure').click();
    document.getElementById('scanningForArchives').style.display = '';
    zimArchiveLoader.scanForArchives(storages, populateDropDownListOfArchives, function () {
        // callbackError function is called in case of an error
        uiUtil.systemAlert().then(populateDropDownListOfArchives(null));
    });
}
if (navigator.getDeviceStorages && typeof navigator.getDeviceStorages === 'function') {
    // The method getDeviceStorages is available (FxOS>=1.1)
    storages = Array.from(navigator.getDeviceStorages('sdcard')).map(function (s) {
        return new abstractFilesystemAccess.StorageFirefoxOS(s);
    });
}

// @AUTOLOAD of archives starts here for frameworks or APIs that allow it
var willJumpToRemoteExtension = params.contentInjectionMode === 'serviceworker' && navigator.serviceWorker && /^(moz|chrome)-extension/.test(window.location.protocol) && localStorage.getItem(params.keyPrefix + 'PWA_launch') === 'success';

// If DeviceStorage is available (Firefox OS), we look for archives in it
if (storages !== null && storages.length > 0) {
    // Make a fake first access to device storage, in order to ask the user for confirmation if necessary.
    // This way, it is only done once at this moment, instead of being done several times in callbacks
    // After that, we can start looking for archives
    storages[0].get('fake-file-to-read').then(searchForArchivesInPreferencesOrStorage,
        searchForArchivesInPreferencesOrStorage);
// If the File System Access API is available, we may be able to autoload the last selected archive in Chromium > 122
// which has persistent permissions
} else if (params.reopenLastArchive && window.showOpenFilePicker && params.previousZimFileName) {
    displayFileSelect();
    abstractFilesystemAccess.getSelectedZimFromCache(params.previousZimFileName).then(function (files) {
        setLocalArchiveFromFileList(files);
    }).catch(function (err) {
        console.warn(err);
        if (!willJumpToRemoteExtension) {
            document.getElementById('btnConfigure').click();
        }
    });
// If no autoload API is available and we're not about to jump to the remote extension, we display the file select dialog
} else if (!willJumpToRemoteExtension) {
    displayFileSelect();
    if (archiveFiles.files && archiveFiles.files.length > 0) {
        // Archive files are already selected,
        setLocalArchiveFromFileSelect();
    } else {
        document.getElementById('btnConfigure').click();
    }
}

// Display the article when the user goes back in the browser history
window.onpopstate = function (event) {
    if (event.state) {
        var title = event.state.title;
        var titleSearch = event.state.titleSearch;
        document.getElementById('prefix').value = '';
        document.getElementById('welcomeText').style.display = 'none';
        uiUtil.spinnerDisplay(false);
        // Replacing $('.navbar-collapse').collapse('hide');
        var navbarCollapse = document.querySelector('.navbar-collapse');
        navbarCollapse.classList.remove('show');
        document.getElementById('configuration').style.display = 'none';
        document.getElementById('articleListWithHeader').style.display = 'none';
        // Replacing $('#articleContent').contents().empty();
        var articleContent = document.getElementById('articleContent');
        while (articleContent.firstChild) {
            articleContent.removeChild(articleContent.firstChild);
        }
        if (title && !(title === '')) {
            goToArticle(title);
        } else if (titleSearch && titleSearch !== '') {
            document.getElementById('prefix').value = titleSearch;
            if (titleSearch !== appstate.search.prefix) {
                searchDirEntriesFromPrefix(titleSearch);
            } else {
                document.getElementById('prefix').focus();
            }
        }
    }
};

/**
 * Populate the drop-down list of archives with the given list
 * @param {Array.<String>} archiveDirectories
 */
function populateDropDownListOfArchives (archiveDirectories) {
    document.getElementById('scanningForArchives').style.display = 'none';
    document.getElementById('chooseArchiveFromLocalStorage').style.display = '';
    document.getElementById('rescanButtonAndText').style.display = '';
    var comboArchiveList = document.getElementById('archiveList');
    comboArchiveList.options.length = 0;
    for (var i = 0; i < archiveDirectories.length; i++) {
        var archiveDirectory = archiveDirectories[i];
        if (archiveDirectory === '/') {
            uiUtil.systemAlert((translateUI.t('dialog-invalid-archivelocation-message') ||
                'It looks like you have put some archive files at the root of your sdcard (or internal storage). Please move them to a subdirectory'),
            (translateUI.t('dialog-invalid-archivelocation-title') || 'Error: invalid archive files location'));
        } else {
            comboArchiveList.options[i] = new Option(archiveDirectory, archiveDirectory);
        }
    }
    // Store the list of archives in the Settings Store, to avoid rescanning at each start
    settingsStore.setItem('listOfArchives', archiveDirectories.join('|'), Infinity);
    document.getElementById('archiveList').addEventListener('change', setLocalArchiveFromArchiveList);
    if (comboArchiveList.options.length > 0) {
        var lastSelectedArchive = settingsStore.getItem('lastSelectedArchive');
        if (lastSelectedArchive !== null && lastSelectedArchive !== undefined && lastSelectedArchive !== '') {
            // Attempt to select the corresponding item in the list, if it exists
            if (document.querySelector("#archiveList option[value='" + lastSelectedArchive + "']")) {
                document.getElementById('archiveList').value = lastSelectedArchive;
            }
        }
        // Set the localArchive as the last selected (or the first one if it has never been selected)
        setLocalArchiveFromArchiveList();
    } else {
        uiUtil.systemAlert((translateUI.t('dialog-welcome-message') || 'Welcome to Kiwix! This application needs at least a ZIM file in your SD-card (or internal storage). Please download one and put it on the device (see About section). Also check that your device is not connected to a computer through USB device storage (which often locks the SD-card content)'),
            (translateUI.t('dialog-welcome-title') || 'Welcome')).then(function () {
            document.getElementById('btnAbout').click();
            var isAndroid = (navigator.userAgent.indexOf('Android') !== -1);
            if (isAndroid) {
                uiUtil.systemAlert(translateUI.t('dialog-old-android') || "You seem to be using an Android device with DeviceStorage API. That must be a quite old Firefox version because this API has been removed in 2016. Be aware that there was a bug on Firefox, that prevents finding Wikipedia archives in a SD-card (at least on some devices). Please put the archive in the internal storage if the application can't find it.",
                    translateUI.t('dialog-launchlocal-title') || 'Warning!');
            }
        });
    }
}

/**
 * Sets the localArchive from the selected archive in the drop-down list
 */
function setLocalArchiveFromArchiveList () {
    var archiveDirectory = document.getElementById('archiveList').value;
    if (archiveDirectory && archiveDirectory.length > 0) {
        // Now, try to find which DeviceStorage has been selected by the user
        // It is the prefix of the archive directory
        var regexpStorageName = /^\/([^/]+)\//;
        var regexpResults = regexpStorageName.exec(archiveDirectory);
        var selectedStorage = null;
        if (regexpResults && regexpResults.length > 0) {
            var selectedStorageName = regexpResults[1];
            for (var i = 0; i < storages.length; i++) {
                var storage = storages[i];
                if (selectedStorageName === storage.storageName) {
                    // We found the selected storage
                    selectedStorage = storage;
                }
            }
            if (selectedStorage === null) {
                uiUtil.systemAlert((translateUI.t('dialog-devicestorage-error-message') || 'Unable to find which device storage corresponds to directory') + ' ' + archiveDirectory, 'Error: no matching storage');
            }
        } else {
            // This happens when the archiveDirectory is not prefixed by the name of the storage
            // (in the Simulator, or with FxOs 1.0, or probably on devices that only have one device storage)
            // In this case, we use the first storage of the list (there should be only one)
            if (storages.length === 1) {
                selectedStorage = storages[0];
            } else {
                uiUtil.systemAlert('Something weird happened with the DeviceStorage API: found a directory without prefix:' + ' ' +
                archiveDirectory + ', ' + 'but there were' + ' ' + storages.length +
                ' ' + 'storages found with getDeviceStorages instead of 1', 'Error: unprefixed directory');
            }
        }
        settingsStore.setItem('lastSelectedArchive', archiveDirectory, Infinity);
        zimArchiveLoader.loadArchiveFromDeviceStorage(selectedStorage, archiveDirectory, archiveReadyCallback, function (message, label) {
            // callbackError which is called in case of an error
            uiUtil.systemAlert(message, label);
        });
    }
}

/**
 * Resets the CSS Cache (used only in jQuery mode)
 */
function resetCssCache () {
    // Reset the cssCache if an archive is loaded
    if (selectedArchive) selectedArchive.cssCache = new Map();
}

let webKitFileList = null

/**
 * Displays the zone to select files from the archive
 */
function displayFileSelect () {
    const isFireFoxOsNativeFileApiAvailable = typeof navigator.getDeviceStorages === 'function';
    let isPlatformMobilePhone = false;
    if (/Android/i.test(navigator.userAgent)) isPlatformMobilePhone = true;
    if (/iphone|ipad|ipod/i.test(navigator.userAgent) || navigator.platform === 'MacIntel' && navigator.maxTouchPoints > 1) isPlatformMobilePhone = true;

    console.debug(`File system api is ${params.isFileSystemApiSupported ? '' : 'not '}supported`);
    console.debug(`Webkit directory api ${params.isWebkitDirApiSupported ? '' : 'not '}supported`);
    console.debug(`Firefox os native file ${isFireFoxOsNativeFileApiAvailable ? '' : 'not '}support api`)

    document.getElementById('openLocalFiles').style.display = 'block';
    if ((params.isFileSystemApiSupported || params.isWebkitDirApiSupported) && !isPlatformMobilePhone) {
        document.getElementById('chooseArchiveFromLocalStorage').style.display = '';
        document.getElementById('folderSelect').style.display = '';
    }

    // Set the main drop zone
    if (!params.disableDragAndDrop) {
        configDropZone.addEventListener('dragover', handleGlobalDragover);
        configDropZone.addEventListener('dragleave', function () {
            configDropZone.style.border = '';
        });
        // Also set a global drop zone (allows us to ensure Config is always displayed for the file drop)
        globalDropZone.addEventListener('dragover', function (e) {
            e.preventDefault();
            if (configDropZone.style.display === 'none') document.getElementById('btnConfigure').click();
            e.dataTransfer.dropEffect = 'link';
        });
        globalDropZone.addEventListener('drop', handleFileDrop);
    }

    if (isFireFoxOsNativeFileApiAvailable) {
        useLegacyFilePicker();
        return;
    }

    document.getElementById('archiveList').addEventListener('change', function (e) {
        // handle zim selection from dropdown if multiple files are loaded via webkitdirectory or filesystem api
        settingsStore.setItem('previousZimFileName', e.target.value, Infinity);
        if (params.isFileSystemApiSupported) {
            return abstractFilesystemAccess.getSelectedZimFromCache(e.target.value).then(function (files) {
                setLocalArchiveFromFileList(files);
            }).catch(function (err) {
                console.error(err);
                return uiUtil.systemAlert(translateUI.t('dialog-fielhandle-fail-message') || 'We were unable to retrieve a file handle for the selected archive. Please pick the file or folder again.',
                    translateUI.t('dialog-fielhandle-fail-title') || 'Error retrieving archive');
            });
        } else {
            if (webKitFileList === null) {
                const element = settingsStore.getItem('zimFilenames').split('|').length === 1 ? 'archiveFiles' : 'archiveFolders';
                if ('showPicker' in HTMLInputElement.prototype) {
                    document.getElementById(element).showPicker();
                    return;
                }
                document.getElementById(element).click()
                return;
            }
            const files = abstractFilesystemAccess.getSelectedZimFromWebkitList(webKitFileList, e.target.value);
            setLocalArchiveFromFileList(files);
        }
    });

    if (params.isFileSystemApiSupported) {
        // Handles Folder selection when showDirectoryPicker is supported
        folderSelect.addEventListener('click', async function (e) {
            e.preventDefault();
            const previousZimFiles = await abstractFilesystemAccess.selectDirectoryFromPickerViaFileSystemApi()
            if (previousZimFiles.length !== 0) setLocalArchiveFromFileList(previousZimFiles);
        });
    }
    if (params.isWebkitDirApiSupported) {
        // Handles Folder selection when webkitdirectory is supported but showDirectoryPicker is not
        folderSelect.addEventListener('change', function (e) {
            e.preventDefault();
            var fileList = e.target.files;
            if (fileList) {
                var foundFiles = abstractFilesystemAccess.selectDirectoryFromPickerViaWebkit(fileList);
                var selectedZimfile = foundFiles.selectedFile;
                // This ensures the selected files are stored for use during this session (webKitFileList is a global object)
                webKitFileList = foundFiles.files;
                // This will load the old file if the selected folder contains the same file
                if (selectedZimfile.length !== 0) {
                    setLocalArchiveFromFileList(selectedZimfile);
                }
            }
        })
    }

    if (params.isFileSystemApiSupported) {
        // Handles File selection when showOpenFilePicker is supported and uses the filesystem api
        archiveFiles.addEventListener('click', async function (e) {
            e.preventDefault();
            const files = await abstractFilesystemAccess.selectFileFromPickerViaFileSystemApi(e);
            setLocalArchiveFromFileList(files);
        });
    } else {
        // Fallbacks to simple file input with multi file selection
        useLegacyFilePicker();
    }
    // Add keyboard activation for folder selection
    folderSelect.addEventListener('keydown', function (e) {
        // We have to include e.keyCode for IE11
        if (e.key === 'Enter' || e.key === ' ' || e.keyCode === 32) {
            e.preventDefault();
            folderSelect.click();
        }
    });
}

/**
 * Adds a event listener to the file input to handle file selection (if no other file picker is supported)
 */
function useLegacyFilePicker () {
    // Fallbacks to simple file input with multi file selection
    archiveFiles.addEventListener('change', function (e) {
        if (params.isWebkitDirApiSupported || params.isFileSystemApiSupported) {
            const activeFilename = e.target.files[0].name;
            settingsStore.setItem('zimFilenames', [activeFilename].join('|'), Infinity);
            abstractFilesystemAccess.updateZimDropdownOptions([activeFilename], activeFilename);
        }
        setLocalArchiveFromFileSelect();
    });
}

// Add keyboard selection for the archiveFiles input
document.getElementById('archiveFilesLbl').addEventListener('keydown', function (e) {
    if (e.key === 'Enter' || e.key === ' ' || e.keyCode === 32) {
        e.preventDefault();
        archiveFiles.click();
    }
});

function handleGlobalDragover (e) {
    e.preventDefault();
    e.dataTransfer.dropEffect = 'link';
    configDropZone.style.border = '3px dotted red';
}

function handleIframeDragover (e) {
    e.preventDefault();
    e.dataTransfer.dropEffect = 'link';
    document.getElementById('btnConfigure').click();
}

function handleIframeDrop (e) {
    e.stopPropagation();
    e.preventDefault();
}

async function handleFileDrop (packet) {
    packet.stopPropagation();
    packet.preventDefault();
    configDropZone.style.border = '';
    var files = packet.dataTransfer.files;
    document.getElementById('selectInstructions').style.display = 'none';
    document.getElementById('fileSelectionButtonContainer').style.display = 'none';
    document.getElementById('downloadInstruction').style.display = 'none';
    document.getElementById('selectorsDisplay').style.display = 'inline';
    archiveFiles.value = null;

    // value will be set to true if a folder is dropped then there will be no need to
    // call the `setLocalArchiveFromFileList`
    let loadZim = true;

    // no previous file will be loaded in case of FileSystemApi
    if (params.isFileSystemApiSupported) loadZim = await abstractFilesystemAccess.handleFolderOrFileDropViaFileSystemAPI(packet);
    else if (params.isWebkitDirApiSupported) {
        const ret = await abstractFilesystemAccess.handleFolderOrFileDropViaWebkit(packet);
        loadZim = ret.loadZim;
        webKitFileList = ret.files;
    }
    if (loadZim) setLocalArchiveFromFileList(files);
}

const btnLibrary = document.getElementById('btnLibrary');
btnLibrary.addEventListener('click', function (e) {
    e.preventDefault();

    const libraryContent = document.getElementById('libraryContent');
    const iframe = libraryContent.contentWindow.document.getElementById('libraryIframe');
    try {
        // eslint-disable-next-line no-new-func
        Function('try{}catch{}')();
        iframe.setAttribute('src', params.libraryUrl);
        uiUtil.tabTransitionToSection('library', params.showUIAnimations);
        resizeIFrame();
    } catch (error) {
        window.open(params.altLibraryUrl, '_blank')
    }
});

// Add keyboard activation for library button
btnLibrary.addEventListener('keydown', function (e) {
    if (e.key === 'Enter' || e.key === ' ' || e.keyCode === 32) {
        e.preventDefault();
        btnLibrary.click();
    }
});

// Add event listener to link which allows user to show file selectors
document.getElementById('selectorsDisplayLink').addEventListener('click', function (e) {
    e.preventDefault();
    document.getElementById('selectInstructions').style.display = 'block';
    document.getElementById('downloadInstruction').style.display = 'block';
    document.getElementById('fileSelectionButtonContainer').style.display = 'block';
    document.getElementById('selectorsDisplay').style.display = 'none';
});

function setLocalArchiveFromFileList (files) {
    // Check for usable file types
    for (var i = files.length; i--;) {
        // DEV: you can support other file types by adding (e.g.) '|dat|idx' after 'zim\w{0,2}'
        if (!/\.(?:zim\w{0,2})$/i.test(files[i].name)) {
            uiUtil.systemAlert((translateUI.t('dialog-invalid-zim-message') || 'One or more files does not appear to be a ZIM file!'),
                (translateUI.t('dialog-invalid-zim-title') || 'Invalid file format'));
            return;
        }
    }
    zimArchiveLoader.loadArchiveFromFiles(files, archiveReadyCallback, function (message, label) {
        // callbackError which is called in case of an error
        uiUtil.systemAlert(message, label);
    });
}

/**
 * Functions to be run immediately after the archive is loaded
 *
 * @param {ZIMArchive} archive The ZIM archive
 */
async function archiveReadyCallback (archive) {
    selectedArchive = archive;
    // A css cache significantly speeds up the loading of CSS files (used by default in jQuery mode)
    selectedArchive.cssCache = new Map();
    if (selectedArchive.zimType !== 'zimit') {
        if (params.originalContentInjectionMode) {
            params.contentInjectionMode = params.originalContentInjectionMode;
            params.originalContentInjectionMode = null;
        }
    }
    // Set contentInjectionMode to serviceWorker when opening a new archive in case the user switched to Safe Mode/jquery Mode when opening the previous archive
    if (params.contentInjectionMode === 'jquery') {
        params.contentInjectionMode = settingsStore.getItem('contentInjectionMode');
        // Change the radio buttons accordingly
        switch (settingsStore.getItem('contentInjectionMode')) {
        case 'serviceworker':
            document.getElementById('serviceworkerModeRadio').checked = true;
            break;
        case 'serviceworkerlocal':
            document.getElementById('serviceworkerLocalModeRadio').checked = true;
            break;
        }
    }
    if (settingsStore.getItem('trustedZimFiles') === null) {
        settingsStore.setItem('trustedZimFiles', '', Infinity);
    }
    if (params.sourceVerification && (params.contentInjectionMode === 'serviceworker' || params.contentInjectionMode === 'serviceworkerlocal')) {
        // Check if source of the zim file can be trusted.
        if (!(settingsStore.getItem('trustedZimFiles').includes(archive.file.name))) {
            await verifyLoadedArchive(archive);
        }
    }
    // When a new ZIM is loaded, we turn this flag to null, so that we don't get false positive attempts to use the Worker
    // It will be defined as false or true when the first article is loaded
    appstate.isReplayWorkerAvailable = null;
    // Initialize the Service Worker
    if (params.contentInjectionMode === 'serviceworker') {
        initServiceWorkerMessaging();
    }
    // The archive is set: go back to home page to start searching
    document.getElementById('btnHome').click();
    document.getElementById('downloadInstruction').style.display = 'none';
}

/**
 * Sets the localArchive from the File selects populated by user
 */
function setLocalArchiveFromFileSelect () {
    setLocalArchiveFromFileList(archiveFiles.files);
}
window.setLocalArchiveFromFileSelect = setLocalArchiveFromFileSelect;

/**
 * Reads a remote archive with given URL, and returns the response in a Promise.
 * This function is used by setRemoteArchives below, for UI tests
 *
 * @param {String} url The URL of the archive to read
 * @returns {Promise<Blob>} A promise for the requested file (blob)
 */
function readRemoteArchive (url) {
    return new Promise(function (resolve, reject) {
        var request = new XMLHttpRequest();
        request.open('GET', url);
        request.responseType = 'blob';
        request.onreadystatechange = function () {
            if (request.readyState === XMLHttpRequest.DONE) {
                if (request.status >= 200 && request.status < 300 || request.status === 0) {
                    // Hack to make this look similar to a file
                    request.response.name = url;
                    resolve(request.response);
                } else {
                    reject(new Error('HTTP status ' + request.status + ' when reading ' + url));
                }
            }
        };
        request.onabort = request.onerror = reject;
        request.send();
    });
}

/**
 * This is used in the testing interface to inject remote archives
 * @returns {Promise<Array>} A Promise for an array of archives
 */
window.setRemoteArchives = function () {
    var readRequests = [];
    Array.prototype.slice.call(arguments).forEach(function (arg) {
        readRequests.push(readRemoteArchive(arg));
    });
    return Promise.all(readRequests).then(function (arrayOfArchives) {
        setLocalArchiveFromFileList(arrayOfArchives);
    }).catch(function (e) {
        console.error('Unable to load remote archive(s)', e);
    });
};

/**
 * Handle key input in the prefix input zone
 * @param {Event} evt The event data to handle
 */
function onKeyUpPrefix () {
    // Use a timeout, so that very quick typing does not cause a lot of overhead
    // It is also necessary for the words suggestions to work inside Firefox OS
    if (window.timeoutKeyUpPrefix) {
        window.clearTimeout(window.timeoutKeyUpPrefix);
    }
    window.timeoutKeyUpPrefix = window.setTimeout(function () {
        var prefix = document.getElementById('prefix').value;
        if (prefix && prefix.length > 0 && prefix !== appstate.search.prefix) {
            document.getElementById('searchArticles').click();
        }
    }, 500);
}

/**
 * Search the index for DirEntries with title that start with the given prefix (implemented
 * with a binary search inside the index file)
 * @param {String} prefix The string that must appear at the start of any title searched for
 */
function searchDirEntriesFromPrefix (prefix) {
    if (selectedArchive !== null && selectedArchive.isReady()) {
        // Cancel the old search (zimArchive search object will receive this change)
        appstate.search.status = 'cancelled';
        // Initiate a new search object and point appstate.search to it (the zimArchive search object will continue to point to the old object)
        // DEV: Technical explanation: the appstate.search is a pointer to an underlying object assigned in memory, and we are here defining a new object
        // in memory {prefix: prefix, status: 'init', .....}, and pointing appstate.search to it; the old search object that was passed to selectedArchive
        // (zimArchive.js) continues to exist in the scope of the functions initiated by the previous search until all Promises have returned
        appstate.search = { prefix: prefix, status: 'init', type: '', size: params.maxSearchResultsSize };
        var activeContent = document.getElementById('activeContent');
        if (activeContent) activeContent.style.display = 'none';
        selectedArchive.findDirEntriesWithPrefix(appstate.search, populateListOfArticles);
    } else {
        uiUtil.spinnerDisplay(false);
        // We have to remove the focus from the search field,
        // so that the keyboard does not stay above the message
        document.getElementById('searchArticles').focus();
        uiUtil.systemAlert(translateUI.t('dialog-archive-notset-message') || 'Archive not set: please select an archive',
            translateUI.t('dialog-archive-notset-title') || 'No archive selected').then(function () {
            document.getElementById('btnConfigure').click();
        });
    }
}

/**
 * Display the list of articles with the given array of DirEntry
 * @param {Array} dirEntryArray The array of dirEntries returned from the binary search
 * @param {Object} reportingSearch The reporting search object
 */
function populateListOfArticles (dirEntryArray, reportingSearch) {
    // Do not allow cancelled searches to report
    if (reportingSearch.status === 'cancelled') return;
    var stillSearching = reportingSearch.status === 'interim';
    var articleListHeaderMessageDiv = document.getElementById('articleListHeaderMessage');
    var nbDirEntry = dirEntryArray ? dirEntryArray.length : 0;

    var message;
    if (stillSearching) {
        message = 'Searching [' + reportingSearch.type + ']... found: ' + nbDirEntry;
    } else if (nbDirEntry >= params.maxSearchResultsSize) {
        message = 'First ' + params.maxSearchResultsSize + ' articles found (refine your search).';
    } else {
        message = 'Finished. ' + (nbDirEntry || 'No') + ' articles found' + (
            reportingSearch.type === 'basic' ? ': try fewer words for full search.' : '.'
        );
    }

    articleListHeaderMessageDiv.textContent = message;

    var articleListDiv = document.getElementById('articleList');
    var articleListDivHtml = '';
    var listLength = dirEntryArray.length < params.maxSearchResultsSize ? dirEntryArray.length : params.maxSearchResultsSize;
    for (var i = 0; i < listLength; i++) {
        var dirEntry = dirEntryArray[i];
        // NB We use encodeURIComponent rather than encodeURI here because we know that any question marks in the title are not querystrings,
        // and should be encoded [kiwix-js #806]. DEV: be very careful if you edit the dirEntryId attribute below, because the contents must be
        // inside double quotes (in the final HTML string), given that dirEntryStringId may contain bare apostrophes
        // Info: encodeURIComponent encodes all characters except  A-Z a-z 0-9 - _ . ! ~ * ' ( )
        var dirEntryStringId = encodeURIComponent(dirEntry.toStringId());
        articleListDivHtml += '<a href="#" dirEntryId="' + dirEntryStringId +
            '" class="list-group-item">' + dirEntry.getTitleOrUrl() + '</a>';
    }

    // innerHTML required for this line
    articleListDiv.innerHTML = articleListDivHtml;
    // We have to use mousedown below instead of click as otherwise the prefix blur event fires first
    // and prevents this event from firing; note that touch also triggers mousedown
    document.querySelectorAll('#articleList a').forEach(function (link) {
        link.addEventListener('mousedown', function (e) {
            // Cancel search immediately
            appstate.search.status = 'cancelled';
            handleTitleClick(e);
            return false;
        });
    });
    if (!stillSearching) uiUtil.spinnerDisplay(false);
    document.getElementById('articleListWithHeader').style.display = '';
}

/**
 * Handles the click on the title of an article in search results
 * @param {Event} event The click event to handle
 * @returns {Boolean} Always returns false for JQuery event handling
 */
function handleTitleClick (event) {
    var dirEntryId = decodeURIComponent(event.target.getAttribute('dirEntryId'));
    findDirEntryFromDirEntryIdAndLaunchArticleRead(dirEntryId);
    return false;
}

/**
 * Creates an instance of DirEntry from given dirEntryId (including resolving redirects),
 * and call the function to read the corresponding article
 * @param {String} dirEntryId The stringified Directory Entry to parse and launch
 */
function findDirEntryFromDirEntryIdAndLaunchArticleRead (dirEntryId) {
    if (selectedArchive.isReady()) {
        var dirEntry = selectedArchive.parseDirEntryId(dirEntryId);
        // Remove focus from search field to hide keyboard and to allow navigation keys to be used
        document.getElementById('articleContent').contentWindow.focus();
        document.getElementById('searchingArticles').style.display = '';
        if (dirEntry.isRedirect()) {
            selectedArchive.resolveRedirect(dirEntry, readArticle);
        } else {
            params.isLandingPage = false;
            readArticle(dirEntry);
        }
    } else {
        uiUtil.systemAlert(translateUI.t('dialog-file-notset-message') || 'Data files not set',
            translateUI.t('dialog-file-notset-title') || 'Archive not ready');
    }
}

/**
 * Check whether the given URL from given dirEntry equals the expectedArticleURLToBeDisplayed
 * @param {DirEntry} dirEntry The directory entry of the article to read
 */
function isDirEntryExpectedToBeDisplayed (dirEntry) {
    var curArticleURL = dirEntry.namespace + '/' + dirEntry.url;

    if (expectedArticleURLToBeDisplayed !== curArticleURL) {
        console.debug('url of current article :' + curArticleURL + ', does not match the expected url :' +
        expectedArticleURLToBeDisplayed);
        return false;
    }
    return true;
}

/**
 * Read the article corresponding to the given dirEntry
 * @param {DirEntry} dirEntry The directory entry of the article to read
 */
function readArticle (dirEntry) {
    if (dirEntry === null || dirEntry === undefined) {
        console.error('The directory entry for the requested article was not found (null or undefined)');
        uiUtil.spinnerDisplay(false);
        return;
    }

    // Reset search prefix to allow users to search the same string again if they want to
    appstate.search.prefix = '';
    // Only update for expectedArticleURLToBeDisplayed.
    expectedArticleURLToBeDisplayed = dirEntry.namespace + '/' + dirEntry.url;
    // We must remove focus from UI elements in order to deselect whichever one was clicked (in both jQuery and SW modes),
    // but we should not do this when opening the landing page (or else one of the Unit Tests fails, at least on Chrome 58)
    if (!params.isLandingPage) articleContainer.contentWindow.focus();
    // Show the spinner with a loading message
    var message = dirEntry.url.match(/(?:^|\/)([^/]{1,13})[^/]*?$/);
    message = message ? message[1] + '...' : '...';
    uiUtil.spinnerDisplay(true, (translateUI.t('spinner-loading') || 'Loading') + ' ' + message);

    if (params.contentInjectionMode === 'serviceworker') {
        // In ServiceWorker mode, we simply set the iframe src.
        // (reading the backend is handled by the ServiceWorker itself)

        // We will need the encoded URL on article load so that we can set the iframe's src correctly,
        // but we must not encode the '/' character or else relative links may fail [kiwix-js #498]
        var encodedUrl = dirEntry.url.replace(/[^/]+/g, function (matchedSubstring) {
            return encodeURIComponent(matchedSubstring);
        });

        // Set up article onload handler
        articleLoader();

        if (!isDirEntryExpectedToBeDisplayed(dirEntry)) {
            return;
        }

        if (selectedArchive.zimType === 'zimit' && !appstate.isReplayWorkerAvailable) {
            if (window.location.protocol === 'chrome-extension:') {
                // Zimit archives contain content that is blocked in a local Chromium extension (on every page), so we must fall back to jQuery mode
                return handleUnsupportedReplayWorker(dirEntry);
            }
            var archiveName = selectedArchive.file.name.replace(/\.zim\w{0,2}$/i, '');
            var cns = selectedArchive.getContentNamespace();
            // Support type 0 and type 1 Zimit archives
            var replayCns = cns === 'C' ? '/C/A/' : '/A/';
            var base = window.location.href.replace(/^(.*?\/)www\/.*$/, '$1');
            var prefix = base + selectedArchive.file.name + replayCns;
            // Open a new message channel to the ServiceWorker
            var zimitMessageChannel = new MessageChannel();
            zimitMessageChannel.port1.onmessage = function (event) {
                if (event.data.error) {
                    console.error('Reading Zimit archives in ServiceWorker mode is not supported in this browser', event.data.error);
                    return handleUnsupportedReplayWorker(dirEntry);
                } else if (event.data.success) {
                    // console.debug(event.data.success);
                    appstate.isReplayWorkerAvailable = true;
                    // We put the ZIM filename as a prefix in the URL, so that browser caches are separate for each ZIM file
                    articleContainer.src = '../' + selectedArchive.file.name + '/' + dirEntry.namespace + '/' + encodedUrl;
                }
            };
            // If we are dealing with a Zimit ZIM, we need to instruct Replay to add the file as a new collection
            navigator.serviceWorker.controller.postMessage({
                msg_type: 'addColl',
                name: archiveName,
                prefix: prefix,
                file: { sourceUrl: 'proxy:' + prefix },
                root: true,
                skipExisting: false,
                extraConfig: {
                    // prefix: prefix, // If not set, Replay will use the proxy URL (without the 'proxy:' prefix)
                    sourceType: 'kiwix',
                    notFoundPageUrl: './404.html'/*,
                    baseUrl: base + selectedArchive.file.name + '/',
                    baseUrlHashReplay: false */
                },
                topTemplateUrl: './www/topFrame.html'
            }, [zimitMessageChannel.port2]);
        } else {
            // We put the ZIM filename as a prefix in the URL, so that browser caches are separate for each ZIM file
            articleContainer.src = '../' + selectedArchive.file.name + '/' + dirEntry.namespace + '/' + encodedUrl;
        }
    } else {
        // In jQuery mode, we read the article content in the backend and manually insert it in the iframe
        if (dirEntry.isRedirect()) {
            selectedArchive.resolveRedirect(dirEntry, readArticle);
        } else {
            // Line below was inserted to prevent the spinner being hidden, possibly by an async function, when pressing the Random button in quick succession
            // TODO: Investigate whether it is really an async issue or whether there is a rogue .hide() statement in the chain
            document.getElementById('searchingArticles').style.display = '';
            selectedArchive.readUtf8File(dirEntry, function (fileDirEntry, content) {
                // Because a Zimit landing page will change the dirEntry, we have to check again for a redirect, but not if we already have the correct dirEntry
                if (fileDirEntry.zimitRedirect && fileDirEntry.namespace + '/' + fileDirEntry.url !== fileDirEntry.zimitRedirect) {
                    return selectedArchive.getDirEntryByPath(fileDirEntry.zimitRedirect).then(readArticle);
                } else {
                    displayArticleContentInIframe(fileDirEntry, content);
                }
            });
        }
    }
}

/**
 * Selects the iframe to which to attach the onload event, and attaches it
 */
function articleLoader () {
    if (selectedArchive.zimType === 'zimit') {
        var doc = articleContainer.contentDocument || null;
        if (doc) {
            var replayIframe = doc.getElementById('replay_iframe');
            if (replayIframe) {
                replayIframe.onload = function () {
                    articleLoadedSW(replayIframe);
                };
            }
        }
    } else {
        articleContainer.onload = function () {
            articleLoadedSW(articleContainer);
        };
    }
}

// Add event listener to iframe window to check for links to external resources
function filterClickEvent (event) {
    // Find the closest enclosing A tag (if any)
    var clickedAnchor = uiUtil.closestAnchorEnclosingElement(event.target);
    // If the anchor has a passthrough property, then we have already checked it is safe, so we can return
    if (clickedAnchor && clickedAnchor.passthrough) {
        clickedAnchor.passthrough = false;
        return;
    }
    if (clickedAnchor) {
        // Check for Zimit links that would normally be handled by the Replay Worker
        // DEV: '__WB_pmw' is a function inserted by wombat.js, so this detects links that have been rewritten in zimit2 archives
        // however, this misses zimit2 archives where the framework doesn't support wombat.js, so monitor if always processing zimit2 links
        // causes any adverse effects @TODO
        if (appstate.isReplayWorkerAvailable || '__WB_pmw' in clickedAnchor || selectedArchive.zimType === 'zimit2' &&
          articleWindow.location.href.replace(/[#?].*$/, '') !== clickedAnchor.href.replace(/[#?].*$/, '') && !clickedAnchor.hash) {
            return handleClickOnReplayLink(event, clickedAnchor);
        }
        var href = clickedAnchor.getAttribute('href');
        // We assume that, if an absolute http(s) link is hardcoded inside an HTML string, it means it's a link to an external website.
        // We also do it for ftp even if it's not supported any more by recent browsers...
        if (/^(?:http|ftp)/i.test(href)) {
            console.debug('filterClickEvent opening external link in new tab');
            clickedAnchor.newcontainer = true;
            uiUtil.warnAndOpenExternalLinkInNewTab(event, clickedAnchor);
        } else if (/\.pdf([?#]|$)/i.test(href) && selectedArchive.zimType !== 'zimit') {
            // Due to the iframe sandbox, we have to prevent the PDF viewer from opening in the iframe and instead open it in a new tab
            event.preventDefault();
            event.stopPropagation();
            console.debug('filterClickEvent opening new window for PDF');
            clickedAnchor.newcontainer = true;
            window.open(clickedAnchor.href, '_blank');
        } else if (/\/[-ABCIJMUVWX]\/.+$/.test(clickedAnchor.href)) {
            // Show the spinner if it's a ZIM link, but not an anchor
            if (!~href.indexOf('#')) {
                var message = href.match(/(?:^|\/)([^/]{1,13})[^/]*?$/);
                message = message ? message[1] + '...' : '...';
                uiUtil.spinnerDisplay(true, (translateUI.t('spinner-loading') || 'Loading') + ' ' + message);
                // In case of false positive, ensure spinner is eventually hidden
                setTimeout(function () {
                    uiUtil.spinnerDisplay(false);
                }, 4000);
                uiUtil.showSlidingUIElements();
            }
        }
    }
};

/**
 * Postprocessing required after the article contents are loaded
 * @param {HTMLIFrameElement} iframeArticleContent The iframe containing the article content
 */
function articleLoadedSW (iframeArticleContent) {
    // The content is fully loaded by the browser : we can hide the spinner
    document.getElementById('cachingAssets').textContent = translateUI.t('spinner-caching-assets') || 'Caching assets...';
    document.getElementById('cachingAssets').style.display = 'none';
    uiUtil.spinnerDisplay(false);
    // Set the requested appTheme
    uiUtil.applyAppTheme(params.appTheme);
    // Display the iframe content
    iframeArticleContent.style.display = '';
    articleContainer.style.display = '';
    // Deflect drag-and-drop of ZIM file on the iframe to Config
    if (!params.disableDragAndDrop) {
        var doc = iframeArticleContent.contentDocument ? iframeArticleContent.contentDocument.documentElement : null;
        var docBody = doc ? doc.getElementsByTagName('body') : null;
        docBody = docBody ? docBody[0] : null;
        if (docBody) {
            docBody.ondragover = handleIframeDragover;
            docBody.ondrop = handleIframeDrop;
        }
    }
    resizeIFrame();

    if (iframeArticleContent.contentWindow) {
        // Configure home key press to focus #prefix only if the feature is in active state
        if (params.useHomeKeyToFocusSearchBar) { iframeArticleContent.contentWindow.onkeydown = focusPrefixOnHomeKey; }
        if (params.openExternalLinksInNewTabs) {
            // Add event listener to iframe window to check for links to external resources
            iframeArticleContent.contentWindow.onclick = filterClickEvent;
        }
        // If we are in a zimit2 ZIM and params.serviceWorkerLocal is true, and it's a landing page, then we should display a warning
        if (!params.hideActiveContentWarning && params.isLandingPage && params.zimType === 'zimit2' && params.serviceWorkerLocal) {
            uiUtil.displayActiveContentWarning('ServiceWorkerLocal');
        }
        // Reset UI when the article is unloaded
        iframeArticleContent.contentWindow.onunload = function () {
            iframeArticleContent.loader = false;
            // remove eventListener to avoid memory leaks
            // iframeArticleContent.contentWindow.removeEventListener('keydown', focusPrefixOnHomeKey);
            var articleList = document.getElementById('articleList');
            var articleListHeaderMessage = document.getElementById('articleListHeaderMessage');
            while (articleList.firstChild) articleList.removeChild(articleList.firstChild);
            while (articleListHeaderMessage.firstChild) articleListHeaderMessage.removeChild(articleListHeaderMessage.firstChild);
            document.getElementById('articleListWithHeader').style.display = 'none';
            document.getElementById('prefix').value = '';
        };
    }
    params.isLandingPage = false;
};

// Handles a click on a Zimit link that has been processed by Wombat
function handleClickOnReplayLink (ev, anchor) {
    var basePath = window.location.href.replace(/^(.*?\/)www\/.*$/, '$1');
    var pathToZim = basePath + selectedArchive.file.name + '/';
    var pseudoNamespace = selectedArchive.zimitPseudoContentNamespace;
    var pseudoDomainPath = (anchor.hostname === window.location.hostname ? selectedArchive.zimitPrefix.replace(/\/$/, '') : anchor.hostname) + anchor.pathname;
    var containingDocDomainPath = anchor.ownerDocument.location.hostname + anchor.ownerDocument.location.pathname;
    // If it's for a different protocol (e.g. javascript:) we should let Replay handle that, or if the paths are identical, then we are dealing
    // with a link to an anchor in the same document, or if the user has pressed the ctrl or command key, the document will open in a new window
    // anyway, so we can return. Note that some PDFs are served with a protocol of http: instead of https:, so we need to account for that.
    if (anchor.protocol.replace(/s:/, ':') !== document.location.protocol.replace(/s:/, ':') || pseudoDomainPath === containingDocDomainPath) return;
    var zimUrl;
    // If it starts with the path to the ZIM file, then we are dealing with an untransformed absolute local ZIM link
    if (!anchor.href.indexOf(pathToZim)) {
        zimUrl = anchor.href.replace(pathToZim, '');
    // If it is the same as the pseudoDomainPath, then we are dealing with an untransformed pseuodo relative link that looks like an absolute https:// link
    // (this probably only applies to zimit2 without Wombat)
    } else if (anchor.href.replace(/^[^:]+:\/\//, '') === pseudoDomainPath && /\.zim\/[CA]\//.test(anchor.href)) {
        zimUrl = anchor.href.replace(/^(?:[^.]|\.(?!zim\/[CA]\/))+\.zim\//, '');
    } else {
        zimUrl = pseudoNamespace + pseudoDomainPath + anchor.search;
    }
    // We need to test the ZIM link
    if (zimUrl) {
        ev.preventDefault();
        ev.stopPropagation();
        // Note that true in the fourth argument instructs getDirEntryByPath to follow redirects by looking up the Header
        // DEV: CURRENTLY NON-FUNCTION IN KIWIX-JS -- NEEDS FIXING
        return selectedArchive.getDirEntryByPath(zimUrl, null, null, true).then(function (dirEntry) {
            var processDirEntry = function (dirEntry) {
                var pathToArticleDocumentRoot = document.location.href.replace(/www\/index\.html.*$/, selectedArchive.file.name + '/');
                var mimetype = dirEntry.getMimetype();
                // Due to the iframe sandbox, we have to prevent the PDF viewer from opening in the iframe and instead open it in a new tab
                // Note that some Replay PDFs have html mimetypes, or can be redirects to PDFs, we need to check the URL as well
                if (/pdf/i.test(mimetype) || /\.pdf(?:[#?]|$)/i.test(anchor.href) || /\.pdf(?:[#?]|$)/i.test(dirEntry.url)) {
                    if (/Android/.test(params.appType) || window.nw) {
                        // User is on an Android device, where opening a PDF in a new tab is not sufficient to evade the sandbox
                        // so we need to download the PDF instead
                        var readAndDownloadBinaryContent = function (zimUrl) {
                            return selectedArchive.getDirEntryByPath(zimUrl).then(function (dirEntry) {
                                if (dirEntry) {
                                    selectedArchive.readBinaryFile(dirEntry, function (fileDirEntry, content) {
                                        var mimetype = fileDirEntry.getMimetype();
                                        uiUtil.displayFileDownloadAlert(zimUrl, true, mimetype, content);
                                        uiUtil.clearSpinner();
                                    });
                                } else {
                                    return uiUtil.systemAlert('We could not find a PDF document at ' + zimUrl, 'PDF not found');
                                }
                            });
                        };
                        // If the document is in fact an html redirect, we need to follow it first till we get the underlying PDF document
                        if (/\bx?html\b/.test(mimetype)) {
                            selectedArchive.readUtf8File(dirEntry, function (fileDirEntry, data) {
                                var redirectURL = data.match(/<meta[^>]*http-equiv="refresh"[^>]*content="[^;]*;url='?([^"']+)/i);
                                if (redirectURL) {
                                    redirectURL = redirectURL[1];
                                    var contentUrl = pseudoNamespace + redirectURL.replace(/^[^/]+\/\//, '');
                                    return readAndDownloadBinaryContent(contentUrl);
                                } else {
                                    return readAndDownloadBinaryContent(zimUrl);
                                }
                            });
                        } else {
                            return readAndDownloadBinaryContent(zimUrl);
                        }
                    } else {
                        window.open(pathToArticleDocumentRoot + zimUrl, params.windowOpener === 'tab' ? '_blank' : dirEntry.title,
                            params.windowOpener === 'window' ? 'toolbar=0,location=0,menubar=0,width=800,height=600,resizable=1,scrollbars=1' : null);
                    }
                } else {
                    // Handle middle-clicks and ctrl-clicks
                    if (ev.ctrlKey || ev.metaKey || ev.button === 1) {
                        var encodedTitle = encodeURIComponent(dirEntry.getTitleOrUrl());
                        var articleContainer = window.open(pathToArticleDocumentRoot + zimUrl,
                            params.windowOpener === 'tab' ? '_blank' : encodedTitle,
                            params.windowOpener === 'window' ? 'toolbar=0,location=0,menubar=0,width=800,height=600,resizable=1,scrollbars=1' : null
                        );
                        // Conditional, because opening a new window can be blocked by the browser
                        if (articleContainer) {
                            appstate.target = 'window';
                            articleContainer.kiwixType = appstate.target;
                        }
                        uiUtil.clearSpinner();
                    } else {
                        // Let Replay handle this link
                        anchor.passthrough = true;
                        articleContainer = document.getElementById('articleContent');
                        appstate.target = 'iframe';
                        articleContainer.kiwixType = appstate.target;
                        if (selectedArchive.zimType === 'zimit2') {
                            // Since we know the URL works, normalize the href (this is needed for zimit2 relative links)
                            // NB We mustn't do this for zimit classic because it breaks wombat rewriting of absolute links!
                            anchor.href = pathToArticleDocumentRoot + zimUrl;
                        }
                        anchor.click();
                        // Poll spinner with abbreviated title
                        uiUtil.spinnerDisplay(true, 'Loading ' + dirEntry.getTitleOrUrl().replace(/([^/]+)$/, '$1').substring(0, 18) + '...');
                    }
                }
            };
            if (dirEntry) {
                processDirEntry(dirEntry);
            } else {
                // If URL has final slash, we need to try it without the slash
                if (/\/$/.test(zimUrl)) {
                    zimUrl = zimUrl.replace(/\/$/, '');
                    return selectedArchive.getDirEntryByPath(zimUrl).then(function (dirEntry) {
                        if (dirEntry) {
                            processDirEntry(dirEntry);
                        } else {
                            // If dirEntry was still not-found, it's probably an external link, so warn user before opening a new tab/window
                            uiUtil.warnAndOpenExternalLinkInNewTab(null, anchor, selectedArchive);
                        }
                    });
                } else {
                    // It's probably an external link, so warn user before opening a new tab/window
                    uiUtil.warnAndOpenExternalLinkInNewTab(null, anchor, selectedArchive);
                }
            }
        }).catch(function (err) {
            console.error('Error getting dirEntry for ' + zimUrl, err);
            uiUtil.systemAlert('There was an error looking up ' + zimUrl, 'Error reading direcotry entry!');
        });
    }
}

function handleUnsupportedReplayWorker (unhandledDirEntry) {
    appstate.isReplayWorkerAvailable = false;
    params.originalContentInjectionMode = params.contentInjectionMode;
    params.contentInjectionMode = 'jquery';
    readArticle(unhandledDirEntry);
    // if (!params.hideActiveContentWarning) uiUtil.displayActiveContentWarning();
    return uiUtil.systemAlert(translateUI.t('dialog-unsupported-archivetype-message') || '<p>You are attempting to open a Zimit-style archive, ' +
        'which is not supported by your browser in ServiceWorker(Local) mode.</p><p>We have temporarily switched you to Safe mode ' +
        'so you can view static content, but a lot of content is non-functional in this configuration.</p>',
    translateUI.t('dialog-unsupported-archivetype-title') || 'Unsupported archive type!');
}

/**
 * Function that handles a message of the messageChannel.
 * It tries to read the content in the backend, and sends it back to the ServiceWorker
 *
 * @param {Event} event The event object of the message channel
 */
function handleMessageChannelMessage (event) {
    // We received a message from the ServiceWorker
    // The ServiceWorker asks for some content
    var title = event.data.title;
    if (selectedArchive.zimType === 'zimit') {
        // Zimit ZIMs store assets with the querystring, so we need to add it!
        title = title + event.data.search;
    }
    var messagePort = event.ports[0];
    var readFile = function (dirEntry) {
        if (dirEntry === null) {
            console.warn('Title ' + title.replace(/^(.{1,160}).*/, '$1...') + ' not found in archive.');
            // DEV: We send null for the content, so that the ServiceWorker knows that the article was not found (as opposed to being merely empty)
            messagePort.postMessage({ action: 'giveContent', title: title, content: null, zimType: selectedArchive.zimType });
        } else if (dirEntry.isRedirect()) {
            selectedArchive.resolveRedirect(dirEntry, function (resolvedDirEntry) {
                var redirectURL = resolvedDirEntry.namespace + '/' + resolvedDirEntry.url;
                // Ask the ServiceWorker to send an HTTP redirect to the browser.
                // We could send the final content directly, but it is necessary to let the browser know in which directory it ends up.
                // Else, if the redirect URL is in a different directory than the original URL,
                // the relative links in the HTML content would fail. See #312
                messagePort.postMessage({ action: 'sendRedirect', title: title, redirectUrl: redirectURL });
            });
        } else {
            // Let's read the content in the ZIM file
            selectedArchive.readBinaryFile(dirEntry, function (fileDirEntry, content) {
                var mimetype = fileDirEntry.getMimetype();
                // Show the spinner
                var shortTitle = dirEntry.getTitleOrUrl().replace(/^.*?([^/]{3,18})[^/]*\/?$/, '$1 ...');
                if (!/moved/i.test(shortTitle) && !/image|javascript|warc-headers|jsonp?/.test(mimetype)) {
                    uiUtil.spinnerDisplay(true, (translateUI.t('spinner-loading') || 'Loading') + ' ' + shortTitle);
                    clearTimeout(window.timeout);
                    window.timeout = setTimeout(function () {
                        uiUtil.spinnerDisplay(false);
                    }, 1000);
                    // Ensure the article onload event gets attached to the right iframe
                    articleLoader();
                }
                // Let's send the content to the ServiceWorker
                var buffer = content.buffer ? content.buffer : content;
                var message = { action: 'giveContent', title: title, content: buffer, mimetype: mimetype, zimType: selectedArchive.zimType };
                messagePort.postMessage(message);
            });
        }
    };
    selectedArchive.getDirEntryByPath(title).then(readFile).catch(function () {
        messagePort.postMessage({ action: 'giveContent', title: title, content: new Uint8Array(), zimType: selectedArchive.zimType });
    });
}

// Compile some regular expressions needed to modify links
// Pattern to find a ZIM URL (with its namespace) - see https://wiki.openzim.org/wiki/ZIM_file_format#Namespaces
var regexpZIMUrlWithNamespace = /^[./]*([-ABCIJMUVWX]\/.+)$/;
// The case-insensitive regex below finds images, scripts, stylesheets and tracks with ZIM-type metadata and image namespaces.
// It first searches for <img, <script, <link, etc., then scans forward to find, on a word boundary, either src=["'] or href=["']
// (ignoring any extra whitespace), and it then tests the path of the URL with a non-capturing negative lookahead (?!...) that excludes
// absolute URIs with protocols that conform to RFC 3986 (e.g. 'http:', 'data:'). It then captures the whole of the URL up until any
// querystring (? character) which (if it is exists) is captured with its contents in another group. The regex then tests for the end
// of the URL with the opening delimiter (" or ', which is capture group \3) or a hash character (#). When the regex is used below, it
// will be further processed to calculate the ZIM URL from the relative path. This regex can cope with legitimate single quote marks (') in the URL.
var regexpTagsWithZimUrl = /(<(?:img|script|link|track)\b[^>]*?\s)(?:src|href)(\s*=\s*(["']))(?![a-z][a-z0-9+.-]+:)(.+?)(\?.*?)?(?=\3|#)([\s\S]*?>)/ig;
// Regex below tests the html of an article for active content [kiwix-js #466]
// It inspects every <script> block in the html and matches in the following cases: 1) the script is of type "module"; 2) the script
// loads a UI application called app.js, init.js, or other common scripts found in unsupported ZIMs; 3) the script block has inline
// content that does not contain "importScript()", "toggleOpenSection" or an "articleId" assignment (these strings are used widely in our
// fully supported wikimedia ZIMs, so they are excluded); 4) the script block is not of type "math" (these are MathJax markup scripts used
// extensively in Stackexchange ZIMs). Note that the regex will match ReactJS <script type="text/html"> markup, which is common in unsupported
// packaged UIs, e.g. PhET ZIMs.
var regexpActiveContent = /<script\b(?:(?![^>]+src\b)|(?=[^>]*type=["']module["'])|(?=[^>]+src\b=["'][^"']*?\b(?:app|init|ractive|l1[08]9)\.js))(?![^<]+(?:importScript\(\)|toggleOpenSection|articleId\s?=\s?['"]|window.NREUM))(?![^>]+type\s*=\s*["'](?:math\/|[^"']*?math))/i;
// DEV: The regex below matches ZIM links (anchor hrefs) that should have the html5 "donwnload" attribute added to
// the link. This is currently the case for epub and pdf files in Project Gutenberg ZIMs -- add any further types you need
// to support to this regex. The "zip" has been added here as an example of how to support further filetypes
var regexpDownloadLinks = /^.*?\.epub([?#]|$)|^.*?\.pdf([?#]|$)|^.*?\.odt([?#]|$)|^.*?\.zip([?#]|$)/i;
// A regex to find the Zimit prefix in a Zimit-based article
var regexpGetZimitPrefix = /link\s+rel=["']canonical["']\s+href="https?:\/\/([^/"]+)/i;
// A regex to find and help transform assets in an article in a Zimit-based archive
var regexpZimitHtmlLinks = /(<(?:a|img|script|link|track|meta|iframe)\b[^>]*?[\s;])(?:src\b|href|url)\s*(=\s*(["']))(?=[./]+|https?)((?:[^>](?!\3|\?|#))+[^>])([^>]*>)/ig;

// A string to hold any anchor parameter in clicked ZIM URLs (as we must strip these to find the article in the ZIM)
var anchorParameter;

/**
 * Display the the given HTML article in the web page,
 * and convert links to javascript calls
 * NB : in some error cases, the given title can be null, and the htmlArticle contains the error message
 * @param {DirEntry} dirEntry
 * @param {String} htmlArticle
 */
function displayArticleContentInIframe (dirEntry, htmlArticle) {
    if (!isDirEntryExpectedToBeDisplayed(dirEntry)) {
        return;
    }
    // Display Bootstrap warning alert if the landing page contains active content
    if (!params.hideActiveContentWarning && params.isLandingPage) {
        if (regexpActiveContent.test(htmlArticle) || /zimit/.test(selectedArchive.zimType)) {
            // Exempted scripts: active content warning will not be displayed if any listed script is in the html [kiwix-js #889]
            if (!/<script\b[^'"]+['"][^'"]*?mooc\.js/i.test(htmlArticle)) {
                uiUtil.displayActiveContentWarning();
            }
        }
    }

    // Calculate the current article's ZIM baseUrl to use when processing relative links
    // (duplicated because we sometimes bypass readArticle above)
    var baseUrl = encodeURI(dirEntry.namespace + '/' + dirEntry.url.replace(/[^/]+$/, ''))

    // Add CSP to prevent external scripts and content - note that any existing CSP can only be hardened, not loosened
    htmlArticle = htmlArticle.replace(/(<head\b[^>]*>)\s*/, '$1\n    <meta http-equiv="Content-Security-Policy" content="default-src \'self\' data: file: blob: about: chrome-extension: moz-extension: https://browser-extension.kiwix.org https://kiwix.github.io \'unsafe-inline\' \'unsafe-eval\';"></meta>\n    ');

    // Transform as many Zimit-style URLs as possible to their ZIM equivalents
    if (selectedArchive.zimType === 'zimit') {
        var rootDirectory = dirEntry.url === dirEntry.url.replace(/^((?:A\/)?[^/]+\/?).*/, '$1');
        // Try to get the Zimit prefix from any canonical URL in the article
        var zimitPrefix = htmlArticle.match(regexpGetZimitPrefix);
        // If we couldn't get it, reconstruct it from the archive's zimitPrefix
        zimitPrefix = zimitPrefix ? zimitPrefix[1] : selectedArchive.zimitPrefix.replace(/^\w\/([^/]+).*/, '$1');
        zimitPrefix = (dirEntry.namespace === 'C' ? 'A/' : '') + zimitPrefix;
        htmlArticle = htmlArticle.replace(regexpZimitHtmlLinks, function (match, blockStart, equals, quote, relAssetUrl, blockClose) {
            var newBlock = match;
            var assetUrl = relAssetUrl;
            // console.log('Asset URL: ' + assetUrl);
            // Remove google analytics and other analytics files that cause stall
            if (/analytics|typepad.*stats|googleads|doubleclick|syndication/i.test(assetUrl)) return '';
            // For root-relative links, we need to add the zimitPrefix
            assetUrl = assetUrl.replace(/^\/(?!\/)/, dirEntry.namespace + '/' + zimitPrefix + '/');
            // For Zimit assets that begin with https: or // the zimitPrefix is derived from the URL
            assetUrl = assetUrl.replace(/^(?:https?:)?\/\//i, dirEntry.namespace + '/' + (dirEntry.namespace === 'C' ? 'A/' : ''));
            // For fully relative links, we have to remove any '..' if we are in root directory
            if (rootDirectory) assetUrl = assetUrl.replace(/^(\.\.\/?)+/, dirEntry.namespace + '/' + zimitPrefix + '/');
            newBlock = newBlock.replace(relAssetUrl, assetUrl);
            // console.debug('Transform: \n' + match + '\n -> ' + newBlock);
            return newBlock;
        });
        // Deal with image srcsets
        htmlArticle = htmlArticle.replace(/<img\b[^>]+srcset=["']([^"']+)/ig, function (match, srcset) {
            var srcsetArr = srcset.split(',');
            for (var i = 0; i < srcsetArr.length; i++) {
                // For root-relative links, we need to add the zimitPrefix
                srcsetArr[i] = srcsetArr[i].replace(/^\s*\/(?!\/)/, dirEntry.namespace + '/' + zimitPrefix + '/');
                // Zimit prefix is in the URL for absolute URLs
                srcsetArr[i] = srcsetArr[i].replace(/^(?:\s*https?:)?\/\//i, dirEntry.namespace + '/' + (dirEntry.namespace === 'C' ? 'A/' : ''));
                if (rootDirectory) srcsetArr[i] = srcsetArr[i].replace(/^(\.\.\/?)+/, dirEntry.namespace + '/' + zimitPrefix + '/');
            }
            match = match.replace(srcset, srcsetArr.join(', '));
            match = match.replace(/srcset/i, 'data-kiwixsrcset');
            return match;
        });
    }

    // Replaces ZIM-style URLs of img, script, link and media tags with a data-kiwixurl to prevent 404 errors [kiwix-js #272 #376]
    // This replacement also processes the URL relative to the page's ZIM URL so that we can find the ZIM URL of the asset
    // with the correct namespace (this works for old-style -,I,J namespaces and for new-style C namespace)
    var newBlock;
    var assetZIMUrlEnc;
    var indexRoot = window.location.pathname.replace(/[^/]+$/, '') + encodeURI(selectedArchive.file.name) + '/';
    htmlArticle = htmlArticle.replace(regexpTagsWithZimUrl, function (match, blockStart, equals, quote, relAssetUrl, querystring, blockClose) {
        // Don't process data URIs (yet)
        if (/data:image/i.test(relAssetUrl)) return match;
        // We need to save the query string if any for Zimit-style archives
        querystring = querystring || '';
        if (/zimit/.test(params.zimType)) {
            assetZIMUrlEnc = relAssetUrl.replace(indexRoot, '');
            assetZIMUrlEnc = assetZIMUrlEnc + querystring;
        }
        if (params.zimType !== 'zimit') {
            // DEV: Note that deriveZimUrlFromRelativeUrl produces a *decoded* URL (and incidentally would remove any URI component
            // if we had captured it). We therefore re-encode the URI with encodeURI (which does not encode forward slashes) instead
            // of encodeURIComponent.
            assetZIMUrlEnc = encodeURI(uiUtil.deriveZimUrlFromRelativeUrl(relAssetUrl, baseUrl));
        }
        newBlock = blockStart + 'data-kiwixurl' + equals + assetZIMUrlEnc + blockClose;
        // Replace any srcset with data-kiwixsrcset
        newBlock = newBlock.replace(/\bsrcset\s*=/, 'data-kiwixsrcset=');
        return newBlock;
    });
    // We also need to process data:image/webp if the browser needs the WebPMachine
    if (webpMachine) htmlArticle = htmlArticle.replace(/(<img\b[^>]*?\s)src(\s*=\s*["'])(?=data:image\/webp)([^"']+)/ig, '$1data-kiwixurl$2$3');
    // Remove any empty media containers on page (they can cause layout issue in jQuery mode)
    htmlArticle = htmlArticle.replace(/(<(audio|video)\b(?:[^<]|<(?!\/\2))+<\/\2>)/ig, function (p0) {
        return /(?:src|data-kiwixurl)\s*=\s*["']/.test(p0) ? p0 : '';
    });

    // We also need to process data:image/webp if the browser needs the WebPMachine
    if (webpMachine) htmlArticle = htmlArticle.replace(/(<img\b[^>]*?\s)src(\s*=\s*["'])(?=data:image\/webp)([^"']+)/ig, '$1data-kiwixurl$2$3');

    // Extract any css classes from the html tag (they will be stripped when injected in iframe with .innerHTML)
    var htmlCSS = htmlArticle.match(/<html[^>]*class\s*=\s*["']\s*([^"']+)/i);
    // Normalize classList and convert to array
    htmlCSS = htmlCSS ? htmlCSS[1].replace(/\s+/g, ' ').split(' ') : [];

    // Tell jQuery we're removing the iframe document: clears jQuery cache and prevents memory leaks [kiwix-js #361]
    var articleContent = document.getElementById('articleContent');
    while (articleContent.firstChild) {
        articleContent.removeChild(articleContent.firstChild);
    }
    // Hide any alert box that was activated in uiUtil.displayFileDownloadAlert function
    var downloadAlert = document.getElementById('downloadAlert');
    if (downloadAlert) downloadAlert.style.display = 'none';

    var iframeArticleContent = document.getElementById('articleContent');

    iframeArticleContent.onload = function () {
        iframeArticleContent.onload = function () {};
        var articleList = document.getElementById('articleList');
        var articleListHeaderMessage = document.getElementById('articleListHeaderMessage');
        while (articleList.firstChild) articleList.removeChild(articleList.firstChild);
        while (articleListHeaderMessage.firstChild) articleListHeaderMessage.removeChild(articleListHeaderMessage.firstChild);
        document.getElementById('articleListWithHeader').style.display = 'none';
        document.getElementById('prefix').value = '';

        var iframeContentDocument = iframeArticleContent.contentDocument;
        if (!iframeContentDocument && window.location.protocol === 'file:') {
            uiUtil.systemAlert(translateUI.t('dialog-blocked-fileprotocol') ||
            '<p>You seem to be opening kiwix-js with the file:// protocol, which is blocked by your browser for security reasons.</p>' +
            '<p>The easiest way to run it is to download and run it as a browser extension (available for free from the vendor store).</p>' +
            '<p>Or else you can open it through a web server: either through a local one (http://localhost/...) or through a remote one (but you will need a secure connection, e.g.: https://webserver/...)</p>' +
            "<p>Another option is to force your browser to accept that (but you'll open a security breach): on Chrome/Edge, you can start it with --allow-file-access-from-files command-line argument;" +
            'on Firefox, you can set privacy.file_unique_origin to false in about:config</p>');
            return;
        }

        // Inject the new article's HTML into the iframe
        var articleContent = iframeContentDocument.documentElement;
        // innerHTML required in this line
        articleContent.innerHTML = htmlArticle;

        var docBody = articleContent.getElementsByTagName('body');
        docBody = docBody ? docBody[0] : null;
        if (docBody) {
            // Add any missing classes stripped from the <html> tag
            if (htmlCSS) {
                htmlCSS.forEach(function (cl) {
                    docBody.classList.add(cl);
                });
            }
            // Deflect drag-and-drop of ZIM file on the iframe to Config
            docBody.addEventListener('dragover', handleIframeDragover);
            docBody.addEventListener('drop', handleIframeDrop);
        }

        // Set the requested appTheme
        uiUtil.applyAppTheme(params.appTheme);
        // Allow back/forward in browser history
        pushBrowserHistoryState(dirEntry.namespace + '/' + dirEntry.url);

        parseAnchorsJQuery();
        loadImagesJQuery();
        // JavaScript is currently disabled, so we need to make the browser interpret noscript tags
        // NB : if javascript is properly handled in jQuery mode in the future, this call should be removed
        // and noscript tags should be ignored
        loadNoScriptTags();
        // loadJavaScriptJQuery();
        loadCSSJQuery();
        insertMediaBlobsJQuery();
        // Jump to any anchor parameter
        if (anchorParameter) {
            var target = iframeContentDocument.getElementById(anchorParameter);
            if (target) target.scrollIntoView();
            anchorParameter = '';
        }
        if (iframeArticleContent.contentWindow) {
            // Configure home key press to focus #prefix only if the feature is in active state
            if (params.useHomeKeyToFocusSearchBar) { iframeArticleContent.contentWindow.addEventListener('keydown', focusPrefixOnHomeKey); }
            // when unloaded remove eventListener to avoid memory leaks
            iframeArticleContent.contentWindow.onunload = function () {
                iframeArticleContent.contentWindow.removeEventListener('keydown', focusPrefixOnHomeKey);
            };
        }
        params.isLandingPage = false;
    };

    // Load the blank article to clear the iframe (NB iframe onload event runs *after* this)
    iframeArticleContent.src = 'article.html';

    function parseAnchorsJQuery () {
        var currentProtocol = location.protocol;
        var currentHost = location.host;
        // Percent-encode dirEntry.url and add regex escape character \ to the RegExp special characters - see https://www.regular-expressions.info/characters.html;
        // NB dirEntry.url can also contain path separator / in some ZIMs (Stackexchange). } and ] do not need to be escaped as they have no meaning on their own.
        var escapedUrl = encodeURIComponent(dirEntry.url).replace(/([\\$^.|?*+/()[{])/g, '\\$1');
        // Pattern to match a local anchor in an href even if prefixed by escaped url; will also match # on its own
        // Note that we exclude any # with a semicolon between it and the end of the string, to avoid accidentally matching e.g. &#39;
        var regexpLocalAnchorHref = new RegExp('^(?:#|' + escapedUrl + '#)([^#;]*$)');
        var iframe = iframeArticleContent.contentDocument;
        Array.prototype.slice.call(iframe.querySelectorAll('a, area')).forEach(function (anchor) {
            // Attempts to access any properties of 'this' with malformed URLs causes app crash in Edge/UWP [kiwix-js #430]
            try {
                var href = anchor.href;
            } catch (err) {
                console.error('Malformed href caused error:' + err.message);
                return;
            }
            href = anchor.getAttribute('href');
            if (href === null || href === undefined || /^javascript:/i.test(anchor.protocol)) return;
            var anchorTarget = href.match(regexpLocalAnchorHref);
            if (href.length === 0) {
                // It's a link with an empty href, pointing to the current page: do nothing.
                return;
            }
            if (anchorTarget) {
                // It's a local anchor link : remove escapedUrl if any (see above)
                anchor.setAttribute('href', '#' + anchorTarget[1]);
                return;
            }
            if ((anchor.protocol !== currentProtocol ||
              anchor.host !== currentHost) && params.openExternalLinksInNewTabs) {
                var newHref = href;
                if (selectedArchive.zimType === 'zimit') {
                    // We need to check that the link isn't from a domain contained in the Zimit archive
                    var zimitDomain = selectedArchive.zimitPrefix.replace(/^\w\/([^/]+).*/, '$1');
                    newHref = href.replace(anchor.protocol + '//' + zimitDomain + '/', '');
                }
                if (newHref === href) {
                    // It's an external URL : we should open it in a new tab
                    anchor.addEventListener('click', function (event) {
                        // Find the closest enclosing A tag
                        var clickedAnchor = uiUtil.closestAnchorEnclosingElement(event.target);
                        uiUtil.warnAndOpenExternalLinkInNewTab(event, clickedAnchor);
                    });
                    return;
                } else {
                    href = dirEntry.namespace + '/' + selectedArchive.zimitPrefix + newHref;
                }
            }
            // It's a link to an article or file in the ZIM
            var uriComponent = uiUtil.removeUrlParameters(href);
            var contentType;
            var downloadAttrValue;
            // Some file types need to be downloaded rather than displayed (e.g. *.epub)
            // The HTML download attribute can be Boolean or a string representing the specified filename for saving the file
            // For Boolean values, getAttribute can return any of the following: download="" download="download" download="true"
            // So we need to test hasAttribute first: see https://developer.mozilla.org/en-US/docs/Web/API/Element/getAttribute
            // However, we cannot rely on the download attribute having been set, so we also need to test for known download file types
            var isDownloadableLink = anchor.hasAttribute('download') || regexpDownloadLinks.test(href);
            if (isDownloadableLink) {
                downloadAttrValue = anchor.getAttribute('download');
                // Normalize the value to a true Boolean or a filename string or true if there is no download attribute
                downloadAttrValue = /^(download|true|\s*)$/i.test(downloadAttrValue) || downloadAttrValue || true;
                contentType = anchor.getAttribute('type');
            }
            // Add an onclick event to extract this article or file from the ZIM
            // instead of following the link
            anchor.addEventListener('click', function (e) {
                e.preventDefault();
                e.stopPropagation();
                anchorParameter = href.match(/#([^#;]+)$/);
                anchorParameter = anchorParameter ? anchorParameter[1] : '';
                var indexRoot = window.location.pathname.replace(/[^/]+$/, '') + encodeURI(selectedArchive.file.name) + '/';
                var zimRoot = indexRoot.replace(/^.+?\/www\//, '/');
                var zimUrl = href;
                // var zimUrlFullEncoding;
                // Some URLs are incorrectly given with spaces at the beginning and end, so we remove these
                zimUrl = zimUrl.replace(/^\s+|\s+$/g, '');
                if (/zimit/.test(params.zimType)) {
                    // Deal with root-relative URLs in zimit ZIMs
                    if (!zimUrl.indexOf(indexRoot)) { // If begins with indexRoot
                        zimUrl = zimUrl.replace(indexRoot, '').replace('#' + anchorParameter, '');
                    } else if (!zimUrl.indexOf(zimRoot)) { // If begins with zimRoot
                        zimUrl = zimUrl.replace(zimRoot, '').replace('#' + anchorParameter, '');
                    } else if (/^\//.test(zimUrl)) {
                        zimUrl = zimUrl.replace(/^\//, selectedArchive.zimitPseudoContentNamespace + selectedArchive.zimitPrefix.replace(/^A\//, ''));
                    } else if (!~zimUrl.indexOf(selectedArchive.zimitPseudoContentNamespace)) { // Doesn't begin with pseudoContentNamespace
                        // Zimit ZIMs store URLs percent-encoded and with querystring and
                        // deriveZimUrlFromRelativeUrls strips any querystring and decodes
                        var zimUrlToTransform = zimUrl;
                        zimUrl = encodeURI(uiUtil.deriveZimUrlFromRelativeUrl(zimUrlToTransform, baseUrl)) +
                            href.replace(uriComponent, '').replace('#' + anchorParameter, '');
                        // zimUrlFullEncoding = encodeURI(uiUtil.deriveZimUrlFromRelativeUrl(zimUrlToTransform, baseUrl) +
                        //     href.replace(uriComponent, '').replace('#' + anchorParameter, ''));
                    }
                } else {
                    // It's a relative URL, so we need to calculate the full ZIM URL
                    zimUrl = uiUtil.deriveZimUrlFromRelativeUrl(uriComponent, baseUrl);
                }
                goToArticle(zimUrl, downloadAttrValue, contentType);
            });
        });
    }

    function loadImagesJQuery () {
        // Make an array from the images that need to be processed
        var images = Array.prototype.slice.call(iframeArticleContent.contentDocument.querySelectorAll('img[data-kiwixurl]'));
        // This ensures cancellation of image extraction if the user navigates away from the page before extraction has finished
        images.owner = expectedArticleURLToBeDisplayed;
        // DEV: This self-invoking function is recursive, calling itself only when an image has been fully processed into a
        // blob: or data: URI (or returns an error). This ensures that images are processed sequentially from the top of the
        // DOM, making for a better user experience (because images above the fold are extracted first)
        (function extractImage () {
            if (!images.length || images.busy || images.owner !== expectedArticleURLToBeDisplayed) return;
            images.busy = true;
            // Extract the image at the top of the images array and remove it from the array
            var image = images.shift();
            // Get any data-kiwixsrcset
            var srcset = image.getAttribute('data-kiwixsrcset');
            var srcsetArr = [];
            if (srcset) {
                // We need to get the array of images in the srcset
                srcsetArr = srcset.split(',');
            }
            // Get the image URL
            var imageUrl = image.getAttribute('data-kiwixurl');
            // Decode any WebP images that are encoded as dataURIs
            if (/^data:image\/webp/i.test(imageUrl)) {
                uiUtil.feedNodeWithDataURI(image, 'src', imageUrl, 'image/webp');
                images.busy = false;
                extractImage();
                return;
            }
            var url = decodeURIComponent(imageUrl);
            selectedArchive.getDirEntryByPath(url).then(function (dirEntry) {
                selectedArchive.readBinaryFile(dirEntry, function (fileDirEntry, content) {
                    var mimetype = dirEntry.getMimetype();
                    uiUtil.feedNodeWithDataURI(image, 'src', content, mimetype, function () {
                        images.busy = false;
                        if (srcsetArr.length) {
                            // We need to process each image in the srcset
                            // Empty or make a new srcset
                            image.srcset = '';
                            var srcsetCount = srcsetArr.length;
                            srcsetArr.forEach(function (imgAndResolutionUrl) {
                                srcsetCount--;
                                images.busy = true;
                                // Get the url and the resolution from the srcset entry
                                var urlMatch = imgAndResolutionUrl.match(/^\s*([^\s]+)\s+([0-9.]+\w+)\s*$/);
                                var url = urlMatch ? urlMatch[1] : '';
                                var resolution = urlMatch ? urlMatch[2] : '';
                                selectedArchive.getDirEntryByPath(url).then(function (srcEntry) {
                                    selectedArchive.readBinaryFile(srcEntry, function (fileDirEntry, content) {
                                        var mimetype = srcEntry.getMimetype();
                                        uiUtil.getDataUriFromUint8Array(content, mimetype).then(function (dataUri) {
                                            // Add the dataUri to the srcset
                                            image.srcset += (image.srcset ? ', ' : '') + dataUri + ' ' + resolution;
                                            images.busy = false;
                                            if (srcsetCount === 0) {
                                                extractImage();
                                            }
                                        }).catch(function (e) {
                                            console.error('Could not get dataUri for image:' + url, e);
                                            images.busy = false;
                                            if (srcsetCount === 0) extractImage();
                                        });
                                    });
                                }).catch(function (e) {
                                    console.error('Could not find DirEntry for image:' + url, e);
                                    images.busy = false;
                                    if (srcsetCount === 0) extractImage();
                                });
                            });
                        } else {
                            extractImage();
                        }
                    });
                });
            }).catch(function (e) {
                console.error('could not find DirEntry for image:' + url, e);
                images.busy = false;
                extractImage();
            });
        })();
    }

    function loadNoScriptTags () {
        // For each noscript tag, we replace it with its content, so that the browser interprets it
        var noscriptTags = iframeArticleContent.contentDocument.querySelectorAll('noscript');
        Array.prototype.forEach.call(noscriptTags, function (noscriptTag) {
            var content = noscriptTag.textContent;
            var replacementNode = iframeArticleContent.contentDocument.createElement('script');
            replacementNode.text = content;
            noscriptTag.parentNode.replaceChild(replacementNode, noscriptTag);
        });
    }

    function loadCSSJQuery () {
        // Ensure all sections are open for clients that lack JavaScript support, or that have some restrictive CSP [kiwix-js #355].
        // This is needed only for some versions of ZIM files generated by mwoffliner (at least in early 2018), where the article sections are closed by default on small screens.
        // These sections can be opened by clicking on them, but this is done with some javascript.
        // The code below is a workaround we still need for compatibility with ZIM files generated by mwoffliner in 2018.
        // A better fix has been made for more recent ZIM files, with the use of noscript tags : see https://github.com/openzim/mwoffliner/issues/324
        var iframe = iframeArticleContent.contentDocument;
        var collapsedBlocks = iframe.querySelectorAll('.collapsible-block:not(.open-block), .collapsible-heading:not(.open-block)');
        // Using decrementing loop to optimize performance : see https://stackoverflow.com/questions/3520688
        for (var i = collapsedBlocks.length; i--;) {
            collapsedBlocks[i].classList.add('open-block');
        }
        var cssCount = 0;
        var cssFulfilled = 0;
        Array.prototype.slice.call(iframe.querySelectorAll('link[data-kiwixurl]')).forEach(function (link) {
            cssCount++;
            var linkUrl = link.getAttribute('data-kiwixurl');
            var url = decodeURIComponent(selectedArchive.zimType === 'zimit' ? linkUrl : uiUtil.removeUrlParameters(linkUrl));
            if (selectedArchive.cssCache.has(url)) {
                var nodeContent = selectedArchive.cssCache.get(url);
                if (/stylesheet/i.test(link.rel)) uiUtil.replaceCSSLinkWithInlineCSS(link, nodeContent);
                else uiUtil.feedNodeWithDataURI(link, 'href', nodeContent, link.type || 'image');
                cssFulfilled++;
            } else {
                if (params.assetsCache) document.getElementById('cachingAssets').style.display = '';
                selectedArchive.getDirEntryByPath(url).then(function (dirEntry) {
                    if (!dirEntry) {
                        selectedArchive.cssCache.set(url, ''); // Prevent repeated lookups of this unfindable asset
                        throw new Error('DirEntry ' + typeof dirEntry);
                    }
                    var mimetype = dirEntry.getMimetype();
                    var readFile = /^text\//i.test(mimetype) ? 'readUtf8File' : 'readBinaryFile';
                    return selectedArchive[readFile](dirEntry, function (fileDirEntry, content) {
                        var fullUrl = fileDirEntry.namespace + '/' + fileDirEntry.url;
                        if (params.assetsCache) selectedArchive.cssCache.set(fullUrl, content);
                        if (/text\/css/i.test(mimetype)) uiUtil.replaceCSSLinkWithInlineCSS(link, content);
                        else uiUtil.feedNodeWithDataURI(link, 'href', content, mimetype);
                        cssFulfilled++;
                        renderIfCSSFulfilled(fileDirEntry.url);
                    });
                }).catch(function (e) {
                    console.error('Could not find DirEntry for link element: ' + url, e);
                    cssCount--;
                    renderIfCSSFulfilled();
                });
            }
        });
        renderIfCSSFulfilled();

        // Some pages are extremely heavy to render, so we prevent rendering by keeping the iframe hidden
        // until all CSS content is available [kiwix-js #381]
        function renderIfCSSFulfilled (title) {
            if (cssFulfilled >= cssCount) {
                document.getElementById('cachingAssets').textContent = translateUI.t('spinner-caching-assets') || 'Caching assets...';
                document.getElementById('cachingAssets').style.display = 'none';
                uiUtil.spinnerDisplay(false);
                document.getElementById('articleContent').style.display = '';
                // We have to resize here for devices with On Screen Keyboards when loading from the article search list
                resizeIFrame();
            } else {
                updateCacheStatus(title);
            }
        }
    }

    function insertMediaBlobsJQuery () {
        var iframe = iframeArticleContent.contentDocument;
        Array.prototype.slice.call(iframe.querySelectorAll('video, audio, source, track'))
            .forEach(function (mediaSource) {
                var source = mediaSource.getAttribute('src');
                source = source ? uiUtil.deriveZimUrlFromRelativeUrl(source, baseUrl) : null;
                // We have to exempt text tracks from using deriveZimUrlFromRelativeurl due to a bug in Firefox [kiwix-js #496]
                source = source || decodeURIComponent(mediaSource.dataset.kiwixurl);
                if (!source || !regexpZIMUrlWithNamespace.test(source)) {
                    if (source) console.error('No usable media source was found for: ' + source);
                    return;
                }
                var mediaElement = /audio|video/i.test(mediaSource.tagName) ? mediaSource : mediaSource.parentElement;
                // If the "controls" property is missing, we need to add it to ensure jQuery-only users can operate the video. See kiwix-js #760.
                if (/audio|video/i.test(mediaElement.tagName) && !mediaElement.hasAttribute('controls')) mediaElement.setAttribute('controls', '');
                selectedArchive.getDirEntryByPath(source).then(function (dirEntry) {
                    return selectedArchive.readBinaryFile(dirEntry, function (fileDirEntry, mediaArray) {
                        var mimeType = mediaSource.type ? mediaSource.type : dirEntry.getMimetype();
                        var blob = new Blob([mediaArray], { type: mimeType });
                        mediaSource.src = URL.createObjectURL(blob);
                        // In Firefox and Chromium it is necessary to re-register the inserted media source
                        // but do not reload for text tracks (closed captions / subtitles)
                        if (/track/i.test(mediaSource.tagName)) return;
                        mediaElement.load();
                    });
                });
            });
    }
}

/**
 * Displays a message to the user that a style or other asset is being cached
 * @param {String} title The title of the file to display in the caching message block
 */
function updateCacheStatus (title) {
    if (params.assetsCache && /\.css$|\.js$/i.test(title)) {
        var cacheBlock = document.getElementById('cachingAssets');
        cacheBlock.style.display = '';
        title = title.replace(/[^/]+\//g, '').substring(0, 18);
        cacheBlock.textContent = (translateUI.t('spinner-caching') || 'Caching') + ' ' + title + '...';
    }
}

/**
 * Changes the URL of the browser page, so that the user might go back to it
 *
 * @param {String} title
 * @param {String} titleSearch
 */
function pushBrowserHistoryState (title, titleSearch) {
    var stateObj = {};
    var urlParameters;
    var stateLabel;
    if (title && !(title === '')) {
        // Prevents creating a double history for the same page
        if (history.state && history.state.title === title) return;
        stateObj.title = title;
        urlParameters = '?title=' + title;
        stateLabel = 'Wikipedia Article : ' + title;
    } else if (titleSearch && !(titleSearch === '')) {
        stateObj.titleSearch = titleSearch;
        urlParameters = '?titleSearch=' + titleSearch;
        stateLabel = 'Wikipedia search : ' + titleSearch;
    } else {
        return;
    }
    window.history.pushState(stateObj, stateLabel, urlParameters);
}

/**
 * Extracts the content of the given article pathname, or a downloadable file, from the ZIM
 *
 * @param {String} path The pathname (namespace + filename) to the article or file to be extracted
 * @param {Boolean|String} download A Bolean value that will trigger download of title, or the filename that should
 *     be used to save the file in local FS (in HTML5 spec, a string value for the download attribute is optional)
 * @param {String} contentType The mimetype of the downloadable file, if known
 */
function goToArticle (path, download, contentType) {
    uiUtil.spinnerDisplay(true);
    selectedArchive.getDirEntryByPath(path).then(function (dirEntry) {
        var mimetype = contentType || dirEntry ? dirEntry.getMimetype() : '';
        if (dirEntry === null || dirEntry === undefined) {
            uiUtil.spinnerDisplay(false);
            uiUtil.systemAlert((translateUI.t('dialog-article-notfound-message') || 'Article with the following URL was not found in the archive:') + ' ' + path,
                translateUI.t('dialog-article-notfound-title') || 'Error: article not found');
        } else if (download || /\/(epub|pdf|zip|.*opendocument|.*officedocument|tiff|mp4|webm|mpeg|mp3|octet-stream)\b/i.test(mimetype)) {
            download = true;
            selectedArchive.readBinaryFile(dirEntry, function (fileDirEntry, content) {
                uiUtil.displayFileDownloadAlert(path, download, mimetype, content);
            });
        } else {
            params.isLandingPage = false;
            var activeContent = document.getElementById('activeContent');
            if (activeContent) activeContent.style.display = 'none';
            readArticle(dirEntry);
        }
    }).catch(function (e) {
        uiUtil.systemAlert((translateUI.t('dialog-article-readerror-message') || 'Error reading article with url:' + ' ' + path + ' : ' + e),
            translateUI.t('dialog-article-readerror-title') || 'Error reading article');
    });
}

function goToRandomArticle () {
    if (selectedArchive !== null && selectedArchive.isReady()) {
        document.getElementById('searchingArticles').style.display = '';
        selectedArchive.getRandomDirEntry(function (dirEntry) {
            if (dirEntry === null || dirEntry === undefined) {
                uiUtil.spinnerDisplay(false);
                uiUtil.systemAlert(translateUI.t('dialog-randomarticle-error-message') || 'Error finding random article',
                    translateUI.t('dialog-article-notfound-title') || 'Error: article not found');
            } else {
                // We fall back to the old A namespace to support old ZIM files without a text/html MIME type for articles
                // DEV: If articlePtrPos is defined in zimFile, then we are using a v1 article-only title listing. By definition,
                // all dirEntries in an article-only listing must be articles.
                if (selectedArchive.file.articlePtrPos || dirEntry.getMimetype() === 'text/html' || dirEntry.namespace === 'A') {
                    params.isLandingPage = false;
                    var activeContent = document.getElementById('activeContent');
                    if (activeContent) activeContent.style.display = 'none';
                    document.getElementById('searchingArticles').style.display = '';
                    readArticle(dirEntry);
                } else {
                    // If the random title search did not end up on an article,
                    // we try again, until we find one
                    goToRandomArticle();
                }
            }
        });
    } else {
        // Showing the relevant error message and redirecting to config page for adding the ZIM file
        uiUtil.systemAlert(translateUI.t('dialog-archive-notset-message') || 'Archive not set: please select an archive',
            translateUI.t('dialog-archive-notset-title') || 'No archive selected').then(function () {
            document.getElementById('btnConfigure').click();
        });
    }
}

function goToMainArticle () {
    document.getElementById('searchingArticles').style.display = '';
    selectedArchive.getMainPageDirEntry(function (dirEntry) {
        if (dirEntry === null || dirEntry === undefined) {
            console.error('Error finding main article.');
            uiUtil.spinnerDisplay(false);
            document.getElementById('welcomeText').style.display = '';
        } else {
            var setMainPage = function (dirEntry) {
                params.isLandingPage = true;
                selectedArchive.landingPageUrl = dirEntry.namespace + '/' + dirEntry.url;
                readArticle(dirEntry);
            }
            if (dirEntry.redirect) {
                selectedArchive.resolveRedirect(dirEntry, setMainPage);
            // DEV: see comment above under goToRandomArticle()
            } else if (/text/.test(dirEntry.getMimetype()) || dirEntry.namespace === 'A') {
                setMainPage(dirEntry);
            } else {
                params.isLandingPage = false;
                console.error('The main page of this archive does not seem to be an article');
                uiUtil.spinnerDisplay(false);
                document.getElementById('welcomeText').style.display = '';
            }
        }
    });
}

export default {};<|MERGE_RESOLUTION|>--- conflicted
+++ resolved
@@ -643,11 +643,7 @@
  * */
 async function verifyLoadedArchive (archive) {
     const response = await uiUtil.systemAlert(translateUI.t('dialog-sourceverification-alert') ||
-<<<<<<< HEAD
     'Is this ZIM archive from a trusted source?\n If not, you can still read the ZIM file in Safe Mode. Closing this window also opens the file in Safe Mode. This option can be disabled in Expert Settings',
-=======
-        'Is this ZIM archive from a trusted source?\n If not, you can still read the ZIM file in Safe Mode. Closing this window also opens the file in Safe Mode. This option can be disabled in Expert Settings',
->>>>>>> aba7a6d8
     translateUI.t('dialog-sourceverification-title') || 'Security alert!', true, translateUI.t('dialog-sourceverification-safe-mode-button') || 'Open in Safe Mode',
     translateUI.t('dialog-sourceverification-trust-button') || 'Trust Source');
     if (response) {
