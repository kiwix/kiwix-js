/**
 * app.js : User Interface implementation
 * This file handles the interaction between the application and the user
 *
 * Copyright 2013-2014 Mossroy and contributors
 * License GPL v3:
 *
 * This file is part of Kiwix.
 *
 * Kiwix is free software: you can redistribute it and/or modify
 * it under the terms of the GNU General Public License as published by
 * the Free Software Foundation, either version 3 of the License, or
 * (at your option) any later version.
 *
 * Kiwix is distributed in the hope that it will be useful,
 * but WITHOUT ANY WARRANTY; without even the implied warranty of
 * MERCHANTABILITY or FITNESS FOR A PARTICULAR PURPOSE.  See the
 * GNU General Public License for more details.
 *
 * You should have received a copy of the GNU General Public License
 * along with Kiwix (file LICENSE-GPLv3.txt).  If not, see <http://www.gnu.org/licenses/>
 */

'use strict';

// This uses require.js to structure javascript:
// http://requirejs.org/docs/api.html#define

define(['jquery', 'zimArchiveLoader', 'uiUtil', 'settingsStore','abstractFilesystemAccess'],
 function($, zimArchiveLoader, uiUtil, settingsStore, abstractFilesystemAccess) {

    /**
     * The delay (in milliseconds) between two "keepalive" messages sent to the ServiceWorker (so that it is not stopped
     * by the browser, and keeps the MessageChannel to communicate with the application)
     * @type Integer
     */
    const DELAY_BETWEEN_KEEPALIVE_SERVICEWORKER = 30000;

    /**
     * The name of the Cache API cache to use for caching Service Worker requests and responses for certain asset types
     * We need access to the cache name in app.js in order to complete utility actions when Service Worker is not initialized,
     * so we have to duplicate it here
     * @type {String}
     */
    // DEV: Ensure this matches the name defined in service-worker.js (a check is provided in refreshCacheStatus() below)
    const ASSETS_CACHE = 'kiwixjs-assetsCache';

    /**
     * Memory cache for CSS styles contained in ZIM: it significantly speeds up subsequent page display
     * This cache is used by default in jQuery mode, but can be turned off in Configuration for low-memory devices
     * In Service Worker mode, the Cache API will be used instead
     * @type {Map}
     */
    var cssCache = new Map();

    /**
     * A global object for storing app state
     *
     * @type Object
     */
    var appstate = {};

    /**
     * @type ZIMArchive
     */
    var selectedArchive = null;

    /**
     * Set parameters from the Settings Store, together with any defaults
     * Note that the params global object is declared in init.js so that it is available to modules
     * WARNING: Only change these paramaeters if you know what you are doing
     */
    // The current version number of this app
    params['appVersion'] = '3.7-WIP'; // **IMPORTANT** Ensure this is the same as the version number in service-worker.js
    // The PWA server (currently only for use with the Mozilla extension)
    params['PWAServer'] = 'https://moz-extension.kiwix.org/current/'; // Include final slash!
    // params['PWAServer'] = 'https://kiwix.github.io/kiwix-js/'; // DEV: Uncomment this line for testing code on GitHub Pages
    // params['PWAServer'] = 'http://localhost:8080/'; // DEV: Uncomment this line (and adjust) for local testing
    // A parameter to determine the Settings Store API in use
    params['storeType'] = settingsStore.getBestAvailableStorageAPI();
    params['hideActiveContentWarning'] = settingsStore.getItem('hideActiveContentWarning') === 'true';
    params['showUIAnimations'] = settingsStore.getItem('showUIAnimations') ? settingsStore.getItem('showUIAnimations') === 'true' : true;
    // Maximum number of article titles to return (range is 5 - 50, default 25)
    params['maxSearchResultsSize'] = settingsStore.getItem('maxSearchResultsSize') || 25;
    // Turns caching of assets on or off and deletes the cache (it defaults to true unless explicitly turned off in UI)
    params['assetsCache'] = settingsStore.getItem('assetsCache') !== 'false';
    // Turns caching of the PWA's code on or off and deletes the cache (it defaults to true unless the bypass option is set in Expert Settings)
    params['appCache'] = settingsStore.getItem('appCache') !== 'false';
    // A parameter to set the app theme and, if necessary, the CSS theme for article content (defaults to 'light')
    params['appTheme'] = settingsStore.getItem('appTheme') || 'light'; // Currently implemented: light|dark|dark_invert|dark_mwInvert|auto|auto_invert|auto_mwInvert|
    // A global parameter to turn on/off the use of Keyboard HOME Key to focus search bar
    params['useHomeKeyToFocusSearchBar'] = settingsStore.getItem('useHomeKeyToFocusSearchBar') === 'true';
    // A global parameter to turn on/off opening external links in new tab (for ServiceWorker mode)
    params['openExternalLinksInNewTabs'] = settingsStore.getItem('openExternalLinksInNewTabs') ? settingsStore.getItem('openExternalLinksInNewTabs') === 'true' : true;
    // A parameter to access the URL of any extension that this app was launched from
    params['referrerExtensionURL'] = settingsStore.getItem('referrerExtensionURL');
    // A parameter to keep track of the fact that the user has been informed of the switch to SW mode by default
    params['defaultModeChangeAlertDisplayed'] = settingsStore.getItem('defaultModeChangeAlertDisplayed');
    // A parameter to set the content injection mode ('jquery' or 'serviceworker') used by this app
    params['contentInjectionMode'] = settingsStore.getItem('contentInjectionMode') ||
        // Defaults to serviceworker mode when the API is available
        (isServiceWorkerAvailable() ? 'serviceworker' : 'jquery');
    // A parameter to circumvent anti-fingerprinting technology in browsers that do not support WebP natively by substituting images
    // directly with the canvas elements produced by the WebP polyfill [kiwix-js #835]. NB This is only currently used in jQuery mode.
    params['useCanvasElementsForWebpTranscoding']; // Value is determined in uiUtil.determineCanvasElementsWorkaround(), called when setting the content injection mode

    // An object to hold the current search and its state (allows cancellation of search across modules)
    appstate['search'] = {
        'prefix': '', // A field to hold the original search string
        'status': '',  // The status of the search: ''|'init'|'interim'|'cancelled'|'complete'
        'type': ''    // The type of the search: 'basic'|'full' (set automatically in search algorithm)
    };

    // A Boolean to store the update status of the PWA version (currently only used with Firefox Extension)
    appstate['pwaUpdateNeeded'] = false; // This will be set to true if the Service Worker has an update waiting

    /**
     * Apply any override parameters that might be in the querystring.
     * This is used for communication between the PWA and any local code (e.g. Firefox Extension), both ways.
     * It is also possible for DEV (or user) to launch the app with certain settings, or to unset potentially
     * problematic settings, by crafting the querystring appropriately.
     */
    (function overrideParams() {
        var regexpUrlParams = /[?&]([^=]+)=([^&]+)/g;
        var matches = regexpUrlParams.exec(window.location.search);
        while (matches) {
            if (matches[1] && matches[2]) {
                var paramKey = decodeURIComponent(matches[1]);
                var paramVal = decodeURIComponent(matches[2]);
                if (paramKey !== 'title') {
                    console.debug('Setting key-pair: ' + paramKey + ':' + paramVal);
                    // Make values Boolean if 'true'/'false'
                    paramVal = paramVal === 'true' || (paramVal === 'false' ? false : paramVal);
                    settingsStore.setItem(paramKey, paramVal, Infinity);
                    params[paramKey] = paramVal;
                }
            }
            matches = regexpUrlParams.exec(window.location.search);
        }
        // If we are in the PWA version launched from an extension, send a 'success' message to the extension
        if (params.referrerExtensionURL && ~window.location.href.indexOf(params.PWAServer)) {
            var message = '?PWA_launch=success';
            // DEV: To test failure of the PWA, you could pause on next line and set message to '?PWA_launch=fail'
            // Note that, as a failsafe, the PWA_launch key is set to 'fail' (in the extension) before each PWA launch
            // so we need to send a 'success' message each time the PWA is launched
            var frame = document.createElement('iframe');
            frame.id = 'kiwixComm';
            frame.style.display = 'none';
            document.body.appendChild(frame);
            frame.src = params.referrerExtensionURL + '/www/index.html' + message;
            // Now remove redundant frame. We cannot use onload, because it doesn't give time for the script to run.
            setTimeout(function () {
                var kiwixComm = document.getElementById('kiwixComm');
                // The only browser which does not support .remove() is IE11, but it will never run this code
                if (kiwixComm) kiwixComm.remove();
            }, 3000);
        }
    })();

    /**
     * Set the State and UI settings associated with parameters defined above
     */
    document.getElementById('hideActiveContentWarningCheck').checked = params.hideActiveContentWarning;
    document.getElementById('showUIAnimationsCheck').checked = params.showUIAnimations;
    document.getElementById('titleSearchRange').value = params.maxSearchResultsSize;
    document.getElementById('titleSearchRangeVal').textContent = params.maxSearchResultsSize;
    document.getElementById('appThemeSelect').value = params.appTheme;
    document.getElementById('useHomeKeyToFocusSearchBarCheck').checked = params.useHomeKeyToFocusSearchBar;
    document.getElementById('openExternalLinksInNewTabsCheck').checked = params.openExternalLinksInNewTabs;
    switchHomeKeyToFocusSearchBar();
    document.getElementById('bypassAppCacheCheck').checked = !params.appCache;
<<<<<<< HEAD
    document.getElementById('appVersion').textContent = 'Kiwix ' + params.appVersion; 
=======
    document.getElementById('appVersion').innerHTML = 'Kiwix ' + params.appVersion;
    // We check here if we have to warn the user that we switched to ServiceWorkerMode
    // This is only needed if the ServiceWorker mode is available, or we are in a Firefox Extension that supports Service Workers
    // outside of the extension environment, AND the user's settings are stuck on jQuery mode, AND the user has not already been
    // alerted about the switch to ServiceWorker mode by default
    if ((isServiceWorkerAvailable() || isMessageChannelAvailable() && /^moz-extension:/i.test(window.location.protocol))
        && params.contentInjectionMode === 'jquery' && !params.defaultModeChangeAlertDisplayed) {
        // Attempt to upgrade user to ServiceWorker mode
        params.contentInjectionMode = 'serviceworker';
    } else if (params.contentInjectionMode === 'serviceworker') {
        // User is already in SW mode, so we will never need to display the upgrade alert
        params.defaultModeChangeAlertDisplayed = true;
        settingsStore.setItem('defaultModeChangeAlertDisplayed', true, Infinity);
    }
>>>>>>> dc450d70
    setContentInjectionMode(params.contentInjectionMode);

    // Define globalDropZone (universal drop area) and configDropZone (highlighting area on Config page)
    var globalDropZone = document.getElementById('search-article');
    var configDropZone = document.getElementById('configuration');

    // Unique identifier of the article expected to be displayed
    var expectedArticleURLToBeDisplayed = "";
 
    // define and store dark preference for matchMedia
    var darkPreference = window.matchMedia('(prefers-color-scheme:dark)');
    // if 'prefers-color-scheme' is not supported in the browser, then the "auto" options are not displayed to the user
    if (window.matchMedia('(prefers-color-scheme)').media === 'not all') {
        var optionsToBeRemoved = document.getElementById("appThemeSelect").querySelectorAll('.auto');
        for (var i = 0; i < optionsToBeRemoved.length; i++) {
            optionsToBeRemoved[i].parentNode.removeChild(optionsToBeRemoved[i]);
        }
    }
    // Apply previously stored appTheme
    uiUtil.applyAppTheme(params.appTheme);

    // Whenever the system theme changes, call applyAppTheme function
    darkPreference.onchange = function() {
        uiUtil.applyAppTheme(params.appTheme);
    }

    /**
     * Resize the IFrame height, so that it fills the whole available height in the window
     */
    function resizeIFrame() {
        var headerStyles = getComputedStyle(document.getElementById('top'));
        var iframe = document.getElementById('articleContent');
        var region = document.getElementById('search-article');
        if (iframe.style.display === 'none') {
            // We are in About or Configuration, so we only set the region height
            region.style.height = window.innerHeight + 'px';
        } else {
            // IE cannot retrieve computed headerStyles till the next paint, so we wait a few ticks
            setTimeout(function() {
                // Get  header height *including* its bottom margin
                var headerHeight = parseFloat(headerStyles.height) + parseFloat(headerStyles.marginBottom);
                iframe.style.height = window.innerHeight - headerHeight + 'px';
                // We have to allow a minimum safety margin of 10px for 'iframe' and 'header' to fit within 'region'
                region.style.height = window.innerHeight + 10 + 'px';
            }, 100);
        }
    }
    $(document).ready(resizeIFrame);
    $(window).resize(resizeIFrame);

    // Define behavior of HTML elements
    var searchArticlesFocused = false;
    $('#searchArticles').on('click', function() {
        var prefix = document.getElementById('prefix').value;
        // Do not initiate the same search if it is already in progress
        if (appstate.search.prefix === prefix && !/^(cancelled|complete)$/.test(appstate.search.status)) return;
        document.getElementById('welcomeText').style.display = 'none';
        document.querySelector('.kiwix-alert').style.display = 'none';
        document.getElementById('searchingArticles').style.display = '';
        pushBrowserHistoryState(null, prefix);
        // Initiate the search
        searchDirEntriesFromPrefix(prefix);
        $('.navbar-collapse').collapse('hide');
        document.getElementById('prefix').focus();
        // This flag is set to true in the mousedown event below
        searchArticlesFocused = false;
    });
    $('#searchArticles').on('mousedown', function() {
        // We set the flag so that the blur event of #prefix can know that the searchArticles button has been clicked
        searchArticlesFocused = true;
    });
    $('#formArticleSearch').on('submit', function() {
        document.getElementById('searchArticles').click();
        return false;
    });
    // Handle keyboard events in the prefix (article search) field
    var keyPressHandled = false;
    $('#prefix').on('keydown', function(e) {
        // If user presses Escape...
        // IE11 returns "Esc" and the other browsers "Escape"; regex below matches both
        if (/^Esc/.test(e.key)) {
            // Hide the article list
            e.preventDefault();
            e.stopPropagation();
            document.getElementById('articleListWithHeader').style.display = 'none';
            document.getElementById('articleContent').focus();
            keyPressHandled = true;
        }
        // Arrow-key selection code adapted from https://stackoverflow.com/a/14747926/9727685
        // IE11 produces "Down" instead of "ArrowDown" and "Up" instead of "ArrowUp"
        if (/^((Arrow)?Down|(Arrow)?Up|Enter)$/.test(e.key)) {
            // User pressed Down arrow or Up arrow or Enter
            e.preventDefault();
            e.stopPropagation();
            // This is needed to prevent processing in the keyup event : https://stackoverflow.com/questions/9951274
            keyPressHandled = true;
            var activeElement = document.querySelector("#articleList .hover") || document.querySelector("#articleList a");
            if (!activeElement) return;
            // If user presses Enter, read the dirEntry
            if (/Enter/.test(e.key)) {
                if (activeElement.classList.contains('hover')) {
                    var dirEntryId = activeElement.getAttribute('dirEntryId');
                    findDirEntryFromDirEntryIdAndLaunchArticleRead(decodeURIComponent(dirEntryId));
                    return;
                }
            }
            // If user presses ArrowDown...
            // (NB selection is limited to five possibilities by regex above)
            if (/Down/.test(e.key)) {
                if (activeElement.classList.contains('hover')) {
                    activeElement.classList.remove('hover');
                    activeElement = activeElement.nextElementSibling || activeElement;
                    var nextElement = activeElement.nextElementSibling || activeElement;
                    if (!uiUtil.isElementInView(nextElement, true)) nextElement.scrollIntoView(false);
                }
            }
            // If user presses ArrowUp...
            if (/Up/.test(e.key)) {
                activeElement.classList.remove('hover');
                activeElement = activeElement.previousElementSibling || activeElement;
                var previousElement = activeElement.previousElementSibling || activeElement;
                if (!uiUtil.isElementInView(previousElement, true)) previousElement.scrollIntoView();
                if (previousElement === activeElement) document.getElementById('top').scrollIntoView();
            }
            activeElement.classList.add('hover');
        }
    });
    // Search for titles as user types characters
    $('#prefix').on('keyup', function(e) {
        if (selectedArchive !== null && selectedArchive.isReady()) {
            // Prevent processing by keyup event if we already handled the keypress in keydown event
            if (keyPressHandled)
                keyPressHandled = false;
            else
                onKeyUpPrefix(e);
        }
    });
    // Restore the search results if user goes back into prefix field
    $('#prefix').on('focus', function() {
        if (document.getElementById('prefix').value !== '')
            document.getElementById('articleListWithHeader').style.display = '';
    });
    // Hide the search results if user moves out of prefix field
    $('#prefix').on('blur', function() {
        if (!searchArticlesFocused) {
            appstate.search.status = 'cancelled';
            document.getElementById('searchingArticles').style.display = 'none';
            document.getElementById('articleListWithHeader').style.display = 'none';
        }
    });
    $('#btnRandomArticle').on('click', function() {
        document.getElementById('prefix').value = '';
        goToRandomArticle();
        document.getElementById('welcomeText').style.display = 'none';
        document.getElementById('articleListWithHeader').style.display = 'none';
        $('.navbar-collapse').collapse('hide');
    });

    $('#btnRescanDeviceStorage').on('click', function() {
        searchForArchivesInStorage();
    });
    // Bottom bar :
    $('#btnBack').on('click', function() {
        history.back();
        return false;
    });
    $('#btnForward').on('click', function() {
        history.forward();
        return false;
    });
    $('#btnHomeBottom').on('click', function() {
        document.getElementById('btnHome').click();
        return false;
    });
    $('#btnTop').on('click', function() {
        var articleContent = document.getElementById('articleContent');
        articleContent.contentWindow.scrollTo({top: 0, behavior: 'smooth'});
        // We return true, so that the link to #top is still triggered (useful in the About section)
        return true;
    });
    // Top menu :
    $('#btnHome').on('click', function() {
        // Highlight the selected section in the navbar
        document.getElementById('liHomeNav').setAttribute('class', 'active');
        document.getElementById('liConfigureNav').setAttribute('class', '');
        document.getElementById('liAboutNav').setAttribute('class', '');
        $('.navbar-collapse').collapse('hide');
        // Show the selected content in the page
        uiUtil.removeAnimationClasses();
        if (params.showUIAnimations) {
           uiUtil.applyAnimationToSection("home");
        } else {
            document.getElementById('articleContent').style.display = '';
            document.getElementById('about').style.display = 'none';
            document.getElementById('configuration').style.display = 'none';
        }
        document.getElementById('navigationButtons').style.display = '';
        document.getElementById('formArticleSearch').style.display = '';
        document.getElementById('welcomeText').style.display = '';
        // Give the focus to the search field, and clean up the page contents
        document.getElementById('prefix').value = '';
        document.getElementById('prefix').focus();
        var articleList = document.getElementById('articleList');
        var articleListHeaderMessage =  document.getElementById('articleListHeaderMessage');
        while (articleList.firstChild) articleList.removeChild(articleList.firstChild);
        while (articleListHeaderMessage.firstChild) articleListHeaderMessage.removeChild(articleListHeaderMessage.firstChild);
        document.getElementById('searchingArticles').style.display = 'none';
        document.getElementById('articleContent').style.display = 'none';
        // Empty and purge the article contents
        var articleContent = document.getElementById('articleContent');
        var articleContentDoc = articleContent ? articleContent.contentDocument : null;
        while (articleContentDoc.firstChild) articleContentDoc.removeChild(articleContentDoc.firstChild);
        if (selectedArchive !== null && selectedArchive.isReady()) {
            document.getElementById('welcomeText').style.display = 'none';
            goToMainArticle();
        }
        // Use a timeout of 400ms because uiUtil.applyAnimationToSection uses a timeout of 300ms
        setTimeout(resizeIFrame, 400);
        return false;
    });
    $('#btnConfigure').on('click', function() {
        // Highlight the selected section in the navbar
        document.getElementById('liHomeNav').setAttribute('class', '');
        document.getElementById('liConfigureNav').setAttribute('class', 'active');
        document.getElementById('liAboutNav').setAttribute('class', '');
        $('.navbar-collapse').collapse('hide');
        // Show the selected content in the page
        uiUtil.removeAnimationClasses();
        if (params.showUIAnimations) {
            uiUtil.applyAnimationToSection('config');
        } else {
            document.getElementById('about').style.display = 'none';
            document.getElementById('configuration').style.display = '';
            document.getElementById('articleContent').style.display = 'none';
        }
        document.getElementById('navigationButtons').style.display = 'none';
        document.getElementById('formArticleSearch').style.display = 'none';
        document.getElementById('welcomeText').style.display = 'none';
        document.getElementById('searchingArticles').style.display = 'none';
        document.querySelector('.kiwix-alert').style.display = 'none';
        refreshAPIStatus();
        refreshCacheStatus();
        uiUtil.checkUpdateStatus(appstate);
        // Use a timeout of 400ms because uiUtil.applyAnimationToSection uses a timeout of 300ms
        setTimeout(resizeIFrame, 400);
        return false;
    });
    $('#btnAbout').on('click', function() {
        // Highlight the selected section in the navbar
        document.getElementById('liHomeNav').setAttribute('class', '');
        document.getElementById('liConfigureNav').setAttribute('class', '');
        document.getElementById('liAboutNav').setAttribute('class', 'active');
        $('.navbar-collapse').collapse('hide');
        // Show the selected content in the page
        uiUtil.removeAnimationClasses();
        if (params.showUIAnimations) {
            uiUtil.applyAnimationToSection("about");
        } else {
            document.getElementById('about').style.display = '';
            document.getElementById('configuration').style.display = 'none';
            document.getElementById('articleContent').style.display = 'none';
        }
        document.getElementById('navigationButtons').style.display = 'none';
        document.getElementById('formArticleSearch').style.display = 'none';
        document.getElementById('welcomeText').style.display = 'none';
        document.getElementById('articleListWithHeader').style.display = 'none';
        document.getElementById('searchingArticles').style.display = 'none';
        document.querySelector('.kiwix-alert').style.display = 'none';
        // Use a timeout of 400ms because uiUtil.applyAnimationToSection uses a timeout of 300ms
        setTimeout(resizeIFrame, 400);
        return false;
    });
    $('input:radio[name=contentInjectionMode]').on('change', function() {
        // Do the necessary to enable or disable the Service Worker
        setContentInjectionMode(this.value);
    });
    document.getElementById('useCanvasElementsCheck').addEventListener('change', function () {
        if (this.checked) {
            // User can only *disable* this auto-determined setting, not force it on, so we do not store a value of true
            settingsStore.removeItem('useCanvasElementsForWebpTranscoding');
            uiUtil.determineCanvasElementsWorkaround();
            this.checked = params.useCanvasElementsForWebpTranscoding;
        } else {
            params.useCanvasElementsForWebpTranscoding = false;
            settingsStore.setItem('useCanvasElementsForWebpTranscoding', false, Infinity);
        }
    });
    document.getElementById('btnReset').addEventListener('click', function () {
        uiUtil.systemAlert('WARNING: This will reset the app to a freshly installed state, deleting all app caches and settings!', 'Warning!', true).then(function (response) {
            if (response) {
                settingsStore.reset();
            }
        })
    });
    document.getElementById('bypassAppCacheCheck').addEventListener('change', function () {
        if (params.contentInjectionMode !== 'serviceworker') {
            uiUtil.systemAlert('This setting can only be used in ServiceWorker mode!');
            this.checked = false;
        } else {
            params.appCache = !this.checked;
            settingsStore.setItem('appCache', params.appCache, Infinity);
            settingsStore.reset('cacheAPI');
        }
        // This will also send any new values to Service Worker
        refreshCacheStatus();
    });
    $('input:checkbox[name=hideActiveContentWarning]').on('change', function () {
        params.hideActiveContentWarning = this.checked ? true : false;
        settingsStore.setItem('hideActiveContentWarning', params.hideActiveContentWarning, Infinity);
    });
    $('input:checkbox[name=showUIAnimations]').on('change', function () {
        params.showUIAnimations = this.checked ? true : false;
        settingsStore.setItem('showUIAnimations', params.showUIAnimations, Infinity);
    });
    $('input:checkbox[name=useHomeKeyToFocusSearchBar]').on('change', function () {
        params.useHomeKeyToFocusSearchBar = this.checked ? true : false;
        settingsStore.setItem('useHomeKeyToFocusSearchBar', params.useHomeKeyToFocusSearchBar, Infinity);
        switchHomeKeyToFocusSearchBar();
    });
    $('input:checkbox[name=openExternalLinksInNewTabs]').on('change', function () {
        params.openExternalLinksInNewTabs = this.checked ? true : false;
        settingsStore.setItem('openExternalLinksInNewTabs', params.openExternalLinksInNewTabs, Infinity);
    });
    document.getElementById('appThemeSelect').addEventListener('change', function (e) {
        params.appTheme = e.target.value;
        settingsStore.setItem('appTheme', params.appTheme, Infinity);
        uiUtil.applyAppTheme(params.appTheme);
    });
    document.getElementById('cachedAssetsModeRadioTrue').addEventListener('change', function (e) {
        if (e.target.checked) {
            settingsStore.setItem('assetsCache', true, Infinity);
            params.assetsCache = true;
            refreshCacheStatus();
        }
    });
    document.getElementById('cachedAssetsModeRadioFalse').addEventListener('change', function (e) {
        if (e.target.checked) {
            settingsStore.setItem('assetsCache', false, Infinity);
            params.assetsCache = false;
            // Delete all caches
            resetCssCache();
            if ('caches' in window) caches.delete(ASSETS_CACHE);
            refreshCacheStatus();
        }
    });
    var titleSearchRangeVal = document.getElementById('titleSearchRangeVal');
    document.getElementById('titleSearchRange').addEventListener('change', function(e) {
        settingsStore.setItem('maxSearchResultsSize', e.target.value, Infinity);
        params.maxSearchResultsSize = e.target.value;
        titleSearchRangeVal.textContent = e.target.value;
    });
    document.getElementById('titleSearchRange').addEventListener('input', function(e) {
        titleSearchRangeVal.textContent = e.target.value;
    });
    document.getElementById('modesLink').addEventListener('click', function () {
        document.getElementById('btnAbout').click();
        // We have to use a timeout or the scroll is cancelled by the slide transtion animation
        // @TODO This is a workaround. The regression should be fixed as it affects the Active content warning
        // links as well.
        setTimeout(function () {
            document.getElementById('modes').scrollIntoView();
        }, 600);
    });

    //Adds an event listener to kiwix logo and bottom navigation bar which gets triggered when these elements are dragged.
    //Returning false prevents their dragging (which can cause some unexpected behavior)
    //Doing that in javascript is the only way to make it cross-browser compatible
    document.getElementById('kiwixLogo').ondragstart=function () {return false;}
    document.getElementById('navigationButtons').ondragstart=function () {return false;}

    //focus search bar (#prefix) if Home key is pressed
    function focusPrefixOnHomeKey(event) {
        //check if home key is pressed
        if (event.key === 'Home') {
            // wait to prevent interference with scrolling (default action)
            setTimeout(function() {
                document.getElementById('prefix').focus();
            },0);
        }
    }
    //switch on/off the feature to use Home Key to focus search bar
    function switchHomeKeyToFocusSearchBar() {
        var iframeContentWindow = document.getElementById('articleContent').contentWindow;
        // Test whether iframe is accessible (because if not, we do not want to throw an error at this point, before we can tell the user what is wrong)
        var isIframeAccessible = true;
        try {
            iframeContentWindow.removeEventListener('keydown', focusPrefixOnHomeKey);
        }
        catch (err) {
            console.error('The iframe is probably not accessible', err);
            isIframeAccessible = false;
        }
        if (!isIframeAccessible) return;
        // when the feature is in active state
        if (params.useHomeKeyToFocusSearchBar) {
            //Handle Home key press inside window(outside iframe) to focus #prefix
            window.addEventListener('keydown', focusPrefixOnHomeKey);
            //only for initial empty iFrame loaded using `src` attribute
            //in any other case listener gets removed on reloading of iFrame content
            iframeContentWindow.addEventListener('keydown', focusPrefixOnHomeKey);
        }
        // when the feature is not active
        else {
            //remove event listener for window(outside iframe)
            window.removeEventListener('keydown', focusPrefixOnHomeKey);
            //if feature is deactivated and no zim content is loaded yet
            iframeContentWindow.removeEventListener('keydown', focusPrefixOnHomeKey);
        }
    }

    /**
     * Checks whether we need to display an alert that the default Content Injection Mode has now been switched to ServiceWorker Mode
     */
    function checkAndDisplayInjectionModeChangeAlert() {
        var message;
        if (!params.defaultModeChangeAlertDisplayed && isServiceWorkerAvailable() && isServiceWorkerReady()) {
            message = ['<p>We have switched you to ServiceWorker mode (this is now the default). ' +
                'It supports more types of ZIM archives and is much more robust.</p>' +
                '<p>If you experience problems with this mode, you can switch back to the (now deprecated) JQuery mode. ' +
                'In that case, please report the problems you experienced to us (see About section).</p>',
                'Change of default content injection mode'];
            uiUtil.systemAlert(message[0], message[1]).then(function () {
                settingsStore.setItem('defaultModeChangeAlertDisplayed', true, Infinity);
            });
        } else if (!params.defaultModeChangeAlertDisplayed && params.contentInjectionMode === 'jquery') {
            message = ['<p>Unfortunately, your browser does not appear to support ServiceWorker mode, which is now the default for this app.</p>' +
                '<p>You can continue to use the app in the (now deprecated) JQuery mode, but note that this mode only works well with ' +
                'ZIM archives that have static content, such as Wikipedia / Wikimedia ZIMs or Stackexchange.</p>' +
                '<p>If you can, we recommend that you update your browser to a version that supports ServiceWorker mode.</p>',
                'ServiceWorker mode unsupported'];
            uiUtil.systemAlert(message[0], message[1], true, 'Cancel', 'Okay').then(function (result) {
                if (result) {
                    // If user selected OK, then do not display again ever
                    settingsStore.setItem('defaultModeChangeAlertDisplayed', true, Infinity);
                }
            });
        }
        // This prevents the alert being displayed again this session
        params.defaultModeChangeAlertDisplayed = true;
    }

    /**
     * Displays or refreshes the API status shown to the user
     */
    function refreshAPIStatus() {
        var apiStatusPanel = document.getElementById('apiStatusDiv');
        apiStatusPanel.classList.remove('card-success', 'card-warning', 'card-danger');
        var apiPanelClass = 'card-success';
        var messageChannelStatus = document.getElementById('messageChannelStatus');
        var serviceWorkerStatus = document.getElementById('serviceWorkerStatus');
        if (isMessageChannelAvailable()) {
            messageChannelStatus.innerHTML = 'MessageChannel API available';
            messageChannelStatus.classList.remove('apiAvailable', 'apiUnavailable');
            messageChannelStatus.classList.add('apiAvailable');
        } else {
            apiPanelClass = 'card-warning';
            messageChannelStatus.innerHTML = 'MessageChannel API unavailable';
            messageChannelStatus.classList.remove('apiAvailable', 'apiUnavailable');
            messageChannelStatus.classList.add('apiUnavailable');
        }
        if (isServiceWorkerAvailable()) {
            if (isServiceWorkerReady()) {
                serviceWorkerStatus.innerHTML = 'ServiceWorker API available, and registered';
                serviceWorkerStatus.classList.remove('apiAvailable', 'apiUnavailable');
                serviceWorkerStatus.classList.add('apiAvailable');
            } else {
                apiPanelClass = 'card-warning';
                serviceWorkerStatus.innerHTML = 'ServiceWorker API available, but not registered';
                serviceWorkerStatus.classList.remove('apiAvailable', 'apiUnavailable');
                serviceWorkerStatus.classList.add('apiUnavailable');
            }
        } else {
            apiPanelClass = 'card-warning';
            serviceWorkerStatus.innerHTML = 'ServiceWorker API unavailable';
            serviceWorkerStatus.classList.remove('apiAvailable', 'apiUnavailable');
            serviceWorkerStatus.classList.add('apiUnavailable');
        }
        // Update Settings Store section of API panel with API name
        var settingsStoreStatusDiv = document.getElementById('settingsStoreStatus');
        var apiName = params.storeType === 'cookie' ? 'Cookie' : params.storeType === 'local_storage' ? 'Local Storage' : 'None';
        settingsStoreStatusDiv.textContent = 'Settings Storage API in use: ' + apiName;
        settingsStoreStatusDiv.classList.remove('apiAvailable', 'apiUnavailable');
        settingsStoreStatusDiv.classList.add(params.storeType === 'none' ? 'apiUnavailable' : 'apiAvailable');
        apiPanelClass = params.storeType === 'none' ? 'card-warning' : apiPanelClass;
        // Update Decompressor API section of panel
        var decompAPIStatusDiv = document.getElementById('decompressorAPIStatus');
        apiName = params.decompressorAPI.assemblerMachineType;
        apiPanelClass = params.decompressorAPI.errorStatus ? 'card-danger' : apiName === 'WASM' ? apiPanelClass : 'card-warning';
        decompAPIStatusDiv.className = apiName ? params.decompressorAPI.errorStatus ? 'apiBroken' : apiName === 'WASM' ? 'apiAvailable' : 'apiSuboptimal' : 'apiUnavailable';
        // Add the last used decompressor, if known, to the apiName
        if (apiName && params.decompressorAPI.decompressorLastUsed) {
            apiName += ' [&nbsp;' + params.decompressorAPI.decompressorLastUsed + '&nbsp;]';
        }
        apiName = params.decompressorAPI.errorStatus || apiName || 'Not initialized';
        // decompAPIStatusDiv.appendChild(document.createTextNode('Decompressor API: ' + apiName));
        decompAPIStatusDiv.textContent = 'Decompressor API: ' + apiName ;
        // Add a warning colour to the API Status Panel if any of the above tests failed
        apiStatusPanel.classList.add(apiPanelClass);
        // Set visibility of UI elements according to mode
        document.getElementById('bypassAppCacheDiv').style.display = params.contentInjectionMode === 'serviceworker' ? 'block' : 'none';
        // Check to see whether we need to alert the user that we have switched to ServiceWorker mode by default
        if (!params.defaultModeChangeAlertDisplayed) checkAndDisplayInjectionModeChangeAlert();
    }

    /**
     * Queries Service Worker if possible to determine cache capability and returns an object with cache attributes
     * If Service Worker is not available, the attributes of the memory cache are returned instead
     * @returns {Promise<Object>} A Promise for an object with cache attributes 'type', 'description', and 'count'
     */
    function getAssetsCacheAttributes() {
        return new Promise(function (resolve, reject) {
            if (params.contentInjectionMode === 'serviceworker' && navigator.serviceWorker && navigator.serviceWorker.controller) {
                // Create a Message Channel
                var channel = new MessageChannel();
                // Handler for recieving message reply from service worker
                channel.port1.onmessage = function (event) {
                    var cache = event.data;
                    if (cache.error) reject(cache.error);
                    else resolve(cache);
                };
                // Ask Service Worker for its cache status and asset count
                navigator.serviceWorker.controller.postMessage({
                    'action': {
                        'assetsCache': params.assetsCache ? 'enable' : 'disable',
                        'appCache': params.appCache ? 'enable' : 'disable',
                        'checkCache': window.location.href
                    }
                }, [channel.port2]);
            } else {
                // No Service Worker has been established, so we resolve the Promise with cssCache details only
                resolve({
                    'type': params.assetsCache ? 'memory' : 'none',
                    'name': 'cssCache',
                    'description': params.assetsCache ? 'Memory' : 'None',
                    'count': cssCache.size
                });
            }
        });
    }

    /**
     * Refreshes the UI (Configuration) with the cache attributes obtained from getAssetsCacheAttributes()
     */
    function refreshCacheStatus() {
        // Update radio buttons and checkbox
        document.getElementById('cachedAssetsModeRadio' + (params.assetsCache ? 'True' : 'False')).checked = true;
        // Get cache attributes, then update the UI with the obtained data
        getAssetsCacheAttributes().then(function (cache) {
            if (cache.type === 'cacheAPI' && ASSETS_CACHE !== cache.name) {
                console.error('DEV: The ASSETS_CACHE defined in app.js does not match the ASSETS_CACHE defined in service-worker.js!');
            }
            document.getElementById('cacheUsed').textContent = cache.description;
            document.getElementById('assetsCount').textContent = cache.count;
            var cacheSettings = document.getElementById('performanceSettingsDiv');
            var cacheStatusPanel = document.getElementById('cacheStatusPanel');
            [cacheSettings, cacheStatusPanel].forEach(function (card) {
                // IE11 cannot remove more than one class from a list at a time
                card.classList.remove('card-success');
                card.classList.remove('card-warning');
                if (params.assetsCache) card.classList.add('card-success');
                else card.classList.add('card-warning');
            });
        });
    }

    var keepAliveServiceWorkerHandle;
    var serviceWorkerRegistration;

    /**
     * Send an 'init' message to the ServiceWorker with a new MessageChannel
     * to initialize it, or to keep it alive.
     * This MessageChannel allows a 2-way communication between the ServiceWorker
     * and the application
     */
    function initOrKeepAliveServiceWorker() {
        var delay = DELAY_BETWEEN_KEEPALIVE_SERVICEWORKER;
        if (params.contentInjectionMode === 'serviceworker') {
            // Create a new messageChannel
            var tmpMessageChannel = new MessageChannel();
            tmpMessageChannel.port1.onmessage = handleMessageChannelMessage;
            // Send the init message to the ServiceWorker, with this MessageChannel as a parameter
            if (navigator.serviceWorker.controller) {
                navigator.serviceWorker.controller.postMessage({
                    'action': 'init'
                }, [tmpMessageChannel.port2]);
            } else if (keepAliveServiceWorkerHandle) {
                console.error('The Service Worker is active but is not controlling the current page! We have to reload.');
                window.location.reload();
            } else {
                // If this is the first time we are initiating the SW, allow Promises to complete by delaying potential reload till next tick
                delay = 0;
            }
            // Schedule to do it again regularly to keep the 2-way communication alive.
            // See https://github.com/kiwix/kiwix-js/issues/145 to understand why
            clearTimeout(keepAliveServiceWorkerHandle);
            keepAliveServiceWorkerHandle = setTimeout(initOrKeepAliveServiceWorker, delay, false);
        }
    }

    /**
     * Sets the given injection mode.
     * This involves registering (or re-enabling) the Service Worker if necessary
     * It also refreshes the API status for the user afterwards.
     *
     * @param {String} value The chosen content injection mode : 'jquery' or 'serviceworker'
     */
    function setContentInjectionMode(value) {
        params.contentInjectionMode = value;
        if (value === 'jquery') {
            if (!params.appCache) {
                uiUtil.systemAlert('You must deselect the "Bypass AppCache" option before switching to JQuery mode!', 'Deselect "Bypass AppCache"').then(function () {
                    setContentInjectionMode('serviceworker');
                })
                return;
            }
            if (params.referrerExtensionURL) {
                // We are in an extension, and the user may wish to revert to local code
                var message = 'This will switch to using locally packaged code only. Some configuration settings may be lost.<br/><br/>' +
                'WARNING: After this, you may not be able to switch back to SW mode without an online connection!';
                var launchLocal = function () {
                    settingsStore.setItem('allowInternetAccess', false, Infinity);
                    var uriParams = '?allowInternetAccess=false&contentInjectionMode=jquery&hideActiveContentWarning=false';
                    uriParams += '&appTheme=' + params.appTheme;
                    uriParams += '&showUIAnimations=' + params.showUIAnimations;
                    window.location.href = params.referrerExtensionURL + '/www/index.html' + uriParams;
                    'Beam me down, Scotty!';
                };
                uiUtil.systemAlert(message, 'Warning!', true).then(function (response) {
                    if (response) {
                        launchLocal();
                    } else {
                        setContentInjectionMode('serviceworker');
                    }
                });
                return;
            }
            // Because the Service Worker must still run in a PWA app so that it can work offline, we don't actually disable the SW in this context,
            // but it will no longer be intercepting requests for ZIM assets (only requests for the app's own code)
            if (isServiceWorkerAvailable()) {
                serviceWorkerRegistration = null;
            }
            refreshAPIStatus();
            // User has switched to jQuery mode, so no longer needs ASSETS_CACHE
            // We should empty it and turn it off to prevent unnecessary space usage
            if ('caches' in window && isMessageChannelAvailable()) {
                var channel = new MessageChannel();
                if (isServiceWorkerAvailable() && navigator.serviceWorker.controller) {
                    navigator.serviceWorker.controller.postMessage({
                        'action': { 'assetsCache': 'disable' }
                    }, [channel.port2]);
                }
                caches.delete(ASSETS_CACHE);
            }
        } else if (value === 'serviceworker') {
            var protocol = window.location.protocol;
            // Since Firefox 103, the ServiceWorker API is not available any more in Webextensions. See https://hg.mozilla.org/integration/autoland/rev/3a2907ad88e8 and https://bugzilla.mozilla.org/show_bug.cgi?id=1593931
            // Previously, the API was available, but failed to register (which we could trap a few lines below).
            // So we now need to suggest a switch to the PWA if we are inside a Firefox Extension and the ServiceWorker API is unavailable.
            // Even if some older firefox versions do not support ServiceWorkers at all (versions 42, 43, 45ESR, 52ESR, 60ESR and 68ESR, based on https://caniuse.com/serviceworkers). In this case, the PWA will not work either.
            if (protocol === 'moz-extension:' && !isServiceWorkerAvailable()) {
                launchMozillaExtensionServiceWorker();
            } else {
                if (!isServiceWorkerAvailable()) {
                    var message =
                        '<p>Unfortunately, your browser does not appear to support ServiceWorker mode, which is now the default for this app.</p>' +
                        '<p>You can continue to use the app in the (now deprecated) JQuery mode, but note that this mode only works well with ' +
                        'ZIM archives that have static content, such as Wikipedia / Wikimedia ZIMs or Stackexchange.</p>' +
                        '<p>If you can, we recommend that you update your browser to a version that supports ServiceWorker mode.</p>';
                    uiUtil.systemAlert(message, 'ServiceWorker API not available', true, 'Cancel', 'Use JQuery mode').then(function (response) {
                        if (params.referrerExtensionURL && response) {
                            var uriParams = '?allowInternetAccess=false&contentInjectionMode=jquery&defaultModeChangeAlertDisplayed=true';
                            window.location.href = params.referrerExtensionURL + '/www/index.html' + uriParams;
                        } else {
                            setContentInjectionMode('jquery');
                        }
                    });
                    return;
                }
                if (!isMessageChannelAvailable()) {
                    uiUtil.systemAlert('The MessageChannel API is not available on your device. Falling back to JQuery mode', 'MessageChannel API not available').then(function () {
                        setContentInjectionMode('jquery');
                    });
                    return;
                }
                if (!isServiceWorkerReady()) {
                    var serviceWorkerStatus = document.getElementById('serviceWorkerStatus');
                    serviceWorkerStatus.innerHTML = 'ServiceWorker API available : trying to register it...';
                    if (navigator.serviceWorker.controller) {
                        console.log("Active Service Worker found, no need to register");
                        serviceWorkerRegistration = true;
                        // Remove any jQuery hooks from a previous jQuery session
                        $('#articleContent').contents().remove();
                        // Create the MessageChannel and send 'init'
                        initOrKeepAliveServiceWorker();
                        refreshAPIStatus();
                    } else {
                        navigator.serviceWorker.register('../service-worker.js').then(function (reg) {
                            // The ServiceWorker is registered
                            serviceWorkerRegistration = reg;
                            // We need to wait for the ServiceWorker to be activated
                            // before sending the first init message
                            var serviceWorker = reg.installing || reg.waiting || reg.active;
                            serviceWorker.addEventListener('statechange', function(statechangeevent) {
                                if (statechangeevent.target.state === 'activated') {
                                    // Remove any jQuery hooks from a previous jQuery session
                                    $('#articleContent').contents().remove();
                                    // Create the MessageChannel and send the 'init' message to the ServiceWorker
                                    initOrKeepAliveServiceWorker();
                                    // We need to refresh cache status here on first activation because SW was inaccessible till now
                                    // We also initialize the ASSETS_CACHE constant in SW here
                                    refreshCacheStatus();
                                    refreshAPIStatus();
                                }
                            });
                            if (serviceWorker.state === 'activated') {
                                // Even if the ServiceWorker is already activated,
                                // We need to re-create the MessageChannel
                                // and send the 'init' message to the ServiceWorker
                                // in case it has been stopped and lost its context
                                initOrKeepAliveServiceWorker();
                            }
                            refreshCacheStatus();
                            refreshAPIStatus();
                        }).catch(function (err) {
                            if (protocol === 'moz-extension:') {
                                // This is still useful for Firefox<103 extensions, where the ServiceWorker API is available, but fails to register
                                launchMozillaExtensionServiceWorker();
                            } else {
                                console.error('Error while registering serviceWorker', err);
                                refreshAPIStatus();
                                var message = "The ServiceWorker could not be properly registered. Switching back to jQuery mode. Error message : " + err;
                                if (protocol === 'file:') {
                                    message += "<br/><br/>You seem to be opening kiwix-js with the file:// protocol. You should open it through a web server : either through a local one (http://localhost/...) or through a remote one (but you need SSL : https://webserver/...)";
                                }
                                uiUtil.systemAlert(message, "Failed to register ServiceWorker").then(function () {
                                    setContentInjectionMode('jquery');
                                    // We need to wait for the previous dialogue box to unload fully before attempting to display another
                                    setTimeout(function () {
                                        params.defaultModeChangeAlertDisplayed = false;
                                        settingsStore.removeItem('defaultModeChangeAlertDisplayed');
                                        checkAndDisplayInjectionModeChangeAlert();
                                    }, 1200);
                                });
                            }
                        });
                    }
                } else {
                    // We need to reactivate Service Worker
                    initOrKeepAliveServiceWorker();
                }
            }
            // User has switched to ServiceWorker mode, so no longer needs the memory cache
            // We should empty it to ensure good memory management
            resetCssCache();
        }
        $('input:radio[name=contentInjectionMode]').prop('checked', false);
        $('input:radio[name=contentInjectionMode]').filter('[value="' + value + '"]').prop('checked', true);
        // Save the value in the Settings Store, so that to be able to keep it after a reload/restart
        settingsStore.setItem('contentInjectionMode', value, Infinity);
        refreshCacheStatus();
        refreshAPIStatus();
        // Set the visibility of WebP workaround after change of content injection mode
        uiUtil.determineCanvasElementsWorkaround();
    }

    /**
     * Tells if the ServiceWorker API is available
     * https://developer.mozilla.org/en-US/docs/Web/API/ServiceWorker
     * @returns {Boolean}
     */
    function isServiceWorkerAvailable() {
        return ('serviceWorker' in navigator);
    }

    /**
     * Tells if the MessageChannel API is available
     * https://developer.mozilla.org/en-US/docs/Web/API/MessageChannel
     * @returns {Boolean}
     */
    function isMessageChannelAvailable() {
        try{
            var dummyMessageChannel = new MessageChannel();
            if (dummyMessageChannel) return true;
        }
        catch (e){
            return false;
        }
        return false;
    }

    /**
     * Tells if the ServiceWorker is registered, and ready to capture HTTP requests
     * and inject content in articles.
     * @returns {Boolean}
     */
    function isServiceWorkerReady() {
        // Return true if the serviceWorkerRegistration is not null and not undefined
        return (serviceWorkerRegistration);
    }

    function launchMozillaExtensionServiceWorker () {
        // DEV: See explanation below for why we access localStorage directly here
        var PWASuccessfullyLaunched = localStorage.getItem(params.keyPrefix + 'PWA_launch') === 'success';
        var allowInternetAccess = settingsStore.getItem('allowInternetAccess') === 'true';
        var message = params.defaultModeChangeAlertDisplayed ? '<p>To enable the Service Worker, we ' :
            ('<p>We shall attempt to switch you to ServiceWorker mode (this is now the default). ' +
            'It supports more types of ZIM archives and is much more robust.</p><p>We ');
        message += 'need one-time access to our secure server so that the app can re-launch as a Progressive Web App (PWA). ' +
            'If available, the PWA will work offline, but will auto-update periodically when online as per the ' + 
            'Service Worker spec.</p><p>You can switch back any time by returning to JQuery mode.</p>' +
            '<p>WARNING: This will attempt to access the following server:<br/>' + params.PWAServer + '</p>';
        var launchPWA = function () {
            uiUtil.spinnerDisplay(false);
            var uriParams = '?contentInjectionMode=serviceworker&allowInternetAccess=true';
            uriParams += '&referrerExtensionURL=' + encodeURIComponent(window.location.href.replace(/\/www\/index.html.*$/i, ''));
            if (!PWASuccessfullyLaunched || !allowInternetAccess) {
                // Add any further params that should only be passed when the user is intentionally switching to SW mode
                uriParams += '&appTheme=' + params.appTheme;
                uriParams += '&showUIAnimations=' + params.showUIAnimations;
            }
            settingsStore.setItem('contentInjectionMode', 'serviceworker', Infinity);
            // This is needed so that we get passthrough on subsequent launches
            settingsStore.setItem('allowInternetAccess', true, Infinity);
            // Signal failure of PWA until it has successfully launched (in init.js it will be changed to 'success')
            // DEV: We write directly to localStorage instead of using settingsStore here because we need 100% certainty
            // regarding the location of the key to be able to retrieve it in init.js before settingsStore is initialized
            localStorage.setItem(params.keyPrefix + 'PWA_launch', 'fail');
            window.location.href = params.PWAServer + 'www/index.html' + uriParams;
            'Beam me up, Scotty!';
        };
        var checkPWAIsOnline = function () {
            uiUtil.spinnerDisplay(true, 'Checking server access...');
            uiUtil.checkServerIsAccessible(params.PWAServer + 'www/img/icons/kiwix-32.png', launchPWA, function () {
                uiUtil.spinnerDisplay(false);
                uiUtil.systemAlert('The server is not currently accessible! ' +
                    '<br/><br/>(Kiwix needs one-time access to the server to cache the PWA).' +
                    '<br/>Please try again when you have a stable Internet connection.', 'Error!').then(function () {
                        settingsStore.setItem('allowInternetAccess', false, Infinity);
                        setContentInjectionMode('jquery');
                    });
            });
        };
        if (settingsStore.getItem('allowInternetAccess') === 'true') {
            if (PWASuccessfullyLaunched) {
                launchPWA();
            } else {
                uiUtil.systemAlert('The last attempt to launch the PWA appears to have failed.<br/><br/>Do you wish to try again?', 'Confirmation to try again PWA', true).then(function (response) {
                    if (response) {
                        checkPWAIsOnline();
                    } else {
                        settingsStore.setItem('allowInternetAccess', false, Infinity);
                        setContentInjectionMode('jquery');
                    }
                })
            }
        } else {
            uiUtil.systemAlert(message, 'Allow Internet access', true).then(function (response) {
                if (response) {
                    checkPWAIsOnline();
                } else {
                    // User cancelled, so wants to stay in JQuery mode
                    setContentInjectionMode('jquery');
                    settingsStore.setItem('allowInternetAccess', false, Infinity);
                    // We should not bother user with the default mode change alert again
                    params.defaultModeChangeAlertDisplayed = true;
                    settingsStore.setItem('defaultModeChangeAlertDisplayed', true, Infinity)
                }
            });
        }
    }

    /**
     *
     * @type Array.<StorageFirefoxOS>
     */
    var storages = [];
    function searchForArchivesInPreferencesOrStorage() {
        // First see if the list of archives is stored in the Settings Store
        var listOfArchivesFromSettingsStore = settingsStore.getItem("listOfArchives");
        if (listOfArchivesFromSettingsStore !== null && listOfArchivesFromSettingsStore !== undefined && listOfArchivesFromSettingsStore !== "") {
            var directories = listOfArchivesFromSettingsStore.split('|');
            populateDropDownListOfArchives(directories);
        } else {
            searchForArchivesInStorage();
        }
    }
    function searchForArchivesInStorage() {
        // If DeviceStorage is available, we look for archives in it
        document.getElementById('btnConfigure').click();
        document.getElementById('scanningForArchives').style.display = '';
        zimArchiveLoader.scanForArchives(storages, populateDropDownListOfArchives, function () {
            // callbackError function is called in case of an error
            uiUtil.systemAlert(message, label).then(populateDropDownListOfArchives(null));
        });
    }

    if ($.isFunction(navigator.getDeviceStorages)) {
        // The method getDeviceStorages is available (FxOS>=1.1)
        storages = $.map(navigator.getDeviceStorages("sdcard"), function(s) {
            return new abstractFilesystemAccess.StorageFirefoxOS(s);
        });
    }

    if (storages !== null && storages.length > 0) {
        // Make a fake first access to device storage, in order to ask the user for confirmation if necessary.
        // This way, it is only done once at this moment, instead of being done several times in callbacks
        // After that, we can start looking for archives
        storages[0].get("fake-file-to-read").then(searchForArchivesInPreferencesOrStorage,
                                                  searchForArchivesInPreferencesOrStorage);
    } else {
        // If DeviceStorage is not available, we display the file select components
        displayFileSelect();
        if (document.getElementById('archiveFiles').files && document.getElementById('archiveFiles').files.length>0) {
            // Archive files are already selected,
            setLocalArchiveFromFileSelect();
        } else {
            document.getElementById('btnConfigure').click();
        }
    }

    // Display the article when the user goes back in the browser history
    window.onpopstate = function(event) {
        if (event.state) {
            var title = event.state.title;
            var titleSearch = event.state.titleSearch;
            document.getElementById('prefix').value = '';
            document.getElementById('welcomeText').style.display = 'none';
            document.getElementById('searchingArticles').style.display = 'none';
            $('.navbar-collapse').collapse('hide');
            document.getElementById('configuration').style.display = 'none';
            document.getElementById('articleListWithHeader').style.display = 'none';
            $('#articleContent').contents().empty();

            if (title && !(""===title)) {
                goToArticle(title);
            } else if (titleSearch && titleSearch !== '') {
                document.getElementById('prefix').value = titleSearch;
                if (titleSearch !== appstate.search.prefix) {
                    searchDirEntriesFromPrefix(titleSearch);
                } else {
                    document.getElementById('prefix').focus();
                }
            }
        }
    };

    /**
     * Populate the drop-down list of archives with the given list
     * @param {Array.<String>} archiveDirectories
     */
    function populateDropDownListOfArchives(archiveDirectories) {
        document.getElementById('scanningForArchives').style.display = 'none';
        document.getElementById('chooseArchiveFromLocalStorage').style.display = '';
        var comboArchiveList = document.getElementById('archiveList');
        comboArchiveList.options.length = 0;
        for (var i = 0; i < archiveDirectories.length; i++) {
            var archiveDirectory = archiveDirectories[i];
            if (archiveDirectory === '/') {
                uiUtil.systemAlert('It looks like you have put some archive files at the root of your sdcard (or internal storage). Please move them in a subdirectory', 'Error: invalid archive files location');
            } else {
                comboArchiveList.options[i] = new Option(archiveDirectory, archiveDirectory);
            }
        }
        // Store the list of archives in the Settings Store, to avoid rescanning at each start
        settingsStore.setItem('listOfArchives', archiveDirectories.join('|'), Infinity);

        $('#archiveList').on('change', setLocalArchiveFromArchiveList);
        if (comboArchiveList.options.length > 0) {
            var lastSelectedArchive = settingsStore.getItem('lastSelectedArchive');
            if (lastSelectedArchive !== null && lastSelectedArchive !== undefined && lastSelectedArchive !== '') {
                // Attempt to select the corresponding item in the list, if it exists
                if ($("#archiveList option[value='"+lastSelectedArchive+"']").length > 0) {
                    document.getElementById('archiveList').value = lastSelectedArchive;
                }
            }
            // Set the localArchive as the last selected (or the first one if it has never been selected)
            setLocalArchiveFromArchiveList();
        } else {
            uiUtil.systemAlert('Welcome to Kiwix! This application needs at least a ZIM file in your SD-card (or internal storage). Please download one and put it on the device (see About section). Also check that your device is not connected to a computer through USB device storage (which often locks the SD-card content)', 'Welcome')
            .then(function () {
                document.getElementById('btnAbout').click();
                var isAndroid = (navigator.userAgent.indexOf('Android') !== -1);
                if (isAndroid) {
                    uiUtil.systemAlert("You seem to be using an Android device with DeviceStorage API. That must be a quite old Firefox version because this API has been removed in 2016. Be aware that there was a bug on Firefox, that prevents finding Wikipedia archives in a SD-card (at least on some devices). Please put the archive in the internal storage if the application can't find it.", 'Warning');
                }
            });
        }
    }

    /**
     * Sets the localArchive from the selected archive in the drop-down list
     */
    function setLocalArchiveFromArchiveList() {
        var archiveDirectory = document.getElementById('archiveList').value;
        if (archiveDirectory && archiveDirectory.length > 0) {
            // Now, try to find which DeviceStorage has been selected by the user
            // It is the prefix of the archive directory
            var regexpStorageName = /^\/([^/]+)\//;
            var regexpResults = regexpStorageName.exec(archiveDirectory);
            var selectedStorage = null;
            if (regexpResults && regexpResults.length>0) {
                var selectedStorageName = regexpResults[1];
                for (var i=0; i<storages.length; i++) {
                    var storage = storages[i];
                    if (selectedStorageName === storage.storageName) {
                        // We found the selected storage
                        selectedStorage = storage;
                    }
                }
                if (selectedStorage === null) {
                    uiUtil.systemAlert('Unable to find which device storage corresponds to directory ' + archiveDirectory, 'Error: no matching storage');
                }
            } else {
                // This happens when the archiveDirectory is not prefixed by the name of the storage
                // (in the Simulator, or with FxOs 1.0, or probably on devices that only have one device storage)
                // In this case, we use the first storage of the list (there should be only one)
                if (storages.length === 1) {
                    selectedStorage = storages[0];
                } else {
                    uiUtil.systemAlert('Something weird happened with the DeviceStorage API : found a directory without prefix : '
                    + archiveDirectory + ', but there were ' + storages.length
                    + ' storages found with getDeviceStorages instead of 1', 'Error: unprefixed directory');
                }
            }
            resetCssCache();
            selectedArchive = zimArchiveLoader.loadArchiveFromDeviceStorage(selectedStorage, archiveDirectory, function () {
                settingsStore.setItem('lastSelectedArchive', archiveDirectory, Infinity);
                // The archive is set : go back to home page to start searching
                document.getElementById('btnHome').click();
            }, function (message, label) {
                // callbackError which is called in case of an error
                uiUtil.systemAlert(message, label);
            });

        }
    }

    /**
     * Resets the CSS Cache (used only in jQuery mode)
     */
    function resetCssCache() {
        // Reset the cssCache. Must be done when archive changes.
        if (cssCache) {
            cssCache = new Map();
        }
    }

    /**
     * Displays the zone to select files from the archive
     */
    function displayFileSelect() {
        document.getElementById('openLocalFiles').style.display = 'block';
        // Set the main drop zone
        configDropZone.addEventListener('dragover', handleGlobalDragover);
        configDropZone.addEventListener('dragleave', function() {
            configDropZone.style.border = '';
        });
        // Also set a global drop zone (allows us to ensure Config is always displayed for the file drop)
        globalDropZone.addEventListener('dragover', function(e) {
            e.preventDefault();
            if (configDropZone.style.display === 'none') document.getElementById('btnConfigure').click();
            e.dataTransfer.dropEffect = 'link';
        });
        globalDropZone.addEventListener('drop', handleFileDrop);
        // This handles use of the file picker
        document.getElementById('archiveFiles').addEventListener('change', setLocalArchiveFromFileSelect);
    }

    function handleGlobalDragover(e) {
        e.preventDefault();
        e.dataTransfer.dropEffect = 'link';
        configDropZone.style.border = '3px dotted red';
    }

    function handleIframeDragover(e) {
        e.preventDefault();
        e.dataTransfer.dropEffect = 'link';
        document.getElementById('btnConfigure').click();
    }

    function handleIframeDrop(e) {
        e.stopPropagation();
        e.preventDefault();
        return;
    }

    function handleFileDrop(packet) {
        packet.stopPropagation();
        packet.preventDefault();
        configDropZone.style.border = '';
        var files = packet.dataTransfer.files;
        document.getElementById('openLocalFiles').style.display = 'none';
        document.getElementById('downloadInstruction').style.display = 'none';
        document.getElementById('selectorsDisplay').style.display = 'inline';
        setLocalArchiveFromFileList(files);
        // This clears the display of any previously picked archive in the file selector
        document.getElementById('archiveFiles').value = null;
    }

    // Add event listener to link which allows user to show file selectors
    document.getElementById('selectorsDisplayLink').addEventListener('click', function(e) {
        e.preventDefault();
        document.getElementById('openLocalFiles').style.display = 'block';
        document.getElementById('selectorsDisplay').style.display = 'none';
    });

    function setLocalArchiveFromFileList(files) {
        // Check for usable file types
        for (var i = files.length; i--;) {
            // DEV: you can support other file types by adding (e.g.) '|dat|idx' after 'zim\w{0,2}'
            if (!/\.(?:zim\w{0,2})$/i.test(files[i].name)) {
                uiUtil.systemAlert('One or more files does not appear to be a ZIM file!', 'Invalid File Format');
                return;
            }
        }
        resetCssCache();
        selectedArchive = zimArchiveLoader.loadArchiveFromFiles(files, function () {
            // The archive is set : go back to home page to start searching
            document.getElementById('btnHome').click();
            document.getElementById('downloadInstruction').style.display = 'none';
        }, function (message, label) {
            // callbackError which is called in case of an error
            uiUtil.systemAlert(message, label);
        });
    }

    /**
     * Sets the localArchive from the File selects populated by user
     */
    function setLocalArchiveFromFileSelect() {
        setLocalArchiveFromFileList(document.getElementById('archiveFiles').files);
    }

    /**
     * Reads a remote archive with given URL, and returns the response in a Promise.
     * This function is used by setRemoteArchives below, for UI tests
     *
     * @param {String} url The URL of the archive to read
     * @returns {Promise<Blob>} A promise for the requested file (blob)
     */
    function readRemoteArchive(url) {
        return new Promise(function (resolve, reject) {
            var request = new XMLHttpRequest();
            request.open("GET", url);
            request.responseType = "blob";
            request.onreadystatechange = function () {
                if (request.readyState === XMLHttpRequest.DONE) {
                    if (request.status >= 200 && request.status < 300 || request.status === 0) {
                        // Hack to make this look similar to a file
                        request.response.name = url;
                        resolve(request.response);
                    } else {
                        reject("HTTP status " + request.status + " when reading " + url);
                    }
                }
            };
            request.onabort = request.onerror = reject;
            request.send();
        });
    }

    /**
     * This is used in the testing interface to inject remote archives
     * @returns {Promise<Array>} A Promise for an array of archives
     */
    window.setRemoteArchives = function () {
        var readRequests = [];
        Array.prototype.slice.call(arguments).forEach(function (arg) {
            readRequests.push(readRemoteArchive(arg));
        });
        return Promise.all(readRequests).then(function (arrayOfArchives) {
            setLocalArchiveFromFileList(arrayOfArchives);
        }).catch(function (e) {
            console.error('Unable to load remote archive(s)', e);
        });
    };

    /**
     * Handle key input in the prefix input zone
     * @param {Event} evt The event data to handle
     */
    function onKeyUpPrefix() {
        // Use a timeout, so that very quick typing does not cause a lot of overhead
        // It is also necessary for the words suggestions to work inside Firefox OS
        if (window.timeoutKeyUpPrefix) {
            window.clearTimeout(window.timeoutKeyUpPrefix);
        }
        window.timeoutKeyUpPrefix = window.setTimeout(function () {
            var prefix = document.getElementById('prefix').value;
            if (prefix && prefix.length > 0 && prefix !== appstate.search.prefix) {
                document.getElementById('searchArticles').click();
            }
        }, 500);
    }

    /**
     * Search the index for DirEntries with title that start with the given prefix (implemented
     * with a binary search inside the index file)
     * @param {String} prefix The string that must appear at the start of any title searched for
     */
    function searchDirEntriesFromPrefix(prefix) {
        if (selectedArchive !== null && selectedArchive.isReady()) {
            // Cancel the old search (zimArchive search object will receive this change)
            appstate.search.status = 'cancelled';
            // Initiate a new search object and point appstate.search to it (the zimArchive search object will continue to point to the old object)
            // DEV: Technical explanation: the appstate.search is a pointer to an underlying object assigned in memory, and we are here defining a new object
            // in memory {'prefix': prefix, 'status': 'init', .....}, and pointing appstate.search to it; the old search object that was passed to selectedArchive
            // (zimArchive.js) continues to exist in the scope of the functions initiated by the previous search until all Promises have returned
            appstate.search = {'prefix': prefix, 'status': 'init', 'type': '', 'size': params.maxSearchResultsSize};
            var activeContent = document.getElementById('activeContent');
            if (activeContent) activeContent.style.display = 'none';
            selectedArchive.findDirEntriesWithPrefix(appstate.search, populateListOfArticles);
        } else {
            document.getElementById('searchingArticles').style.display = 'none';
            // We have to remove the focus from the search field,
            // so that the keyboard does not stay above the message
            document.getElementById('searchArticles').focus();
            uiUtil.systemAlert('Archive not set : please select an archive', 'No archive selected').then(function () {
                document.getElementById('btnConfigure').click();
            });
        }
    }

    /**
     * Display the list of articles with the given array of DirEntry
     * @param {Array} dirEntryArray The array of dirEntries returned from the binary search
     * @param {Object} reportingSearch The reporting search object
     */
    function populateListOfArticles(dirEntryArray, reportingSearch) {
        // Do not allow cancelled searches to report
        if (reportingSearch.status === 'cancelled') return;
        var stillSearching = reportingSearch.status === 'interim';
        var articleListHeaderMessageDiv = document.getElementById('articleListHeaderMessage');
        var nbDirEntry = dirEntryArray ? dirEntryArray.length : 0;

        var message;
        if (stillSearching) {
            message = 'Searching [' + reportingSearch.type + ']... found: ' + nbDirEntry;
        } else if (nbDirEntry >= params.maxSearchResultsSize) {
            message = 'First ' + params.maxSearchResultsSize + ' articles found (refine your search).';
        } else {
            message = 'Finished. ' + (nbDirEntry ? nbDirEntry : 'No') + ' articles found' + (
                reportingSearch.type === 'basic' ? ': try fewer words for full search.' : '.'
            );
        }

        articleListHeaderMessageDiv.innerHTML = message;

        var articleListDiv = document.getElementById('articleList');
        var articleListDivHtml = '';
        var listLength = dirEntryArray.length < params.maxSearchResultsSize ? dirEntryArray.length : params.maxSearchResultsSize;
        for (var i = 0; i < listLength; i++) {
            var dirEntry = dirEntryArray[i];
            // NB We use encodeURIComponent rather than encodeURI here because we know that any question marks in the title are not querystrings,
            // and should be encoded [kiwix-js #806]. DEV: be very careful if you edit the dirEntryId attribute below, because the contents must be
            // inside double quotes (in the final HTML string), given that dirEntryStringId may contain bare apostrophes
            // Info: encodeURIComponent encodes all characters except  A-Z a-z 0-9 - _ . ! ~ * ' ( )
            var dirEntryStringId = encodeURIComponent(dirEntry.toStringId());
            articleListDivHtml += '<a href="#" dirEntryId="' + dirEntryStringId +
                '" class="list-group-item">' + dirEntry.getTitleOrUrl() + '</a>';
        }
        articleListDiv.innerHTML = articleListDivHtml;
        // We have to use mousedown below instead of click as otherwise the prefix blur event fires first
        // and prevents this event from firing; note that touch also triggers mousedown
        $('#articleList a').on('mousedown', function (e) {
            // Cancel search immediately
            appstate.search.status = 'cancelled';
            handleTitleClick(e);
            return false;
        });
        if (!stillSearching) document.getElementById('searchingArticles').style.display = 'none';
        document.getElementById('articleListWithHeader').style.display = '';
    }

    /**
     * Handles the click on the title of an article in search results
     * @param {Event} event The click event to handle
     * @returns {Boolean} Always returns false for JQuery event handling
     */
    function handleTitleClick(event) {
        var dirEntryId = decodeURIComponent(event.target.getAttribute('dirEntryId'));
        findDirEntryFromDirEntryIdAndLaunchArticleRead(dirEntryId);
        return false;
    }

    /**
     * Creates an instance of DirEntry from given dirEntryId (including resolving redirects),
     * and call the function to read the corresponding article
     * @param {String} dirEntryId The stringified Directory Entry to parse and launch
     */
    function findDirEntryFromDirEntryIdAndLaunchArticleRead(dirEntryId) {
        if (selectedArchive.isReady()) {
            var dirEntry = selectedArchive.parseDirEntryId(dirEntryId);
            // Remove focus from search field to hide keyboard and to allow navigation keys to be used
            document.getElementById('articleContent').contentWindow.focus();
            document.getElementById('searchingArticles').style.display = '';
            if (dirEntry.isRedirect()) {
                selectedArchive.resolveRedirect(dirEntry, readArticle);
            } else {
                params.isLandingPage = false;
                readArticle(dirEntry);
            }
        } else {
            uiUtil.systemAlert("Data files not set", "Archive not ready");
        }
    }

    /**
     * Check whether the given URL from given dirEntry equals the expectedArticleURLToBeDisplayed
     * @param {DirEntry} dirEntry The directory entry of the article to read
     */
    function isDirEntryExpectedToBeDisplayed(dirEntry) {
        var curArticleURL = dirEntry.namespace + "/" + dirEntry.url;

        if (expectedArticleURLToBeDisplayed !== curArticleURL) {
            console.debug("url of current article :" + curArticleURL + ", does not match the expected url :" +
            expectedArticleURLToBeDisplayed);
            return false;
        }
        return true;
    }

    /**
     * Read the article corresponding to the given dirEntry
     * @param {DirEntry} dirEntry The directory entry of the article to read
     */
    function readArticle(dirEntry) {
        // Reset search prefix to allow users to search the same string again if they want to
        appstate.search.prefix = '';
        // Only update for expectedArticleURLToBeDisplayed.
        expectedArticleURLToBeDisplayed = dirEntry.namespace + "/" + dirEntry.url;
        // We must remove focus from UI elements in order to deselect whichever one was clicked (in both jQuery and SW modes),
        // but we should not do this when opening the landing page (or else one of the Unit Tests fails, at least on Chrome 58)
        if (!params.isLandingPage) document.getElementById('articleContent').contentWindow.focus();

        if (params.contentInjectionMode === 'serviceworker') {
            // In ServiceWorker mode, we simply set the iframe src.
            // (reading the backend is handled by the ServiceWorker itself)

            // We will need the encoded URL on article load so that we can set the iframe's src correctly,
            // but we must not encode the '/' character or else relative links may fail [kiwix-js #498]
            var encodedUrl = dirEntry.url.replace(/[^/]+/g, function (matchedSubstring) {
                return encodeURIComponent(matchedSubstring);
            });
            var iframeArticleContent = document.getElementById('articleContent');
            iframeArticleContent.onload = function () {
                // The content is fully loaded by the browser : we can hide the spinner
                document.getElementById('cachingAssets').innerHTML = 'Caching assets...';
                document.getElementById('cachingAssets').style.display = 'none';
                document.getElementById('searchingArticles').style.display = 'none';
                // Set the requested appTheme
                uiUtil.applyAppTheme(params.appTheme);
                // Display the iframe content
                document.getElementById('articleContent').style.display = '';
                // Deflect drag-and-drop of ZIM file on the iframe to Config
                var doc = iframeArticleContent.contentDocument ? iframeArticleContent.contentDocument.documentElement : null;
                var docBody = doc ? doc.getElementsByTagName('body') : null;
                docBody = docBody ? docBody[0] : null;
                if (docBody) {
                    docBody.addEventListener('dragover', handleIframeDragover);
                    docBody.addEventListener('drop', handleIframeDrop);
                }
                resizeIFrame();

                if (iframeArticleContent.contentWindow) {
                    // Configure home key press to focus #prefix only if the feature is in active state
                    if (params.useHomeKeyToFocusSearchBar)
                        iframeArticleContent.contentWindow.addEventListener('keydown', focusPrefixOnHomeKey);
                    if (params.openExternalLinksInNewTabs) {
                        // Add event listener to iframe window to check for links to external resources
                        iframeArticleContent.contentWindow.addEventListener('click', function (event) {
                            // Find the closest enclosing A tag (if any)
                            var clickedAnchor = uiUtil.closestAnchorEnclosingElement(event.target);
                            if (clickedAnchor) {
                                var href = clickedAnchor.getAttribute('href');
                                // We assume that, if an absolute http(s) link is hardcoded inside an HTML string,
                                // it means it's a link to an external website.
                                // We also do it for ftp even if it's not supported any more by recent browsers...
                                if (/^(?:http|ftp)/i.test(href)) {
                                    uiUtil.warnAndOpenExternalLinkInNewTab(event, clickedAnchor);
                                }
                            }
                        });
                    }
                    // Reset UI when the article is unloaded
                    iframeArticleContent.contentWindow.onunload = function () {
                        // remove eventListener to avoid memory leaks
                        iframeArticleContent.contentWindow.removeEventListener('keydown', focusPrefixOnHomeKey);
                        var articleList = document.getElementById('articleList');
                        var articleListHeaderMessage =  document.getElementById('articleListHeaderMessage');
                        while (articleList.firstChild) articleList.removeChild(articleList.firstChild);
                        while (articleListHeaderMessage.firstChild) articleListHeaderMessage.removeChild(articleListHeaderMessage.firstChild);
                        document.getElementById('articleListWithHeader').style.display = 'none';
                        document.getElementById('prefix').value = '';
                        document.getElementById('searchingArticles').style.display = '';
                    };
                }
            };

            if(! isDirEntryExpectedToBeDisplayed(dirEntry)){
                return;
            }
            
            // We put the ZIM filename as a prefix in the URL, so that browser caches are separate for each ZIM file
            iframeArticleContent.src = "../" + selectedArchive._file.name + "/" + dirEntry.namespace + "/" + encodedUrl;
        } else {
            // In jQuery mode, we read the article content in the backend and manually insert it in the iframe
            if (dirEntry.isRedirect()) {
                selectedArchive.resolveRedirect(dirEntry, readArticle);
            } else {
                // Line below was inserted to prevent the spinner being hidden, possibly by an async function, when pressing the Random button in quick succession
                // TODO: Investigate whether it is really an async issue or whether there is a rogue .hide() statement in the chain
                document.getElementById('searchingArticles').style.display = '';
                selectedArchive.readUtf8File(dirEntry, displayArticleContentInIframe);
            }
        }
    }

    /**
     * Function that handles a message of the messageChannel.
     * It tries to read the content in the backend, and sends it back to the ServiceWorker
     *
     * @param {Event} event The event object of the message channel
     */
    function handleMessageChannelMessage(event) {
        if (event.data.error) {
            console.error("Error in MessageChannel", event.data.error);
            reject(event.data.error);
        } else {
            // We received a message from the ServiceWorker
            if (event.data.action === "askForContent") {
                // The ServiceWorker asks for some content
                var title = event.data.title;
                var messagePort = event.ports[0];
                var readFile = function (dirEntry) {
                    if (dirEntry === null) {
                        console.error("Title " + title + " not found in archive.");
                        messagePort.postMessage({ 'action': 'giveContent', 'title': title, 'content': '' });
                    } else if (dirEntry.isRedirect()) {
                        selectedArchive.resolveRedirect(dirEntry, function (resolvedDirEntry) {
                            var redirectURL = resolvedDirEntry.namespace + "/" + resolvedDirEntry.url;
                            // Ask the ServiceWorker to send an HTTP redirect to the browser.
                            // We could send the final content directly, but it is necessary to let the browser know in which directory it ends up.
                            // Else, if the redirect URL is in a different directory than the original URL,
                            // the relative links in the HTML content would fail. See #312
                            messagePort.postMessage({ 'action': 'sendRedirect', 'title': title, 'redirectUrl': redirectURL });
                        });
                    } else {
                        // Let's read the content in the ZIM file
                        selectedArchive.readBinaryFile(dirEntry, function (fileDirEntry, content) {
                            var mimetype = fileDirEntry.getMimetype();
                            // Let's send the content to the ServiceWorker
                            var message = { 'action': 'giveContent', 'title': title, 'content': content.buffer, 'mimetype': mimetype };
                            messagePort.postMessage(message, [content.buffer]);
                        });
                    }
                };
                selectedArchive.getDirEntryByPath(title).then(readFile).catch(function () {
                    messagePort.postMessage({ 'action': 'giveContent', 'title': title, 'content': new Uint8Array() });
                });
            } else {
                console.error("Invalid message received", event.data);
            }
        }
    }

    // Compile some regular expressions needed to modify links
    // Pattern to find a ZIM URL (with its namespace) - see https://wiki.openzim.org/wiki/ZIM_file_format#Namespaces
    var regexpZIMUrlWithNamespace = /^[./]*([-ABCIJMUVWX]\/.+)$/;
    // The case-insensitive regex below finds images, scripts, stylesheets and tracks with ZIM-type metadata and image namespaces.
    // It first searches for <img, <script, <link, etc., then scans forward to find, on a word boundary, either src=["'] or href=["']
    // (ignoring any extra whitespace), and it then tests the path of the URL with a non-capturing negative lookahead (?!...) that excludes
    // absolute URIs with protocols that conform to RFC 3986 (e.g. 'http:', 'data:'). It then captures the whole of the URL up until either
    // the opening delimiter (" or ', which is capture group \3) or a querystring or hash character (? or #). When the regex is used
    // below, it will be further processed to calculate the ZIM URL from the relative path. This regex can cope with legitimate single
    // quote marks (') in the URL.
    var regexpTagsWithZimUrl = /(<(?:img|script|link|track)\b[^>]*?\s)(?:src|href)(\s*=\s*(["']))(?![a-z][a-z0-9+.-]+:)(.+?)(?=\3|\?|#)/ig;
    // Regex below tests the html of an article for active content [kiwix-js #466]
    // It inspects every <script> block in the html and matches in the following cases: 1) the script loads a UI application called app.js,
    // init.js, or other common scripts found in unsupported ZIMs; 2) the script block has inline content that does not contain
    // "importScript()", "toggleOpenSection" or an "articleId" assignment (these strings are used widely in our fully supported wikimedia ZIMs,
    // so they are excluded); 3) the script block is not of type "math" (these are MathJax markup scripts used extensively in Stackexchange
    // ZIMs). Note that the regex will match ReactJS <script type="text/html"> markup, which is common in unsupported packaged UIs, e.g. PhET ZIMs.
    var regexpActiveContent = /<script\b(?:(?![^>]+src\b)|(?=[^>]+src\b=["'][^"']*?\b(?:app|init|l1[08]9)\.js))(?![^<]+(?:importScript\(\)|toggleOpenSection|articleId\s?=\s?['"]|window.NREUM))(?![^>]+type\s*=\s*["'](?:math\/|[^"']*?math))/i;
    // DEV: The regex below matches ZIM links (anchor hrefs) that should have the html5 "donwnload" attribute added to
    // the link. This is currently the case for epub and pdf files in Project Gutenberg ZIMs -- add any further types you need
    // to support to this regex. The "zip" has been added here as an example of how to support further filetypes
    var regexpDownloadLinks = /^.*?\.epub($|\?)|^.*?\.pdf($|\?)|^.*?\.zip($|\?)/i;

    // A string to hold any anchor parameter in clicked ZIM URLs (as we must strip these to find the article in the ZIM)
    var anchorParameter;
    
    /**
     * Display the the given HTML article in the web page,
     * and convert links to javascript calls
     * NB : in some error cases, the given title can be null, and the htmlArticle contains the error message
     * @param {DirEntry} dirEntry
     * @param {String} htmlArticle
     */
    function displayArticleContentInIframe(dirEntry, htmlArticle) {
        if(! isDirEntryExpectedToBeDisplayed(dirEntry)){
            return;
        }
        // Display Bootstrap warning alert if the landing page contains active content
        if (!params.hideActiveContentWarning && params.isLandingPage) {
            if (regexpActiveContent.test(htmlArticle)) {
                // Exempted scripts: active content warning will not be displayed if any listed script is in the html [kiwix-js #889]
                if (!/<script\b[^'"]+['"][^'"]*?mooc\.js/i.test(htmlArticle)) {
                    uiUtil.displayActiveContentWarning();
                }
            }
        }

        // Calculate the current article's ZIM baseUrl to use when processing relative links
        var baseUrl = dirEntry.namespace + '/' + dirEntry.url.replace(/[^/]+$/, '');

        // Replaces ZIM-style URLs of img, script, link and media tags with a data-kiwixurl to prevent 404 errors [kiwix-js #272 #376]
        // This replacement also processes the URL relative to the page's ZIM URL so that we can find the ZIM URL of the asset
        // with the correct namespace (this works for old-style -,I,J namespaces and for new-style C namespace)
        htmlArticle = htmlArticle.replace(regexpTagsWithZimUrl, function(match, blockStart, equals, quote, relAssetUrl) {
            var assetZIMUrl = uiUtil.deriveZimUrlFromRelativeUrl(relAssetUrl, baseUrl);
            // DEV: Note that deriveZimUrlFromRelativeUrl produces a *decoded* URL (and incidentally would remove any URI component
            // if we had captured it). We therefore re-encode the URI with encodeURI (which does not encode forward slashes) instead
            // of encodeURIComponent.
            return blockStart + 'data-kiwixurl' + equals + encodeURI(assetZIMUrl);
        });
        // We also need to process data:image/webp if the browser needs the WebPMachine
        if (webpMachine) htmlArticle = htmlArticle.replace(/(<img\b[^>]*?\s)src(\s*=\s*["'])(?=data:image\/webp)([^"']+)/ig, '$1data-kiwixurl$2$3');

        // Extract any css classes from the html tag (they will be stripped when injected in iframe with .innerHTML)
        var htmlCSS = htmlArticle.match(/<html[^>]*class\s*=\s*["']\s*([^"']+)/i);
        // Normalize classList and convert to array
        htmlCSS = htmlCSS ? htmlCSS[1].replace(/\s+/g, ' ').split(' ') : [];

        // Tell jQuery we're removing the iframe document: clears jQuery cache and prevents memory leaks [kiwix-js #361]
        $('#articleContent').contents().remove();

        // Hide any alert box that was activated in uiUtil.displayFileDownloadAlert function
        var downloadAlert = document.getElementById('downloadAlert');
        if (downloadAlert) downloadAlert.style.display = 'none';

        var iframeArticleContent = document.getElementById('articleContent');

        iframeArticleContent.onload = function() {
            iframeArticleContent.onload = function(){};
            var articleList = document.getElementById('articleList');
            var articleListHeaderMessage =  document.getElementById('articleListHeaderMessage');
            while (articleList.firstChild) articleList.removeChild(articleList.firstChild);
            while (articleListHeaderMessage.firstChild) articleListHeaderMessage.removeChild(articleListHeaderMessage.firstChild);
            document.getElementById('articleListWithHeader').style.display = 'none';
            document.getElementById('prefix').value = '';

            var iframeContentDocument = iframeArticleContent.contentDocument;
            if (!iframeContentDocument && window.location.protocol === 'file:') {
                uiUtil.systemAlert("You seem to be opening kiwix-js with the file:// protocol, which is blocked by your browser for security reasons."
                                    + "<br/><br/>The easiest way to run it is to download and run it as a browser extension (from the vendor store)."
                                    + "<br/><br/>Else you can open it through a web server : either through a local one (http://localhost/...) or through a remote one (but you need SSL : https://webserver/...)"
                                    + "<br/><br/>Another option is to force your browser to accept that (but you'll open a security breach) : on Chrome, you can start it with --allow-file-access-from-files command-line argument; on Firefox, you can set privacy.file_unique_origin to false in about:config");
                return;
            }

            // Inject the new article's HTML into the iframe
            var articleContent = iframeContentDocument.documentElement;
            articleContent.innerHTML = htmlArticle;

            var docBody = articleContent.getElementsByTagName('body');
            docBody = docBody ? docBody[0] : null;
            if (docBody) {
                // Add any missing classes stripped from the <html> tag
                if (htmlCSS) htmlCSS.forEach(function (cl) {
                    docBody.classList.add(cl);
                });
                // Deflect drag-and-drop of ZIM file on the iframe to Config
                docBody.addEventListener('dragover', handleIframeDragover);
                docBody.addEventListener('drop', handleIframeDrop);
            }

            // Set the requested appTheme
            uiUtil.applyAppTheme(params.appTheme);
            // Allow back/forward in browser history
            pushBrowserHistoryState(dirEntry.namespace + "/" + dirEntry.url);

            parseAnchorsJQuery();
            loadImagesJQuery();
            // JavaScript is currently disabled, so we need to make the browser interpret noscript tags
            // NB : if javascript is properly handled in jQuery mode in the future, this call should be removed
            // and noscript tags should be ignored
            loadNoScriptTags();
            //loadJavaScriptJQuery();
            loadCSSJQuery();
            insertMediaBlobsJQuery();
            // Jump to any anchor parameter
            if (anchorParameter) {
                var target = iframeContentDocument.getElementById(anchorParameter);
                if (target) target.scrollIntoView();
                anchorParameter = '';
            }
            if (iframeArticleContent.contentWindow) {
                // Configure home key press to focus #prefix only if the feature is in active state
                if (params.useHomeKeyToFocusSearchBar)
                    iframeArticleContent.contentWindow.addEventListener('keydown', focusPrefixOnHomeKey);
                // when unloaded remove eventListener to avoid memory leaks
                iframeArticleContent.contentWindow.onunload = function () {
                    iframeArticleContent.contentWindow.removeEventListener('keydown', focusPrefixOnHomeKey);
                };
            }
        };

        // Load the blank article to clear the iframe (NB iframe onload event runs *after* this)
        iframeArticleContent.src = "article.html";

        function parseAnchorsJQuery() {
            var currentProtocol = location.protocol;
            var currentHost = location.host;
            // Percent-encode dirEntry.url and add regex escape character \ to the RegExp special characters - see https://www.regular-expressions.info/characters.html;
            // NB dirEntry.url can also contain path separator / in some ZIMs (Stackexchange). } and ] do not need to be escaped as they have no meaning on their own.
            var escapedUrl = encodeURIComponent(dirEntry.url).replace(/([\\$^.|?*+/()[{])/g, '\\$1');
            // Pattern to match a local anchor in an href even if prefixed by escaped url; will also match # on its own
            // Note that we exclude any # with a semicolon between it and the end of the string, to avoid accidentally matching e.g. &#39;
            var regexpLocalAnchorHref = new RegExp('^(?:#|' + escapedUrl + '#)([^#;]*$)');
            var iframe = iframeArticleContent.contentDocument;
            Array.prototype.slice.call(iframe.querySelectorAll('a, area')).forEach(function (anchor) {
                // Attempts to access any properties of 'this' with malformed URLs causes app crash in Edge/UWP [kiwix-js #430]
                try {
                    var href = anchor.href;
                } catch (err) {
                    console.error('Malformed href caused error:' + err.message);
                    return;
                }
                href = anchor.getAttribute('href');
                if (href === null || href === undefined || /^javascript:/i.test(anchor.protocol)) return;
                var anchorTarget = href.match(regexpLocalAnchorHref);
                if (href.length === 0) {
                    // It's a link with an empty href, pointing to the current page: do nothing.
                } else if (anchorTarget) {
                    // It's a local anchor link : remove escapedUrl if any (see above)
                    anchor.setAttribute('href', '#' + anchorTarget[1]);
                } else if ((anchor.protocol !== currentProtocol ||
                    anchor.host !== currentHost) && params.openExternalLinksInNewTabs) {
                    // It's an external URL : we should open it in a new tab
                    anchor.addEventListener('click', function(event) {
                        // Find the closest enclosing A tag
                        var clickedAnchor = uiUtil.closestAnchorEnclosingElement(event.target);
                        uiUtil.warnAndOpenExternalLinkInNewTab(event, clickedAnchor);
                    });
                } else {
                    // It's a link to an article or file in the ZIM
                    var uriComponent = uiUtil.removeUrlParameters(href);
                    var contentType;
                    var downloadAttrValue;
                    // Some file types need to be downloaded rather than displayed (e.g. *.epub)
                    // The HTML download attribute can be Boolean or a string representing the specified filename for saving the file
                    // For Boolean values, getAttribute can return any of the following: download="" download="download" download="true"
                    // So we need to test hasAttribute first: see https://developer.mozilla.org/en-US/docs/Web/API/Element/getAttribute
                    // However, we cannot rely on the download attribute having been set, so we also need to test for known download file types
                    var isDownloadableLink = anchor.hasAttribute('download') || regexpDownloadLinks.test(href);
                    if (isDownloadableLink) {
                        downloadAttrValue = anchor.getAttribute('download');
                        // Normalize the value to a true Boolean or a filename string or true if there is no download attribute
                        downloadAttrValue = /^(download|true|\s*)$/i.test(downloadAttrValue) || downloadAttrValue || true;
                        contentType = anchor.getAttribute('type');
                    }
                    // Add an onclick event to extract this article or file from the ZIM
                    // instead of following the link
                    anchor.addEventListener('click', function (e) {
                        anchorParameter = href.match(/#([^#;]+)$/);
                        anchorParameter = anchorParameter ? anchorParameter[1] : '';
                        var zimUrl = uiUtil.deriveZimUrlFromRelativeUrl(uriComponent, baseUrl);
                        goToArticle(zimUrl, downloadAttrValue, contentType);
                        e.preventDefault();
                    });
                }
            });
        }

        function loadImagesJQuery() {
            // Make an array from the images that need to be processed
            var images = Array.prototype.slice.call(iframeArticleContent.contentDocument.querySelectorAll('img[data-kiwixurl]'));
            // This ensures cancellation of image extraction if the user navigates away from the page before extraction has finished
            images.owner = expectedArticleURLToBeDisplayed;
            // DEV: This self-invoking function is recursive, calling itself only when an image has been fully processed into a
            // blob: or data: URI (or returns an error). This ensures that images are processed sequentially from the top of the
            // DOM, making for a better user experience (because images above the fold are extracted first)
            (function extractImage() {
                if (!images.length || images.busy || images.owner !== expectedArticleURLToBeDisplayed) return;
                images.busy = true;
                // Extract the image at the top of the images array and remove it from the array
                var image = images.shift();
                var imageUrl = image.getAttribute('data-kiwixurl');
                // Decode any WebP images that are encoded as dataURIs
                if (/^data:image\/webp/i.test(imageUrl)) {
                    uiUtil.feedNodeWithDataURI(image, 'src', imageUrl, 'image/webp');
                    images.busy = false;
                    extractImage();
                    return;
                }
                var url = decodeURIComponent(imageUrl);
                selectedArchive.getDirEntryByPath(url).then(function (dirEntry) {
                    selectedArchive.readBinaryFile(dirEntry, function (fileDirEntry, content) {
                        var mimetype = dirEntry.getMimetype();
                        uiUtil.feedNodeWithDataURI(image, 'src', content, mimetype, function() {
                            images.busy = false;
                            extractImage();
                        });
                    });
                }).catch(function (e) {
                    console.error("could not find DirEntry for image:" + url, e);
                    images.busy = false;
                    extractImage();
                });
            })();
        }

        function loadNoScriptTags() {
            // For each noscript tag, we replace it with its content, so that the browser interprets it
            $('#articleContent').contents().find('noscript').replaceWith(function () {
                // When javascript is enabled, browsers interpret the content of noscript tags as text
                // (see https://html.spec.whatwg.org/multipage/scripting.html#the-noscript-element)
                // So we can read this content with .textContent
                return this.textContent;
            });
        }

        function loadCSSJQuery() {
            // Ensure all sections are open for clients that lack JavaScript support, or that have some restrictive CSP [kiwix-js #355].
            // This is needed only for some versions of ZIM files generated by mwoffliner (at least in early 2018), where the article sections are closed by default on small screens.
            // These sections can be opened by clicking on them, but this is done with some javascript.
            // The code below is a workaround we still need for compatibility with ZIM files generated by mwoffliner in 2018.
            // A better fix has been made for more recent ZIM files, with the use of noscript tags : see https://github.com/openzim/mwoffliner/issues/324
            var iframe = iframeArticleContent.contentDocument;
            var collapsedBlocks = iframe.querySelectorAll('.collapsible-block:not(.open-block), .collapsible-heading:not(.open-block)');
            // Using decrementing loop to optimize performance : see https://stackoverflow.com/questions/3520688
            for (var i = collapsedBlocks.length; i--;) {
                collapsedBlocks[i].classList.add('open-block');
            }
            var cssCount = 0;
            var cssFulfilled = 0;
            Array.prototype.slice.call(iframe.querySelectorAll('link[data-kiwixurl]')).forEach(function (link) {
                cssCount++;
                var linkUrl = link.getAttribute('data-kiwixurl');
                var url = decodeURIComponent(uiUtil.removeUrlParameters(linkUrl));
                if (cssCache.has(url)) {
                    var nodeContent = cssCache.get(url);
                    if (/stylesheet/i.test(link.rel)) uiUtil.replaceCSSLinkWithInlineCSS(link, nodeContent);
                    else uiUtil.feedNodeWithDataURI(link, 'href', nodeContent, link.type || 'image');
                    cssFulfilled++;
                } else {
                    if (params.assetsCache) document.getElementById('cachingAssets').style.display = '';
                    selectedArchive.getDirEntryByPath(url).then(function (dirEntry) {
                        if (!dirEntry) {
                            cssCache.set(url, ''); // Prevent repeated lookups of this unfindable asset
                            throw 'DirEntry ' + typeof dirEntry;
                        }
                        var mimetype = dirEntry.getMimetype();
                        var readFile = /^text\//i.test(mimetype) ? selectedArchive.readUtf8File : selectedArchive.readBinaryFile;
                        return readFile(dirEntry, function (fileDirEntry, content) {
                            var fullUrl = fileDirEntry.namespace + "/" + fileDirEntry.url;
                            if (params.assetsCache) cssCache.set(fullUrl, content);
                            if (/text\/css/i.test(mimetype)) uiUtil.replaceCSSLinkWithInlineCSS(link, content);
                            else uiUtil.feedNodeWithDataURI(link, 'href', content, mimetype);
                            cssFulfilled++;
                            renderIfCSSFulfilled(fileDirEntry.url);
                        });
                    }).catch(function (e) {
                        console.error("Could not find DirEntry for link element: " + url, e);
                        cssCount--;
                        renderIfCSSFulfilled();
                    });
                }
            });
            renderIfCSSFulfilled();

            // Some pages are extremely heavy to render, so we prevent rendering by keeping the iframe hidden
            // until all CSS content is available [kiwix-js #381]
            function renderIfCSSFulfilled(title) {
                if (cssFulfilled >= cssCount) {
                    document.getElementById('cachingAssets').innerHTML = 'Caching assets...';
                    document.getElementById('cachingAssets').style.display = 'none';
                    document.getElementById('searchingArticles').style.display = 'none';
                    document.getElementById('articleContent').style.display = '';
                    // We have to resize here for devices with On Screen Keyboards when loading from the article search list
                    resizeIFrame();
                } else {
                    updateCacheStatus(title);
                }
            }
        }

       /**
        * Code below is currently non-functional in jQuery mode, but provides an outline of how JS scripts could
        * be attached to the DOM. Users who want JS support should switch to ServiceWorker mode if avaialable on
        * their browser/OS. There is an experimental implementation of JS support in jQuery mode in the branch
        * <kiwix-js/javaScript-support>.
        */
        // function loadJavaScriptJQuery() {
        //     $('#articleContent').contents().find('script[data-kiwixurl]').each(function() {
        //         var script = $(this);
        //         var scriptUrl = script.attr("data-kiwixurl");
        //         // TODO check that the type of the script is text/javascript or application/javascript
        //         var title = uiUtil.removeUrlParameters(scriptUrl);
        //         selectedArchive.getDirEntryByPath(title).then(function(dirEntry) {
        //             if (dirEntry === null) {
        //                 console.log("Error: js file not found: " + title);
        //             } else {
        //                 selectedArchive.readBinaryFile(dirEntry, function (fileDirEntry, content) {
        //                     // TODO : JavaScript support not yet functional [kiwix-js #152]
        //                     uiUtil.feedNodeWithDataURI(script, 'src', content, 'text/javascript');
        //                 });
        //             }
        //         }).catch(function (e) {
        //             console.error("could not find DirEntry for javascript : " + title, e);
        //         });
        //     });
        // }

        function insertMediaBlobsJQuery() {
            var iframe = iframeArticleContent.contentDocument;
            Array.prototype.slice.call(iframe.querySelectorAll('video, audio, source, track'))
            .forEach(function(mediaSource) {
                var source = mediaSource.getAttribute('src');
                source = source ? uiUtil.deriveZimUrlFromRelativeUrl(source, baseUrl) : null;
                // We have to exempt text tracks from using deriveZimUrlFromRelativeurl due to a bug in Firefox [kiwix-js #496]
                source = source ? source : decodeURIComponent(mediaSource.dataset.kiwixurl);
                if (!source || !regexpZIMUrlWithNamespace.test(source)) {
                    if (source) console.error('No usable media source was found for: ' + source);
                    return;
                }
                var mediaElement = /audio|video/i.test(mediaSource.tagName) ? mediaSource : mediaSource.parentElement;
                // If the "controls" property is missing, we need to add it to ensure jQuery-only users can operate the video. See kiwix-js #760.
                if (/audio|video/i.test(mediaElement.tagName) && !mediaElement.hasAttribute('controls')) mediaElement.setAttribute('controls', '');
                selectedArchive.getDirEntryByPath(source).then(function(dirEntry) {
                    return selectedArchive.readBinaryFile(dirEntry, function (fileDirEntry, mediaArray) {
                        var mimeType = mediaSource.type ? mediaSource.type : dirEntry.getMimetype();
                        var blob = new Blob([mediaArray], { type: mimeType });
                        mediaSource.src = URL.createObjectURL(blob);
                        // In Firefox and Chromium it is necessary to re-register the inserted media source
                        // but do not reload for text tracks (closed captions / subtitles)
                        if (/track/i.test(mediaSource.tagName)) return;
                        mediaElement.load();
                    });
                });
            });
        }
    }

    /**
     * Displays a message to the user that a style or other asset is being cached
     * @param {String} title The title of the file to display in the caching message block
     */
    function updateCacheStatus(title) {
        if (params.assetsCache && /\.css$|\.js$/i.test(title)) {
            var cacheBlock = document.getElementById('cachingAssets');
            cacheBlock.style.display = 'block';
            title = title.replace(/[^/]+\//g, '').substring(0,18);
            cacheBlock.textContent = 'Caching ' + title + '...';
        }
    }

    /**
     * Changes the URL of the browser page, so that the user might go back to it
     *
     * @param {String} title
     * @param {String} titleSearch
     */
    function pushBrowserHistoryState(title, titleSearch) {
        var stateObj = {};
        var urlParameters;
        var stateLabel;
        if (title && !(""===title)) {
            // Prevents creating a double history for the same page
            if (history.state && history.state.title === title) return;
            stateObj.title = title;
            urlParameters = "?title=" + title;
            stateLabel = "Wikipedia Article : " + title;
        } else if (titleSearch && !(""===titleSearch)) {
            stateObj.titleSearch = titleSearch;
            urlParameters = "?titleSearch=" + titleSearch;
            stateLabel = "Wikipedia search : " + titleSearch;
        } else {
            return;
        }
        window.history.pushState(stateObj, stateLabel, urlParameters);
    }


    /**
     * Extracts the content of the given article pathname, or a downloadable file, from the ZIM
     *
     * @param {String} path The pathname (namespace + filename) to the article or file to be extracted
     * @param {Boolean|String} download A Bolean value that will trigger download of title, or the filename that should
     *     be used to save the file in local FS (in HTML5 spec, a string value for the download attribute is optional)
     * @param {String} contentType The mimetype of the downloadable file, if known
     */
    function goToArticle(path, download, contentType) {
        document.getElementById('searchingArticles').style.display = '';
        selectedArchive.getDirEntryByPath(path).then(function(dirEntry) {
            if (dirEntry === null || dirEntry === undefined) {
                document.getElementById('searchingArticles').style.display = 'none';
                uiUtil.systemAlert("Article with url " + path + " not found in the archive", "Error: article not found");
            } else if (download) {
                selectedArchive.readBinaryFile(dirEntry, function (fileDirEntry, content) {
                    var mimetype = contentType || fileDirEntry.getMimetype();
                    uiUtil.displayFileDownloadAlert(path, download, mimetype, content);
                });
            } else {
                params.isLandingPage = false;
                var activeContent = document.getElementById('activeContent');
                if (activeContent) activeContent.style.display = 'none';
                readArticle(dirEntry);
            }
        }).catch(function(e) { uiUtil.systemAlert("Error reading article with url " + path + " : " + e, "Error while reading article"); });
    }

    function goToRandomArticle() {
        if (selectedArchive !== null && selectedArchive.isReady()) {
            document.getElementById('searchingArticles').style.display = '';
            selectedArchive.getRandomDirEntry(function (dirEntry) {
                if (dirEntry === null || dirEntry === undefined) {
                    document.getElementById('searchingArticles').style.display = 'none';
                    uiUtil.systemAlert('Error finding random article', 'Error finding article');
                } else {
                    // We fall back to the old A namespace to support old ZIM files without a text/html MIME type for articles
                    // DEV: If articlePtrPos is defined in zimFile, then we are using a v1 article-only title listing. By definition,
                    // all dirEntries in an article-only listing must be articles.
                    if (selectedArchive._file.articlePtrPos || dirEntry.getMimetype() === 'text/html' || dirEntry.namespace === 'A') {
                        params.isLandingPage = false;
                        var activeContent = document.getElementById('activeContent');
                        if (activeContent) activeContent.style.display = 'none';
                        document.getElementById('searchingArticles').style.display = '';
                        readArticle(dirEntry);
                    } else {
                        // If the random title search did not end up on an article,
                        // we try again, until we find one
                        goToRandomArticle();
                    }
                }
            });
        } else {
            // Showing the relevant error message and redirecting to config page for adding the ZIM file
            uiUtil.systemAlert('Archive not set : please select an archive', 'No archive selected').then(function () {
                document.getElementById('btnConfigure').click();
            });
        }
    }

    function goToMainArticle() {
        document.getElementById('searchingArticles').style.display = '';
        selectedArchive.getMainPageDirEntry(function(dirEntry) {
            if (dirEntry === null || dirEntry === undefined) {
                console.error("Error finding main article.");
                document.getElementById('searchingArticles').style.display = 'none';
                document.getElementById('welcomeText').style.display = '';
            } else {
                // For now, this code doesn't support reading Zimit archives without error, so we warn the user and suggest some solutions
                if (selectedArchive._file.zimType === 'zimit') {
                    uiUtil.systemAlert('<p>You are attempting to open a Zimit-style archive, which is currently unsupported in this app.</p>' +
                        '<p>There is experimental support for this kind of archive in the Kiwix JS PWA. Go to: ' +
                        '<a href="https://pwa.kiwix.org" target="_blank">https://pwa.kiwix.org</a>.</p>' +
                        '<p>Alternatively, you can use Kiwix Serve to serve this archive to your browser from localhost. ' + 
                        'Kiwix Serve is included with <a href="https://www.kiwix.org/en/download/" target="_blank">Kiwix Desktop</a>.</p>',
                        'Unsupported archive type!'
                    );
                    document.getElementById('searchingArticles').style.display = 'none';
                    document.getElementById('welcomeText').style.display = '';
                } else {
                    // DEV: see comment above under goToRandomArticle()
                    if (dirEntry.redirect || dirEntry.getMimetype() === 'text/html' || dirEntry.namespace === 'A') {
                        params.isLandingPage = true;
                        readArticle(dirEntry);
                    } else {
                        console.error("The main page of this archive does not seem to be an article");
                        document.getElementById('searchingArticles').style.display = 'none';
                        document.getElementById('welcomeText').style.display = '';
                    }
                }
            }
        });
    }

});<|MERGE_RESOLUTION|>--- conflicted
+++ resolved
@@ -169,10 +169,7 @@
     document.getElementById('openExternalLinksInNewTabsCheck').checked = params.openExternalLinksInNewTabs;
     switchHomeKeyToFocusSearchBar();
     document.getElementById('bypassAppCacheCheck').checked = !params.appCache;
-<<<<<<< HEAD
     document.getElementById('appVersion').textContent = 'Kiwix ' + params.appVersion; 
-=======
-    document.getElementById('appVersion').innerHTML = 'Kiwix ' + params.appVersion;
     // We check here if we have to warn the user that we switched to ServiceWorkerMode
     // This is only needed if the ServiceWorker mode is available, or we are in a Firefox Extension that supports Service Workers
     // outside of the extension environment, AND the user's settings are stuck on jQuery mode, AND the user has not already been
@@ -186,7 +183,6 @@
         params.defaultModeChangeAlertDisplayed = true;
         settingsStore.setItem('defaultModeChangeAlertDisplayed', true, Infinity);
     }
->>>>>>> dc450d70
     setContentInjectionMode(params.contentInjectionMode);
 
     // Define globalDropZone (universal drop area) and configDropZone (highlighting area on Config page)
