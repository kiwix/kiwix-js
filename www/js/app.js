/*!
 * app.js : The main Kiwix User Interface implementation
 * This file handles the interaction between the Kiwix JS back end and the user
 *
 * Copyright 2013-2023 Mossroy, Jaifroid and contributors
 * Licence GPL v3:
 *
 * This file is part of Kiwix.
 *
 * Kiwix is free software: you can redistribute it and/or modify
 * it under the terms of the GNU General Public Licence as published by
 * the Free Software Foundation, either version 3 of the Licence, or
 * (at your option) any later version.
 *
 * Kiwix is distributed in the hope that it will be useful,
 * but WITHOUT ANY WARRANTY; without even the implied warranty of
 * MERCHANTABILITY or FITNESS FOR A PARTICULAR PURPOSE.  See the
 * GNU General Public Licence for more details.
 *
 * You should have received a copy of the GNU General Public Licence
 * along with Kiwix (file LICENSE-GPLv3.txt).  If not, see <http://www.gnu.org/licenses/>
 */

'use strict';

// The global parameters object is defined in init.js
/* global params, webpMachine, $ */
/* eslint-disable indent */

// import styles from '../css/app.css' assert { type: "css" };
// import bootstrap from '../css/bootstrap.min.css' assert { type: "css" };
import '../../node_modules/@fortawesome/fontawesome-free/js/all.js';
import zimArchiveLoader from './lib/zimArchiveLoader.js';
import uiUtil from './lib/uiUtil.js';
import settingsStore from './lib/settingsStore.js';
import abstractFilesystemAccess from './lib/abstractFilesystemAccess.js';
import translateUI from './lib/translateUI.js';

if (params.abort) {
    // If the app was loaded only to pass a message from the remote code, then we exit immediately
    throw new Error('Managed error: exiting local extension code.')
}

/**
 * The delay (in milliseconds) between two "keepalive" messages sent to the ServiceWorker (so that it is not stopped
 * by the browser, and keeps the MessageChannel to communicate with the application)
 * @type Integer
 */
const DELAY_BETWEEN_KEEPALIVE_SERVICEWORKER = 30000;

/**
 * The name of the Cache API cache to use for caching Service Worker requests and responses for certain asset types
 * We need access to the cache name in app.js in order to complete utility actions when Service Worker is not initialized,
 * so we have to duplicate it here
 * @type {String}
 */
// DEV: Ensure this matches the name defined in service-worker.js (a check is provided in refreshCacheStatus() below)
const ASSETS_CACHE = 'kiwixjs-assetsCache';

/**
 * Memory cache for CSS styles contained in ZIM: it significantly speeds up subsequent page display
 * This cache is used by default in jQuery mode, but can be turned off in Configuration for low-memory devices
 * In Service Worker mode, the Cache API will be used instead
 * @type {Map}
 */
var cssCache = new Map();

/**
 * A global object for storing app state
 *
 * @type Object
 */
var appstate = {};

/**
 * @type ZIMArchive
 */
var selectedArchive = null;

// An object to hold the current search and its state (allows cancellation of search across modules)
appstate['search'] = {
    prefix: '', // A field to hold the original search string
    status: '', // The status of the search: ''|'init'|'interim'|'cancelled'|'complete'
    type: '' // The type of the search: 'basic'|'full' (set automatically in search algorithm)
};

// A Boolean to store the update status of the PWA version (currently only used with Firefox Extension)
appstate['pwaUpdateNeeded'] = false; // This will be set to true if the Service Worker has an update waiting

// Placeholders for the article container, the article window, and the search-article area
const articleContainer = document.getElementById('articleContent');
const articleWindow = articleContainer.contentWindow;
const region = document.getElementById('search-article');

switchHomeKeyToFocusSearchBar();

// We check here if we have to warn the user that we switched to ServiceWorkerMode
// This is only needed if the ServiceWorker mode is available, or we are in an Extension that supports Service Workers
// outside of the extension environment, AND the user's settings are stuck on jQuery mode, AND the user has not already been
// alerted about the switch to ServiceWorker mode by default
if ((isServiceWorkerAvailable() || isMessageChannelAvailable() && /^(moz|chrome)-extension:/i.test(window.location.protocol)) &&
    params.contentInjectionMode === 'jquery' && !params.defaultModeChangeAlertDisplayed) {
    // Attempt to upgrade user to ServiceWorker mode
    params.contentInjectionMode = 'serviceworker';
} else if (params.contentInjectionMode === 'serviceworker') {
    // User is already in SW mode, so we will never need to display the upgrade alert
    params.defaultModeChangeAlertDisplayed = true;
    settingsStore.setItem('defaultModeChangeAlertDisplayed', true, Infinity);
}
if (!/^chrome-extension:/i.test(window.location.protocol)) {
    document.getElementById('serviceWorkerLocal').style.display = 'none';
    document.getElementById('serviceWorkerLocalDescription').style.display = 'none';
}
setContentInjectionMode(params.contentInjectionMode);

// Define globalDropZone (universal drop area) and configDropZone (highlighting area on Config page)
var globalDropZone = document.getElementById('search-article');
var configDropZone = document.getElementById('configuration');

// Unique identifier of the article expected to be displayed
var expectedArticleURLToBeDisplayed = '';

// define and store dark preference for matchMedia
var darkPreference = window.matchMedia('(prefers-color-scheme:dark)');
// if 'prefers-color-scheme' is not supported in the browser, then the "auto" options are not displayed to the user
if (window.matchMedia('(prefers-color-scheme)').media === 'not all') {
    var optionsToBeRemoved = document.getElementById('appThemeSelect').querySelectorAll('.auto');
    for (var i = 0; i < optionsToBeRemoved.length; i++) {
        optionsToBeRemoved[i].parentNode.removeChild(optionsToBeRemoved[i]);
    }
}
// Apply previously stored appTheme
uiUtil.applyAppTheme(params.appTheme);

// Whenever the system theme changes, call applyAppTheme function
darkPreference.onchange = function () {
    uiUtil.applyAppTheme(params.appTheme);
}

/**
 * Resize the IFrame height, so that it fills the whole available height in the window
 */
function resizeIFrame () {
    const headerStyles = getComputedStyle(document.getElementById('top'));
    const library = document.getElementById('library');
    const libraryContent = document.getElementById('libraryContent');
    const liHomeNav = document.getElementById('liHomeNav');
    const nestedFrame = libraryContent.contentWindow.document.getElementById('libraryIframe');
    // There is a race condition with the slide animations, so we have to wait more than 300ms
    setTimeout(function () {
        uiUtil.showSlidingUIElements();
        if (library.style.display !== 'none') {
            // We are in Library, so we set the height of the library iframes to the window height minus the header height
            const headerHeight = parseFloat(headerStyles.height) + parseFloat(headerStyles.marginBottom);
            libraryContent.style.height = window.innerHeight + 'px';
            nestedFrame.style.height = window.innerHeight - headerHeight + 'px';
            region.style.overflowY = 'hidden';
        } else if (!liHomeNav.classList.contains('active')) {
            // We are not in Home, so we reset the region height
            region.style.height = window.innerHeight + 'px';
<<<<<<< HEAD
            if (nestedFrame) nestedFrame.style.height = window.innerHeight - 110 + 'px';
=======
            region.style.overflowY = 'auto';
>>>>>>> bd19ae71
        } else {
            // Get  header height *including* its bottom margin
            const headerHeight = parseFloat(headerStyles.height) + parseFloat(headerStyles.marginBottom);
            articleContainer.style.height = window.innerHeight - headerHeight + 'px';
            // Hide the scrollbar of Configure / About
            region.style.overflowY = 'hidden';
        }
    // IE cannot retrieve computed headerStyles till the next paint, so we wait a few ticks even if UI animations are disabled
    }, params.showUIAnimations ? 400 : 100);

    // Remove and add the scroll event listener to the new article window
    // Note that IE11 doesn't support wheel or touch events on the iframe, but it does support keydown and scroll
    articleWindow.removeEventListener('scroll', uiUtil.scroller);
    articleWindow.removeEventListener('touchstart', uiUtil.scroller);
    articleWindow.removeEventListener('touchend', uiUtil.scroller);
    articleWindow.removeEventListener('wheel', uiUtil.scroller);
    articleWindow.removeEventListener('keydown', uiUtil.scroller);
    if (params.slideAway) {
        articleWindow.addEventListener('scroll', uiUtil.scroller);
        articleWindow.addEventListener('touchstart', uiUtil.scroller);
        articleWindow.addEventListener('touchend', uiUtil.scroller);
        articleWindow.addEventListener('wheel', uiUtil.scroller);
        articleWindow.addEventListener('keydown', uiUtil.scroller);
    }
}

document.addEventListener('DOMContentLoaded', function () {
    getDefaultLanguageAndTranslateApp();
    resizeIFrame();
    abstractFilesystemAccess.loadPreviousZimFile();
});
window.addEventListener('resize', resizeIFrame);

// Define behavior of HTML elements
var searchArticlesFocused = false;
const searchArticle = document.getElementById('searchArticles')
searchArticle.addEventListener('click', function () {
    var prefix = document.getElementById('prefix').value;
    // Do not initiate the same search if it is already in progress
    if (appstate.search.prefix === prefix && !/^(cancelled|complete)$/.test(appstate.search.status)) return;
    document.getElementById('welcomeText').style.display = 'none';
    document.querySelector('.kiwix-alert').style.display = 'none';
    document.getElementById('searchingArticles').style.display = '';
    pushBrowserHistoryState(null, prefix);
    // Initiate the search
    searchDirEntriesFromPrefix(prefix);
    $('.navbar-collapse').collapse('hide');
    document.getElementById('prefix').focus();
    // This flag is set to true in the mousedown event below
    searchArticlesFocused = false;
});
searchArticle.addEventListener('mousedown', function () {
    // We set the flag so that the blur event of #prefix can know that the searchArticles button has been clicked
    searchArticlesFocused = true;
});
document.getElementById('formArticleSearch').addEventListener('submit', function () {
    document.getElementById('searchArticles').click();
});

function getDefaultLanguageAndTranslateApp () {
    var defaultBrowserLanguage = uiUtil.getBrowserLanguage();
    // DEV: Be sure to add supported language codes here
    // TODO: Add a supported languages object elsewhere and use it here
    if (!params.overrideBrowserLanguage) {
        if (/^en|es|fr$/.test(defaultBrowserLanguage.base)) {
            console.log('Supported default browser language is: ' + defaultBrowserLanguage.base + ' (' + defaultBrowserLanguage.locale + ')');
        } else {
            console.warn('Unsupported browser language! ' + defaultBrowserLanguage.base + ' (' + defaultBrowserLanguage.locale + ')');
            console.warn('Reverting to English');
            defaultBrowserLanguage.base = 'en';
            defaultBrowserLanguage.name = 'GB';
            params.overrideBrowserLanguage = 'en';
        }
    } else {
        console.log('User-selected language is: ' + params.overrideBrowserLanguage);
    }
    // Use the override language if set, or else use the browser default
    var languageCode = params.overrideBrowserLanguage || defaultBrowserLanguage.base;
    translateUI.translateApp(languageCode)
    .catch(function (err) {
        if (languageCode !== 'en') {
            var message = '<p>We cannot load the translation strings for language code <code>' + languageCode + '</code>';
            // if (/^file:\/\//.test(window.location.href)) {
            //     message += ' because you are accessing Kiwix from the file system. Try using a web server instead';
            // }
            message += '.</p><p>Falling back to English...</p>';
            if (err) message += '<p>The error message was:</p><code>' + err + '</code>';
            uiUtil.systemAlert(message);
            document.getElementById('languageSelector').value = 'en';
            return translateUI.translateApp('en');
        }
    });
}

// Add a listener for the language selection dropdown which will change the language of the app
document.getElementById('languageSelector').addEventListener('change', function (e) {
    var language = e.target.value;
    if (language === 'other') {
        uiUtil.systemAlert((translateUI.t('dialog-other-language-message') ||
            'We are working hard to bring you more languages! If you are interested in helping to translate the interface to your language, please create an issue on our GitHub. Thank you!'),
            (translateUI.t('configure-language-selector-other') || 'More soon...')).then(function () {
                document.getElementById('languageSelector').value = params.overrideBrowserLanguage || 'default';
        });
    } else if (language === 'default') {
        params.overrideBrowserLanguage = null;
        settingsStore.removeItem('languageOverride');
    } else {
        params.overrideBrowserLanguage = language;
        settingsStore.setItem('languageOverride', language, Infinity);
    }
    getDefaultLanguageAndTranslateApp();
});

const prefixElement = document.getElementById('prefix');
// Handle keyboard events in the prefix (article search) field
var keyPressHandled = false;
prefixElement.addEventListener('keydown', function (e) {
    // If user presses Escape...
    // IE11 returns "Esc" and the other browsers "Escape"; regex below matches both
    if (/^Esc/.test(e.key)) {
        // Hide the article list
        e.preventDefault();
        e.stopPropagation();
        document.getElementById('articleListWithHeader').style.display = 'none';
        document.getElementById('articleContent').focus();
        keyPressHandled = true;
    }
    // Arrow-key selection code adapted from https://stackoverflow.com/a/14747926/9727685
    // IE11 produces "Down" instead of "ArrowDown" and "Up" instead of "ArrowUp"
    if (/^((Arrow)?Down|(Arrow)?Up|Enter)$/.test(e.key)) {
        // User pressed Down arrow or Up arrow or Enter
        e.preventDefault();
        e.stopPropagation();
        // This is needed to prevent processing in the keyup event : https://stackoverflow.com/questions/9951274
        keyPressHandled = true;
        var activeElement = document.querySelector('#articleList .hover') || document.querySelector('#articleList a');
        if (!activeElement) return;
        // If user presses Enter, read the dirEntry
        if (/Enter/.test(e.key)) {
            if (activeElement.classList.contains('hover')) {
                var dirEntryId = activeElement.getAttribute('dirEntryId');
                findDirEntryFromDirEntryIdAndLaunchArticleRead(decodeURIComponent(dirEntryId));
                return;
            }
        }
        // If user presses ArrowDown...
        // (NB selection is limited to five possibilities by regex above)
        if (/Down/.test(e.key)) {
            if (activeElement.classList.contains('hover')) {
                activeElement.classList.remove('hover');
                activeElement = activeElement.nextElementSibling || activeElement;
                var nextElement = activeElement.nextElementSibling || activeElement;
                if (!uiUtil.isElementInView(nextElement, true)) nextElement.scrollIntoView(false);
            }
        }
        // If user presses ArrowUp...
        if (/Up/.test(e.key)) {
            activeElement.classList.remove('hover');
            activeElement = activeElement.previousElementSibling || activeElement;
            var previousElement = activeElement.previousElementSibling || activeElement;
            if (!uiUtil.isElementInView(previousElement, true)) previousElement.scrollIntoView();
            if (previousElement === activeElement) document.getElementById('top').scrollIntoView();
        }
        activeElement.classList.add('hover');
    }
});
// Search for titles as user types characters
prefixElement.addEventListener('keyup', function (e) {
    if (selectedArchive !== null && selectedArchive.isReady()) {
        // Prevent processing by keyup event if we already handled the keypress in keydown event
        if (keyPressHandled) { keyPressHandled = false; } else { onKeyUpPrefix(e); }
    }
});
// Restore the search results if user goes back into prefix field
prefixElement.addEventListener('focus', function () {
    if (document.getElementById('prefix').value !== '') { document.getElementById('articleListWithHeader').style.display = ''; }
});
// Hide the search results if user moves out of prefix field
prefixElement.addEventListener('blur', function () {
    if (!searchArticlesFocused) {
        appstate.search.status = 'cancelled';
        document.getElementById('searchingArticles').style.display = 'none';
        document.getElementById('articleListWithHeader').style.display = 'none';
    }
});
document.getElementById('btnRandomArticle').addEventListener('click', function (event) {
    event.preventDefault();
    document.getElementById('prefix').value = '';
    goToRandomArticle();
    document.getElementById('welcomeText').style.display = 'none';
    document.getElementById('articleListWithHeader').style.display = 'none';
    $('.navbar-collapse').collapse('hide');
});

document.getElementById('btnRescanDeviceStorage').addEventListener('click', function () {
    searchForArchivesInStorage();
});
// Bottom bar :
document.getElementById('btnBack').addEventListener('click', function (event) {
    event.preventDefault();
    history.back();
});
document.getElementById('btnForward').addEventListener('click', function (event) {
    event.preventDefault();
    history.forward();
});

document.getElementById('btnHomeBottom').addEventListener('click', function (event) {
    event.preventDefault();
    document.getElementById('btnHome').click();
});
document.getElementById('btnTop').addEventListener('click', function (event) {
    event.preventDefault();
    var articleContent = document.getElementById('articleContent');
    articleContent.contentWindow.scrollTo({ top: 0, behavior: 'smooth' });
});
// Top menu :
document.getElementById('btnHome').addEventListener('click', function (event) {
    // Highlight the selected section in the navbar
    event.preventDefault();
    document.getElementById('liHomeNav').setAttribute('class', 'active');
    document.getElementById('liConfigureNav').setAttribute('class', '');
    document.getElementById('liAboutNav').setAttribute('class', '');
    $('.navbar-collapse').collapse('hide');
    // Show the selected content in the page
    uiUtil.tabTransitionToSection('home', params.showUIAnimations);

    // Give the focus to the search field, and clean up the page contents
    document.getElementById('prefix').value = '';
    if (params.useHomeKeyToFocusSearchBar) document.getElementById('prefix').focus();
    var articleList = document.getElementById('articleList');
    var articleListHeaderMessage = document.getElementById('articleListHeaderMessage');
    while (articleList.firstChild) articleList.removeChild(articleList.firstChild);
    while (articleListHeaderMessage.firstChild) articleListHeaderMessage.removeChild(articleListHeaderMessage.firstChild);
    document.getElementById('searchingArticles').style.display = 'none';
    document.getElementById('articleContent').style.display = 'none';
    // Empty and purge the article contents
    var articleContent = document.getElementById('articleContent');
    var articleContentDoc = articleContent ? articleContent.contentDocument : null;
    while (articleContentDoc.firstChild) articleContentDoc.removeChild(articleContentDoc.firstChild);
    if (selectedArchive !== null && selectedArchive.isReady()) {
        document.getElementById('welcomeText').style.display = 'none';
        goToMainArticle();
    }
    // Use a timeout of 400ms because uiUtil.applyAnimationToSection uses a timeout of 300ms
    setTimeout(resizeIFrame, 400);
});
document.getElementById('btnConfigure').addEventListener('click', function (event) {
    event.preventDefault();
    // Highlight the selected section in the navbar
    document.getElementById('liHomeNav').setAttribute('class', '');
    document.getElementById('liConfigureNav').setAttribute('class', 'active');
    document.getElementById('liAboutNav').setAttribute('class', '');
    $('.navbar-collapse').collapse('hide');
    // Show the selected content in the page
    uiUtil.tabTransitionToSection('config', params.showUIAnimations);
    refreshAPIStatus();
    refreshCacheStatus();
    uiUtil.checkUpdateStatus(appstate);
    // Use a timeout of 400ms because uiUtil.applyAnimationToSection uses a timeout of 300ms
    setTimeout(resizeIFrame, 400);
});
document.getElementById('btnAbout').addEventListener('click', function (event) {
    event.preventDefault();
    // Highlight the selected section in the navbar
    document.getElementById('liHomeNav').setAttribute('class', '');
    document.getElementById('liConfigureNav').setAttribute('class', '');
    document.getElementById('liAboutNav').setAttribute('class', 'active');
    $('.navbar-collapse').collapse('hide');
    // Show the selected content in the page
    uiUtil.tabTransitionToSection('about', params.showUIAnimations);
    // Use a timeout of 400ms because uiUtil.applyAnimationToSection uses a timeout of 300ms
    setTimeout(resizeIFrame, 400);
});
document.querySelectorAll('input[name="contentInjectionMode"][type="radio"]').forEach(function (element) {
    element.addEventListener('change', function () {
        // Do the necessary to enable or disable the Service Worker
        setContentInjectionMode(this.value);
    })
});
document.getElementById('useCanvasElementsCheck').addEventListener('change', function () {
    if (this.checked) {
        // User can only *disable* this auto-determined setting, not force it on, so we do not store a value of true
        settingsStore.removeItem('useCanvasElementsForWebpTranscoding');
        uiUtil.determineCanvasElementsWorkaround();
        this.checked = params.useCanvasElementsForWebpTranscoding;
    } else {
        params.useCanvasElementsForWebpTranscoding = false;
        settingsStore.setItem('useCanvasElementsForWebpTranscoding', false, Infinity);
    }
});
document.getElementById('btnReset').addEventListener('click', function () {
    uiUtil.systemAlert((translateUI.t('dialog-reset-warning-message') || 'This will reset the app to a freshly installed state, deleting all app caches and settings!'),
    (translateUI.t('dialog-reset-warning-title') || 'WARNING!'), true).then(function (response) {
        if (response) {
            settingsStore.reset();
        }
    })
});
document.getElementById('bypassAppCacheCheck').addEventListener('change', function () {
    if (params.contentInjectionMode !== 'serviceworker') {
        uiUtil.systemAlert(translateUI.t('dialog-bypassappcachecheck-message') || 'This setting can only be used in ServiceWorker mode!');
        this.checked = false;
    } else {
        params.appCache = !this.checked;
        settingsStore.setItem('appCache', params.appCache, Infinity);
        settingsStore.reset('cacheAPI');
    }
    // This will also send any new values to Service Worker
    refreshCacheStatus();
});
document.getElementById('disableDragAndDropCheck').addEventListener('change', function () {
    params.disableDragAndDrop = !!this.checked;
    settingsStore.setItem('disableDragAndDrop', params.disableDragAndDrop, Infinity);
    uiUtil.systemAlert((translateUI.t('dialog-disabledragdrop-message') || '<p>We will now attempt to reload the app to apply the new setting.</p>' +
        '<p>(If you cancel, then the setting will only be applied when you next start the app.)</p>'), (translateUI.t('dialog-disabledragdrop-title') || 'Reload app'), true).then(function (result) {
        if (result) {
            window.location.reload();
        }
    });
});
document.querySelectorAll('input[type="checkbox"][name=hideActiveContentWarning]').forEach(function (element) {
    element.addEventListener('change', function () {
        params.hideActiveContentWarning = !!this.checked;
        settingsStore.setItem('hideActiveContentWarning', params.hideActiveContentWarning, Infinity);
    })
});
document.getElementById('slideAwayCheck').addEventListener('change', function (e) {
        params.slideAway = e.target.checked;
        if (typeof navigator.getDeviceStorages === 'function') {
            // We are in Firefox OS, which may have a bug with this setting turned on - see [kiwix-js #1140]
            uiUtil.systemAlert(translateUI.t('dialog-slideawaycheck-message') || ('This setting may not work correctly on Firefox OS. ' +
                'If you find that some ZIM links become unresponsive, try turning this setting off.'), translateUI.t('dialog-warning') || 'Warning');
        }
        settingsStore.setItem('slideAway', params.slideAway, Infinity);
        // This has methods to add or remove the event listeners needed
        resizeIFrame();
});
document.querySelectorAll('input[type="checkbox"][name=showUIAnimations]').forEach(function (element) {
    element.addEventListener('change', function () {
        params.showUIAnimations = !!this.checked;
        settingsStore.setItem('showUIAnimations', params.showUIAnimations, Infinity);
    })
});
document.getElementById('useHomeKeyToFocusSearchBarCheck').addEventListener('change', function (e) {
    params.useHomeKeyToFocusSearchBar = e.target.checked;
    settingsStore.setItem('useHomeKeyToFocusSearchBar', params.useHomeKeyToFocusSearchBar, Infinity);
    switchHomeKeyToFocusSearchBar();
    if (params.useHomeKeyToFocusSearchBar && params.slideAway) {
        uiUtil.systemAlert(translateUI.t('dialog-focussearchbarcheck-message') || 'Please note that this setting focuses the search bar when you go to a ZIM landing page, disabling sliding away of header and footer on that page (only).',
            translateUI.t('dialog-warning') || 'Warning');
    }
});
document.querySelectorAll('input[type="checkbox"][name=openExternalLinksInNewTabs]').forEach(function (element) {
    element.addEventListener('change', function () {
        params.openExternalLinksInNewTabs = !!this.checked;
        settingsStore.setItem('openExternalLinksInNewTabs', params.openExternalLinksInNewTabs, Infinity);
    })
});
document.getElementById('appThemeSelect').addEventListener('change', function (e) {
    params.appTheme = e.target.value;
    settingsStore.setItem('appTheme', params.appTheme, Infinity);
    uiUtil.applyAppTheme(params.appTheme);
    refreshCacheStatus();
});
document.getElementById('cachedAssetsModeRadioTrue').addEventListener('change', function (e) {
    if (e.target.checked) {
        settingsStore.setItem('assetsCache', true, Infinity);
        params.assetsCache = true;
        refreshCacheStatus();
    }
});
document.getElementById('cachedAssetsModeRadioFalse').addEventListener('change', function (e) {
    if (e.target.checked) {
        settingsStore.setItem('assetsCache', false, Infinity);
        params.assetsCache = false;
        // Delete all caches
        resetCssCache();
        if ('caches' in window) caches.delete(ASSETS_CACHE);
        refreshCacheStatus();
    }
});
var titleSearchRangeVal = document.getElementById('titleSearchRangeVal');
document.getElementById('titleSearchRange').addEventListener('change', function (e) {
    settingsStore.setItem('maxSearchResultsSize', e.target.value, Infinity);
    params.maxSearchResultsSize = e.target.value;
    titleSearchRangeVal.textContent = e.target.value;
});
document.getElementById('titleSearchRange').addEventListener('input', function (e) {
    titleSearchRangeVal.textContent = e.target.value;
});
// Add event listeners to the About links in Configuration, so that they jump to the linked sections
document.querySelectorAll('.aboutLinks').forEach(function (link) {
    link.addEventListener('click', function () {
        var anchor = link.getAttribute('href');
        document.getElementById('btnAbout').click();
        // We have to use a timeout or the scroll is cancelled by the slide transtion animation
        // @TODO This is a workaround. The regression should be fixed as it affects the Active content warning
        // links as well.
        setTimeout(function () {
            document.querySelector(anchor).scrollIntoView();
        }, 600);
    });
});
// Do update checks 7s after startup
setTimeout(function () {
    console.log('Checking for updates to the PWA...');
    uiUtil.checkUpdateStatus(appstate);
}, 7000);

// Adds an event listener to kiwix logo and bottom navigation bar which gets triggered when these elements are dragged.
// Returning false prevents their dragging (which can cause some unexpected behavior)
// Doing that in javascript is the only way to make it cross-browser compatible
document.getElementById('kiwixLogo').ondragstart = function () { return false; }
document.getElementById('navigationButtons').ondragstart = function () { return false; }

// focus search bar (#prefix) if Home key is pressed
function focusPrefixOnHomeKey (event) {
    // check if home key is pressed
    if (event.key === 'Home') {
        // wait to prevent interference with scrolling (default action)
        setTimeout(function () {
            document.getElementById('prefix').focus();
        }, 0);
    }
}
// switch on/off the feature to use Home Key to focus search bar
function switchHomeKeyToFocusSearchBar () {
    var iframeContentWindow = document.getElementById('articleContent').contentWindow;
    // Test whether iframe is accessible (because if not, we do not want to throw an error at this point, before we can tell the user what is wrong)
    var isIframeAccessible = true;
    try {
        iframeContentWindow.removeEventListener('keydown', focusPrefixOnHomeKey);
    } catch (err) {
        console.error('The iframe is probably not accessible', err);
        isIframeAccessible = false;
    }
    if (!isIframeAccessible) return;
    // when the feature is in active state
    if (params.useHomeKeyToFocusSearchBar) {
        // Handle Home key press inside window(outside iframe) to focus #prefix
        window.addEventListener('keydown', focusPrefixOnHomeKey);
        // only for initial empty iFrame loaded using `src` attribute
        // in any other case listener gets removed on reloading of iFrame content
        iframeContentWindow.addEventListener('keydown', focusPrefixOnHomeKey);
    } else {
        // When the feature is not active, remove event listener for window (outside iframe)
        window.removeEventListener('keydown', focusPrefixOnHomeKey);
        // if feature is deactivated and no zim content is loaded yet
        iframeContentWindow.removeEventListener('keydown', focusPrefixOnHomeKey);
    }
}

/**
 * Checks whether we need to display an alert that the default Content Injection Mode has now been switched to ServiceWorker Mode
 */
function checkAndDisplayInjectionModeChangeAlert () {
    var message;
    if (!params.defaultModeChangeAlertDisplayed && isServiceWorkerAvailable() && isServiceWorkerReady()) {
        message = [(translateUI.t('dialog-serviceworker-defaultmodechange-message') ||
            '<p>We have switched you to ServiceWorker mode (this is now the default). ' +
            'It supports more types of ZIM archives and is much more robust.</p>' +
            '<p>If you experience problems with this mode, you can switch back to the (now deprecated) JQuery mode. ' +
            'In that case, please report the problems you experienced to us (see About section).</p>'),
            (translateUI.t('dialog-serviceworker-defaultmodechange-title') || 'Change of default content injection mode')];
        uiUtil.systemAlert(message[0], message[1]).then(function () {
            settingsStore.setItem('defaultModeChangeAlertDisplayed', true, Infinity);
        });
    } else if (!params.defaultModeChangeAlertDisplayed && params.contentInjectionMode === 'jquery') {
        message = [(translateUI.t('dialog-serviceworker-unsupported-message') ||
            '<p>Unfortunately, your browser does not appear to support ServiceWorker mode, which is now the default for this app.</p>' +
            '<p>You can continue to use the app in the (now deprecated) JQuery mode, but note that this mode only works well with ' +
            'ZIM archives that have static content, such as Wikipedia / Wikimedia ZIMs or Stackexchange.</p>' +
            '<p>If you can, we recommend that you update your browser to a version that supports ServiceWorker mode.</p>'),
            (translateUI.t('dialog-serviceworker-unsupported-title') || 'ServiceWorker mode unsupported')];
        uiUtil.systemAlert(message[0], message[1], true, null, (translateUI.t('dialog-ok') || 'Okay')).then(function (result) {
            if (result) {
                // If user selected OK, then do not display again ever
                settingsStore.setItem('defaultModeChangeAlertDisplayed', true, Infinity);
            }
        });
    }
    // This prevents the alert being displayed again this session
    params.defaultModeChangeAlertDisplayed = true;
}

/**
 * Displays or refreshes the API status shown to the user
 */
function refreshAPIStatus () {
    // We have to delay refreshing the API status until the translation service has been initialized
    setTimeout(function () {
        var apiStatusPanel = document.getElementById('apiStatusDiv');
        apiStatusPanel.classList.remove('card-success', 'card-warning', 'card-danger');
        var apiPanelClass = 'card-success';
        var messageChannelStatus = document.getElementById('messageChannelStatus');
        var serviceWorkerStatus = document.getElementById('serviceWorkerStatus');
        if (isMessageChannelAvailable()) {
            messageChannelStatus.textContent = translateUI.t('api-messagechannel-available') || 'MessageChannel API available';
            messageChannelStatus.classList.remove('apiAvailable', 'apiUnavailable');
            messageChannelStatus.classList.add('apiAvailable');
        } else {
            apiPanelClass = 'card-warning';
            messageChannelStatus.textContent = translateUI.t('api-messagechannel-unavailable') || 'MessageChannel API unavailable';
            messageChannelStatus.classList.remove('apiAvailable', 'apiUnavailable');
            messageChannelStatus.classList.add('apiUnavailable');
        }
        if (isServiceWorkerAvailable()) {
            if (isServiceWorkerReady()) {
                serviceWorkerStatus.textContent = translateUI.t('api-serviceworker-available-registered') || 'ServiceWorker API available, and registered';
                serviceWorkerStatus.classList.remove('apiAvailable', 'apiUnavailable');
                serviceWorkerStatus.classList.add('apiAvailable');
            } else {
                apiPanelClass = 'card-warning';
                serviceWorkerStatus.textContent = translateUI.t('api-serviceworker-available-unregistered') || 'ServiceWorker API available, but not registered';
                serviceWorkerStatus.classList.remove('apiAvailable', 'apiUnavailable');
                serviceWorkerStatus.classList.add('apiUnavailable');
            }
        } else {
            apiPanelClass = 'card-warning';
            serviceWorkerStatus.textContent = translateUI.t('api-serviceworker-unavailable') || 'ServiceWorker API unavailable';
            serviceWorkerStatus.classList.remove('apiAvailable', 'apiUnavailable');
            serviceWorkerStatus.classList.add('apiUnavailable');
        }
        // Update Settings Store section of API panel with API name
        var settingsStoreStatusDiv = document.getElementById('settingsStoreStatus');
        var apiName = params.storeType === 'cookie' ? (translateUI.t('api-cookie') || 'Cookie') : params.storeType === 'local_storage' ? (translateUI.t('api-localstorage') || 'Local Storage') : (translateUI.t('api-none') || 'None');
        settingsStoreStatusDiv.textContent = (translateUI.t('api-storage-used-label') || 'Settings Storage API in use:') + ' ' + apiName;
        settingsStoreStatusDiv.classList.remove('apiAvailable', 'apiUnavailable');
        settingsStoreStatusDiv.classList.add(params.storeType === 'none' ? 'apiUnavailable' : 'apiAvailable');
        apiPanelClass = params.storeType === 'none' ? 'card-warning' : apiPanelClass;
        // Update Decompressor API section of panel
        var decompAPIStatusDiv = document.getElementById('decompressorAPIStatus');
        apiName = params.decompressorAPI.assemblerMachineType;
        apiPanelClass = params.decompressorAPI.errorStatus ? 'card-danger' : apiName === 'WASM' ? apiPanelClass : 'card-warning';
        decompAPIStatusDiv.className = apiName ? params.decompressorAPI.errorStatus ? 'apiBroken' : apiName === 'WASM' ? 'apiAvailable' : 'apiSuboptimal' : 'apiUnavailable';
        // Add the last used decompressor, if known, to the apiName
        if (apiName && params.decompressorAPI.decompressorLastUsed) {
            apiName += ' [&nbsp;' + params.decompressorAPI.decompressorLastUsed + '&nbsp;]';
        }
        apiName = params.decompressorAPI.errorStatus || apiName || (translateUI.t('api-error-uninitialized_feminine') || 'Not initialized');
        // innerHTML is used here because the API name may contain HTML entities like &nbsp;
        decompAPIStatusDiv.innerHTML = (translateUI.t('api-decompressor-label') || 'Decompressor API:') + ' ' + apiName;
        // Update Search Provider
        uiUtil.reportSearchProviderToAPIStatusPanel(params.searchProvider);
        // Update PWA origin
        var pwaOriginStatusDiv = document.getElementById('pwaOriginStatus');
        pwaOriginStatusDiv.className = 'apiAvailable';
        pwaOriginStatusDiv.innerHTML = (translateUI.t('api-pwa-origin-label') || 'PWA Origin:') + ' ' + window.location.origin;
        // Add a warning colour to the API Status Panel if any of the above tests failed
        apiStatusPanel.classList.add(apiPanelClass);
        // Set visibility of UI elements according to mode
        document.getElementById('bypassAppCacheDiv').style.display = params.contentInjectionMode === 'serviceworker' ? 'block' : 'none';
        // Check to see whether we need to alert the user that we have switched to ServiceWorker mode by default
        if (!params.defaultModeChangeAlertDisplayed) checkAndDisplayInjectionModeChangeAlert();
    }, 250);
}

/**
 * Queries Service Worker if possible to determine cache capability and returns an object with cache attributes
 * If Service Worker is not available, the attributes of the memory cache are returned instead
 * @returns {Promise<Object>} A Promise for an object with cache attributes 'type', 'description', and 'count'
 */
function getAssetsCacheAttributes () {
    return new Promise(function (resolve, reject) {
        if (params.contentInjectionMode === 'serviceworker' && navigator.serviceWorker && navigator.serviceWorker.controller) {
            // Create a Message Channel
            var channel = new MessageChannel();
            // Handler for recieving message reply from service worker
            channel.port1.onmessage = function (event) {
                var cache = event.data;
                if (cache.error) reject(cache.error);
                else resolve(cache);
            };
            // Ask Service Worker for its cache status and asset count
            navigator.serviceWorker.controller.postMessage({
                action: {
                    assetsCache: params.assetsCache ? 'enable' : 'disable',
                    appCache: params.appCache ? 'enable' : 'disable',
                    checkCache: window.location.href
                }
            }, [channel.port2]);
        } else {
            // No Service Worker has been established, so we resolve the Promise with cssCache details only
            resolve({
                type: params.assetsCache ? 'memory' : 'none',
                name: 'cssCache',
                description: params.assetsCache ? 'Memory' : 'None',
                count: cssCache.size
            });
        }
    });
}

/**
 * Refreshes the UI (Configuration) with the cache attributes obtained from getAssetsCacheAttributes()
 */
function refreshCacheStatus () {
    // Update radio buttons and checkbox
    document.getElementById('cachedAssetsModeRadio' + (params.assetsCache ? 'True' : 'False')).checked = true;
    // Change app's background colour if the bypass appCacche setting is enabled, as a visible warning
    if (params.appCache) {
        document.documentElement.style.removeProperty('background');
    } else {
        document.documentElement.style.background = /^dark/.test(document.documentElement.dataset.theme) ? '#300000' : 'mistyrose';
    }
    // Hide or show the jqueryCompatibility info
    document.getElementById('jqueryCompatibility').style.display = params.contentInjectionMode === 'jquery' ? '' : 'none';
    // Get cache attributes, then update the UI with the obtained data
    getAssetsCacheAttributes().then(function (cache) {
        if (cache.type === 'cacheAPI' && ASSETS_CACHE !== cache.name) {
            console.error('DEV: The ASSETS_CACHE defined in app.js does not match the ASSETS_CACHE defined in service-worker.js!');
        }
        document.getElementById('cacheUsed').textContent = cache.description;
        document.getElementById('assetsCount').textContent = cache.count;
        var cacheSettings = document.getElementById('performanceSettingsDiv');
        var cacheStatusPanel = document.getElementById('cacheStatusPanel');
        [cacheSettings, cacheStatusPanel].forEach(function (card) {
            // IE11 cannot remove more than one class from a list at a time
            card.classList.remove('card-success');
            card.classList.remove('card-warning');
            if (params.assetsCache) card.classList.add('card-success');
            else card.classList.add('card-warning');
        });
    });
}

var keepAliveServiceWorkerHandle;
var serviceWorkerRegistration;

/**
 * Send an 'init' message to the ServiceWorker with a new MessageChannel
 * to initialize it, or to keep it alive.
 * This MessageChannel allows a 2-way communication between the ServiceWorker
 * and the application
 */
function initOrKeepAliveServiceWorker () {
    var delay = DELAY_BETWEEN_KEEPALIVE_SERVICEWORKER;
    if (params.contentInjectionMode === 'serviceworker') {
        // Create a new messageChannel
        var tmpMessageChannel = new MessageChannel();
        tmpMessageChannel.port1.onmessage = handleMessageChannelMessage;
        // Send the init message to the ServiceWorker, with this MessageChannel as a parameter
        if (navigator.serviceWorker.controller) {
            navigator.serviceWorker.controller.postMessage({
                action: 'init'
            }, [tmpMessageChannel.port2]);
        } else if (keepAliveServiceWorkerHandle) {
            console.error('The Service Worker is active but is not controlling the current page! We have to reload.');
            window.location.reload();
        } else {
            // If this is the first time we are initiating the SW, allow Promises to complete by delaying potential reload till next tick
            delay = 0;
        }
        // Schedule to do it again regularly to keep the 2-way communication alive.
        // See https://github.com/kiwix/kiwix-js/issues/145 to understand why
        clearTimeout(keepAliveServiceWorkerHandle);
        keepAliveServiceWorkerHandle = setTimeout(initOrKeepAliveServiceWorker, delay, false);
    }
}

/**
 * Sets the given injection mode.
 * This involves registering (or re-enabling) the Service Worker if necessary
 * It also refreshes the API status for the user afterwards.
 *
 * @param {String} value The chosen content injection mode : 'jquery' or 'serviceworker'
 */
function setContentInjectionMode (value) {
    params.oldInjectionMode = params.serviceWorkerLocal ? 'serviceworkerlocal' : params.contentInjectionMode;
    params.serviceWorkerLocal = false;
    if (value === 'serviceworkerlocal') {
        value = 'serviceworker';
        params.serviceWorkerLocal = true;
    }
    params.contentInjectionMode = value;
    var message = '';
    if (value === 'jquery') {
        if (!params.appCache) {
            uiUtil.systemAlert((translateUI.t('dialog-bypassappcache-conflict-message') || 'You must deselect the "Bypass AppCache" option before switching to JQuery mode!'),
            (translateUI.t('dialog-bypassappcache-conflict-title') || 'Deselect "Bypass AppCache"')).then(function () {
                setContentInjectionMode('serviceworker');
            })
            return;
        }
        if (params.referrerExtensionURL) {
            // We are in an extension, and the user may wish to revert to local code
            message = translateUI.t('dialog-launchlocal-message') || 'This will switch to using locally packaged code only. Some configuration settings may be lost.<br/><br/>' +
                'WARNING: After this, you may not be able to switch back to SW mode without an online connection!';
            var launchLocal = function () {
                settingsStore.setItem('allowInternetAccess', false, Infinity);
                var uriParams = '?allowInternetAccess=false&contentInjectionMode=jquery&hideActiveContentWarning=false';
                uriParams += '&appTheme=' + params.appTheme;
                uriParams += '&showUIAnimations=' + params.showUIAnimations;
                window.location.href = params.referrerExtensionURL + '/www/index.html' + uriParams;
                console.log('Beam me down, Scotty!');
            };
            uiUtil.systemAlert(message, (translateUI.t('dialog-launchlocal-title') || 'Warning!'), true).then(function (response) {
                if (response) {
                    launchLocal();
                } else {
                    setContentInjectionMode('serviceworker');
                }
            });
            return;
        }
        // Because the Service Worker must still run in a PWA app so that it can work offline, we don't actually disable the SW in this context,
        // but it will no longer be intercepting requests for ZIM assets (only requests for the app's own code)
        if (isServiceWorkerAvailable()) {
            serviceWorkerRegistration = null;
        }
        refreshAPIStatus();
        // User has switched to jQuery mode, so no longer needs ASSETS_CACHE
        // We should empty it and turn it off to prevent unnecessary space usage
        if ('caches' in window && isMessageChannelAvailable()) {
            var channel = new MessageChannel();
            if (isServiceWorkerAvailable() && navigator.serviceWorker.controller) {
                navigator.serviceWorker.controller.postMessage({
                    action: { assetsCache: 'disable' }
                }, [channel.port2]);
            }
            caches.delete(ASSETS_CACHE);
        }
    } else if (value === 'serviceworker') {
        var protocol = window.location.protocol;
        // Since Firefox 103, the ServiceWorker API is not available any more in Webextensions. See https://hg.mozilla.org/integration/autoland/rev/3a2907ad88e8 and https://bugzilla.mozilla.org/show_bug.cgi?id=1593931
        // Previously, the API was available, but failed to register (which we could trap a few lines below).
        // So we now need to suggest a switch to the PWA if we are inside a Firefox Extension and the ServiceWorker API is unavailable.
        // Even if some older firefox versions do not support ServiceWorkers at all (versions 42, 43, 45ESR, 52ESR, 60ESR and 68ESR, based on https://caniuse.com/serviceworkers). In this case, the PWA will not work either.
        if (/^(moz|chrome)-extension:/.test(protocol) && !params.serviceWorkerLocal) {
            launchBrowserExtensionServiceWorker();
        } else {
            if (!isServiceWorkerAvailable()) {
                message = translateUI.t('dialog-launchpwa-unsupported-message') ||
                    '<p>Unfortunately, your browser does not appear to support ServiceWorker mode, which is now the default for this app.</p>' +
                    '<p>You can continue to use the app in the (now deprecated) JQuery mode, but note that this mode only works well with ' +
                    'ZIM archives that have static content, such as Wikipedia / Wikimedia ZIMs or Stackexchange.</p>' +
                    '<p>If you can, we recommend that you update your browser to a version that supports ServiceWorker mode.</p>';
                uiUtil.systemAlert(message, (translateUI.t('dialog-launchpwa-unsupported-title') || 'ServiceWorker API not available'), true, null,
                    (translateUI.t('dialog-serviceworker-unsupported-fallback') || 'Use JQuery mode')).then(function (response) {
                    if (params.referrerExtensionURL && response) {
                        var uriParams = '?allowInternetAccess=false&contentInjectionMode=jquery&defaultModeChangeAlertDisplayed=true';
                        window.location.href = params.referrerExtensionURL + '/www/index.html' + uriParams;
                    } else {
                        setContentInjectionMode(params.oldInjectionMode || 'jquery');
                    }
                });
                return;
            }
            if (!isMessageChannelAvailable()) {
                uiUtil.systemAlert((translateUI.t('dialog-messagechannel-unsupported-message') || 'The MessageChannel API is not available on your device. Falling back to JQuery mode...'),
                    (translateUI.t('dialog-messagechannel-unsupported-title') || 'MessageChannel API not available')).then(function () {
                    setContentInjectionMode('jquery');
                });
                return;
            }
            if (!isServiceWorkerReady()) {
                var serviceWorkerStatus = document.getElementById('serviceWorkerStatus');
                serviceWorkerStatus.textContent = 'ServiceWorker API available : trying to register it...';
                if (navigator.serviceWorker.controller) {
                    console.log('Active Service Worker found, no need to register');
                    serviceWorkerRegistration = true;
                    // Remove any jQuery hooks from a previous jQuery session
                    $('#articleContent').contents().remove();
                    // Create the MessageChannel and send 'init'
                    initOrKeepAliveServiceWorker();
                    refreshAPIStatus();
                } else {
                    navigator.serviceWorker.register('../service-worker.js').then(function (reg) {
                        // The ServiceWorker is registered
                        serviceWorkerRegistration = reg;
                        // We need to wait for the ServiceWorker to be activated
                        // before sending the first init message
                        var serviceWorker = reg.installing || reg.waiting || reg.active;
                        serviceWorker.addEventListener('statechange', function (statechangeevent) {
                            if (statechangeevent.target.state === 'activated') {
                                // Remove any jQuery hooks from a previous jQuery session
                                $('#articleContent').contents().remove();
                                // Create the MessageChannel and send the 'init' message to the ServiceWorker
                                initOrKeepAliveServiceWorker();
                                // We need to refresh cache status here on first activation because SW was inaccessible till now
                                // We also initialize the ASSETS_CACHE constant in SW here
                                refreshCacheStatus();
                                refreshAPIStatus();
                            }
                        });
                        if (serviceWorker.state === 'activated') {
                            // Even if the ServiceWorker is already activated,
                            // We need to re-create the MessageChannel
                            // and send the 'init' message to the ServiceWorker
                            // in case it has been stopped and lost its context
                            initOrKeepAliveServiceWorker();
                        }
                        refreshCacheStatus();
                        refreshAPIStatus();
                    }).catch(function (err) {
                        if (protocol === 'moz-extension:') {
                            // This is still useful for Firefox<103 extensions, where the ServiceWorker API is available, but fails to register
                            launchBrowserExtensionServiceWorker();
                        } else {
                            console.error('Error while registering serviceWorker', err);
                            refreshAPIStatus();
                            var message = (translateUI.t('dialog-serviceworker-registration-failure-message') || 'The Service Worker could not be properly registered. Switching back to JQuery mode... Error message:') + ' ' + err;
                            if (protocol === 'file:') {
                                message += (translateUI.t('dialog-serviceworker-registration-failure-fileprotocol') ||
                                '<br/><br/>You seem to be opening kiwix-js with the file:// protocol. You should open it through a web server: either through a local one (http://localhost/...) or through a remote one (but you need a secure connection: https://webserver.org/...)');
                            }
                            uiUtil.systemAlert(message, (translateUI.t('dialog-serviceworker-registration-failure-title') || 'Failed to register Service Worker')).then(function () {
                                setContentInjectionMode('jquery');
                                // We need to wait for the previous dialogue box to unload fully before attempting to display another
                                setTimeout(function () {
                                    params.defaultModeChangeAlertDisplayed = false;
                                    settingsStore.removeItem('defaultModeChangeAlertDisplayed');
                                    checkAndDisplayInjectionModeChangeAlert();
                                }, 1200);
                            });
                        }
                    });
                }
            } else {
                // We need to reactivate Service Worker
                initOrKeepAliveServiceWorker();
            }
        }
        // User has switched to ServiceWorker mode, so no longer needs the memory cache
        // We should empty it to ensure good memory management
        resetCssCache();
    }
    $('input:radio[name=contentInjectionMode]').prop('checked', false);
    var trueMode = params.serviceWorkerLocal ? value + 'local' : value;
    $('input:radio[name=contentInjectionMode]').filter('[value="' + trueMode + '"]').prop('checked', true);
    // Save the value in the Settings Store, so that to be able to keep it after a reload/restart
    settingsStore.setItem('contentInjectionMode', trueMode, Infinity);
    refreshCacheStatus();
    refreshAPIStatus();
    // Set the visibility of WebP workaround after change of content injection mode
    // Note we need a timeout because loading the webpHero script in init.js is asynchronous
    setTimeout(uiUtil.determineCanvasElementsWorkaround, 1500);
}

/**
 * Detects whether the ServiceWorker API is available
 * https://developer.mozilla.org/en-US/docs/Web/API/ServiceWorker
 * @returns {Boolean}
 */
function isServiceWorkerAvailable () {
    return ('serviceWorker' in navigator);
}

/**
 * Detects whether the MessageChannel API is available
 * https://developer.mozilla.org/en-US/docs/Web/API/MessageChannel
 * @returns {Boolean}
 */
function isMessageChannelAvailable () {
    try {
        var dummyMessageChannel = new MessageChannel();
        if (dummyMessageChannel) return true;
    } catch (e) {
        return false;
    }
    return false;
}

/**
 * Tells if the ServiceWorker is registered, and ready to capture HTTP requests
 * and inject content in articles.
 * @returns {Boolean}
 */
function isServiceWorkerReady () {
    // Return true if the serviceWorkerRegistration is not null and not undefined
    return (serviceWorkerRegistration);
}

function launchBrowserExtensionServiceWorker () {
    // DEV: See explanation below for why we access localStorage directly here
    var PWASuccessfullyLaunched = localStorage.getItem(params.keyPrefix + 'PWA_launch') === 'success';
    var allowInternetAccess = settingsStore.getItem('allowInternetAccess') === 'true';
    var message = params.defaultModeChangeAlertDisplayed
        ? (translateUI.t('dialog-allow-internetaccess-message1') || '<p>To enable the Service Worker, we') + ' '
        : ((translateUI.t('dialog-allow-internetaccess-message2') || '<p>We shall attempt to switch you to ServiceWorker mode (this is now the default).') + ' ' +
        (translateUI.t('dialog-allow-internetaccess-message3') || 'It supports more types of ZIM archives and is much more robust.</p><p>We') + ' ');
    message += (translateUI.t('dialog-allow-internetaccess-message4') ||
        'need one-time access to our secure server so that the app can re-launch as a Progressive Web App (PWA). ' +
        'If available, the PWA will work offline, but will auto-update periodically when online as per the ' +
        'Service Worker spec.</p><p>You can switch back any time by returning to JQuery mode.</p>' +
        '<p>WARNING: This will attempt to access the following server:<br/>') + params.PWAServer + '</p>';
    var launchPWA = function () {
        uiUtil.spinnerDisplay(false);
        var uriParams = '?contentInjectionMode=serviceworker&allowInternetAccess=true';
        uriParams += '&referrerExtensionURL=' + encodeURIComponent(window.location.href.replace(/\/www\/index.html.*$/i, ''));
        if (!PWASuccessfullyLaunched || !allowInternetAccess) {
            // Add any further params that should only be passed when the user is intentionally switching to SW mode
            uriParams += '&appTheme=' + params.appTheme;
            uriParams += '&showUIAnimations=' + params.showUIAnimations;
        }
        settingsStore.setItem('contentInjectionMode', 'serviceworker', Infinity);
        // This is needed so that we get passthrough on subsequent launches
        settingsStore.setItem('allowInternetAccess', true, Infinity);
        // Signal failure of PWA until it has successfully launched (in init.js it will be changed to 'success')
        // DEV: We write directly to localStorage instead of using settingsStore here because we need 100% certainty
        // regarding the location of the key to be able to retrieve it in init.js before settingsStore is initialized
        localStorage.setItem(params.keyPrefix + 'PWA_launch', 'fail');
        window.location.href = params.PWAServer + 'www/index.html' + uriParams;
        console.log('Beam me up, Scotty!');
    };
    var checkPWAIsOnline = function () {
        uiUtil.spinnerDisplay(true, (translateUI.t('dialog-serveraccess-check') || 'Checking server access...'));
        uiUtil.checkServerIsAccessible(params.PWAServer + 'www/img/icons/kiwix-32.png', launchPWA, function () {
            uiUtil.spinnerDisplay(false);
            uiUtil.systemAlert((translateUI.t('dialog-serveraccess-check-failed') || 'The server is not currently accessible! ' +
                '<br/><br/>(Kiwix needs one-time access to the server to cache the PWA).' +
                '<br/>Please try again when you have a stable Internet connection.'), (translateUI.t('dialog-error-title') || 'Error!')).then(function () {
                    settingsStore.setItem('allowInternetAccess', false, Infinity);
                    setContentInjectionMode(params.oldInjectionMode || 'jquery');
                });
        });
    };
    if (settingsStore.getItem('allowInternetAccess') === 'true') {
        if (PWASuccessfullyLaunched) {
            launchPWA();
        } else {
            uiUtil.systemAlert((translateUI.t('dialog-launchpwa-fail-message') || 'The last attempt to launch the PWA appears to have failed.<br/><br/>Do you wish to try again?'),
                (translateUI.t('dialog-launchpwa-fail-title') || 'Confirmation to retry PWA launch'), true).then(function (response) {
                if (response) {
                    checkPWAIsOnline();
                } else {
                    settingsStore.setItem('allowInternetAccess', false, Infinity);
                    setContentInjectionMode(params.oldInjectionMode || 'jquery');
                }
            })
        }
    } else {
        uiUtil.systemAlert(message, (translateUI.t('dialog-allow-internetaccess-title') || 'Allow Internet access'), true).then(function (response) {
            if (response) {
                checkPWAIsOnline();
            } else {
                // User cancelled, so wants to stay in previous mode (so long as this wasn't SW mode)
                params.oldInjectionMode = params.oldInjectionMode === 'serviceworker' ? /^chrome-extension:/i.test(window.location.protocol) ? 'serviceworkerlocal' : null : params.oldInjectionMode;
                setContentInjectionMode(params.oldInjectionMode || 'jquery');
                settingsStore.setItem('allowInternetAccess', false, Infinity);
                // We should not bother user with the default mode change alert again
                params.defaultModeChangeAlertDisplayed = true;
                settingsStore.setItem('defaultModeChangeAlertDisplayed', true, Infinity)
            }
        });
    }
}

/**
 *
 * @type Array.<StorageFirefoxOS>
 */
var storages = [];
function searchForArchivesInPreferencesOrStorage () {
    // First see if the list of archives is stored in the Settings Store
    var listOfArchivesFromSettingsStore = settingsStore.getItem('listOfArchives');
    if (listOfArchivesFromSettingsStore !== null && listOfArchivesFromSettingsStore !== undefined && listOfArchivesFromSettingsStore !== '') {
        var directories = listOfArchivesFromSettingsStore.split('|');
        populateDropDownListOfArchives(directories);
    } else {
        searchForArchivesInStorage();
    }
}
function searchForArchivesInStorage () {
    // If DeviceStorage is available, we look for archives in it
    document.getElementById('btnConfigure').click();
    document.getElementById('scanningForArchives').style.display = '';
    zimArchiveLoader.scanForArchives(storages, populateDropDownListOfArchives, function () {
        // callbackError function is called in case of an error
        uiUtil.systemAlert().then(populateDropDownListOfArchives(null));
    });
}

if ($.isFunction(navigator.getDeviceStorages)) {
    // The method getDeviceStorages is available (FxOS>=1.1)
    storages = $.map(navigator.getDeviceStorages('sdcard'), function (s) {
        return new abstractFilesystemAccess.StorageFirefoxOS(s);
    });
}

if (storages !== null && storages.length > 0) {
    // Make a fake first access to device storage, in order to ask the user for confirmation if necessary.
    // This way, it is only done once at this moment, instead of being done several times in callbacks
    // After that, we can start looking for archives
    storages[0].get('fake-file-to-read').then(searchForArchivesInPreferencesOrStorage,
                                              searchForArchivesInPreferencesOrStorage);
} else {
    // If DeviceStorage is not available, we display the file select components
    displayFileSelect();
    if (document.getElementById('archiveFiles').files && document.getElementById('archiveFiles').files.length > 0) {
        // Archive files are already selected,
        setLocalArchiveFromFileSelect();
    } else {
        document.getElementById('btnConfigure').click();
    }
}

// Display the article when the user goes back in the browser history
window.onpopstate = function (event) {
    if (event.state) {
        var title = event.state.title;
        var titleSearch = event.state.titleSearch;
        document.getElementById('prefix').value = '';
        document.getElementById('welcomeText').style.display = 'none';
        document.getElementById('searchingArticles').style.display = 'none';
        $('.navbar-collapse').collapse('hide');
        document.getElementById('configuration').style.display = 'none';
        document.getElementById('articleListWithHeader').style.display = 'none';
        $('#articleContent').contents().empty();

        if (title && !(title === '')) {
            goToArticle(title);
        } else if (titleSearch && titleSearch !== '') {
            document.getElementById('prefix').value = titleSearch;
            if (titleSearch !== appstate.search.prefix) {
                searchDirEntriesFromPrefix(titleSearch);
            } else {
                document.getElementById('prefix').focus();
            }
        }
    }
};

/**
 * Populate the drop-down list of archives with the given list
 * @param {Array.<String>} archiveDirectories
 */
function populateDropDownListOfArchives (archiveDirectories) {
    document.getElementById('scanningForArchives').style.display = 'none';
    document.getElementById('chooseArchiveFromLocalStorage').style.display = '';
    document.getElementById('rescanButtonAndText').style.display = '';
    var comboArchiveList = document.getElementById('archiveList');
    comboArchiveList.options.length = 0;
    for (var i = 0; i < archiveDirectories.length; i++) {
        var archiveDirectory = archiveDirectories[i];
        if (archiveDirectory === '/') {
            uiUtil.systemAlert((translateUI.t('dialog-invalid-archivelocation-message') ||
                'It looks like you have put some archive files at the root of your sdcard (or internal storage). Please move them to a subdirectory'),
                (translateUI.t('dialog-invalid-archivelocation-title') || 'Error: invalid archive files location'));
        } else {
            comboArchiveList.options[i] = new Option(archiveDirectory, archiveDirectory);
        }
    }
    // Store the list of archives in the Settings Store, to avoid rescanning at each start
    settingsStore.setItem('listOfArchives', archiveDirectories.join('|'), Infinity);
    document.getElementById('archiveList').addEventListener('change', setLocalArchiveFromArchiveList);
    if (comboArchiveList.options.length > 0) {
        var lastSelectedArchive = settingsStore.getItem('lastSelectedArchive');
        if (lastSelectedArchive !== null && lastSelectedArchive !== undefined && lastSelectedArchive !== '') {
            // Attempt to select the corresponding item in the list, if it exists
            if ($("#archiveList option[value='" + lastSelectedArchive + "']").length > 0) {
                document.getElementById('archiveList').value = lastSelectedArchive;
            }
        }
        // Set the localArchive as the last selected (or the first one if it has never been selected)
        setLocalArchiveFromArchiveList();
    } else {
        uiUtil.systemAlert((translateUI.t('dialog-welcome-message') || 'Welcome to Kiwix! This application needs at least a ZIM file in your SD-card (or internal storage). Please download one and put it on the device (see About section). Also check that your device is not connected to a computer through USB device storage (which often locks the SD-card content)'),
        (translateUI.t('dialog-welcome-title') || 'Welcome')).then(function () {
            document.getElementById('btnAbout').click();
            var isAndroid = (navigator.userAgent.indexOf('Android') !== -1);
            if (isAndroid) {
                uiUtil.systemAlert(translateUI.t('dialog-old-android') || "You seem to be using an Android device with DeviceStorage API. That must be a quite old Firefox version because this API has been removed in 2016. Be aware that there was a bug on Firefox, that prevents finding Wikipedia archives in a SD-card (at least on some devices). Please put the archive in the internal storage if the application can't find it.",
                    translateUI.t('dialog-launchlocal-title') || 'Warning!');
            }
        });
    }
}

/**
 * Sets the localArchive from the selected archive in the drop-down list
 */
function setLocalArchiveFromArchiveList () {
    var archiveDirectory = document.getElementById('archiveList').value;
    if (archiveDirectory && archiveDirectory.length > 0) {
        // Now, try to find which DeviceStorage has been selected by the user
        // It is the prefix of the archive directory
        var regexpStorageName = /^\/([^/]+)\//;
        var regexpResults = regexpStorageName.exec(archiveDirectory);
        var selectedStorage = null;
        if (regexpResults && regexpResults.length > 0) {
            var selectedStorageName = regexpResults[1];
            for (var i = 0; i < storages.length; i++) {
                var storage = storages[i];
                if (selectedStorageName === storage.storageName) {
                    // We found the selected storage
                    selectedStorage = storage;
                }
            }
            if (selectedStorage === null) {
                uiUtil.systemAlert((translateUI.t('dialog-devicestorage-error-message') || 'Unable to find which device storage corresponds to directory') + ' ' + archiveDirectory, 'Error: no matching storage');
            }
        } else {
            // This happens when the archiveDirectory is not prefixed by the name of the storage
            // (in the Simulator, or with FxOs 1.0, or probably on devices that only have one device storage)
            // In this case, we use the first storage of the list (there should be only one)
            if (storages.length === 1) {
                selectedStorage = storages[0];
            } else {
                uiUtil.systemAlert('Something weird happened with the DeviceStorage API: found a directory without prefix:' + ' ' +
                archiveDirectory + ', ' + 'but there were' + ' ' + storages.length +
                ' ' + 'storages found with getDeviceStorages instead of 1', 'Error: unprefixed directory');
            }
        }
        resetCssCache();
        settingsStore.setItem('lastSelectedArchive', archiveDirectory, Infinity);
        zimArchiveLoader.loadArchiveFromDeviceStorage(selectedStorage, archiveDirectory, archiveReadyCallback, function (message, label) {
            // callbackError which is called in case of an error
            uiUtil.systemAlert(message, label);
        });
    }
}

/**
 * Resets the CSS Cache (used only in jQuery mode)
 */
function resetCssCache () {
    // Reset the cssCache. Must be done when archive changes.
    if (cssCache) {
        cssCache = new Map();
    }
}

let webKitFileList = null
/**
 * Displays the zone to select files from the archive
 */
function displayFileSelect () {
    const isFireFoxOsNativeFileApiAvailable = typeof navigator.getDeviceStorages === 'function';
    let isPlatformMobilePhone = false;
    if (/Android/i.test(navigator.userAgent)) isPlatformMobilePhone = true;
    if (/iphone|ipad|ipod/i.test(navigator.userAgent) || navigator.platform === 'MacIntel' && navigator.maxTouchPoints > 1) isPlatformMobilePhone = true;

    console.debug(`File system api is ${params.isFileSystemApiSupported ? '' : 'not '}supported`);
    console.debug(`Webkit directory api ${params.isWebkitDirApiSupported ? '' : 'not '}supported`);
    console.debug(`Firefox os native file ${isFireFoxOsNativeFileApiAvailable ? '' : 'not '}support api`)

    document.getElementById('openLocalFiles').style.display = 'block';
    if ((params.isFileSystemApiSupported || params.isWebkitDirApiSupported) && !isPlatformMobilePhone) {
        document.getElementById('chooseArchiveFromLocalStorage').style.display = '';
        document.getElementById('folderSelect').style.display = '';
    }

    // Set the main drop zone
    if (!params.disableDragAndDrop) {
        configDropZone.addEventListener('dragover', handleGlobalDragover);
        configDropZone.addEventListener('dragleave', function () {
            configDropZone.style.border = '';
        });
        // Also set a global drop zone (allows us to ensure Config is always displayed for the file drop)
        globalDropZone.addEventListener('dragover', function (e) {
            e.preventDefault();
            if (configDropZone.style.display === 'none') document.getElementById('btnConfigure').click();
            e.dataTransfer.dropEffect = 'link';
        });
        globalDropZone.addEventListener('drop', handleFileDrop);
    }

    if (!isFireFoxOsNativeFileApiAvailable) {
        document.getElementById('archiveList').addEventListener('change', async function (e) {
            // handle zim selection from dropdown if multiple files are loaded via webkitdirectory or filesystem api
            localStorage.setItem('previousZimFileName', e.target.value);
            if (params.isFileSystemApiSupported) {
                const files = await abstractFilesystemAccess.getSelectedZimFromCache(e.target.value)
                setLocalArchiveFromFileList(files);
            } else {
                if (webKitFileList === null) {
                    const element = localStorage.getItem('zimFilenames').split('|').length === 1 ? 'archiveFiles' : 'folderSelect';
                    // console.log(localStorage.getItem('zimFilenames').split('|'));
                    document.getElementById(element).click();
                    return;
                }
                const files = abstractFilesystemAccess.getSelectedZimFromWebkitList(webKitFileList, e.target.value)
                setLocalArchiveFromFileList(files);
            }
        });
    }
    if (params.isFileSystemApiSupported && !isFireFoxOsNativeFileApiAvailable) {
        // Handles Folder selection when showDirectoryPicker is supported
        document.getElementById('folderSelect').addEventListener('click', async function (e) {
            e.preventDefault();
            const previousZimFiles = await abstractFilesystemAccess.selectDirectoryFromPickerViaFileSystemApi()
            if (previousZimFiles.length !== 0) setLocalArchiveFromFileList(previousZimFiles);
        })
    }
    if (params.isWebkitDirApiSupported && !params.isFileSystemApiSupported && !isFireFoxOsNativeFileApiAvailable) {
        // Handles Folder selection when webkitdirectory is supported but showDirectoryPicker is not
        document.getElementById('folderSelect').addEventListener('change', async function (e) {
            e.preventDefault();
            const filenames = [];

            const previousZimFile = []
            const lastFilename = localStorage.getItem('previousZimFileName') ?? '';
            const filenameWithoutExtension = lastFilename.replace(/\.zim\w\w$/i, '');
            const regex = new RegExp(`\\${filenameWithoutExtension}.zim\\w\\w$`, 'i');

            for (const file of e.target.files) {
                filenames.push(file.name);
                if (regex.test(file.name) || file.name === lastFilename) previousZimFile.push(file);
            }
            webKitFileList = e.target.files;
            localStorage.setItem('zimFilenames', filenames.join('|'));
            // will load the old file if the selected folder contains the same file
            if (previousZimFile.length !== 0) setLocalArchiveFromFileList(previousZimFile);
            await abstractFilesystemAccess.updateZimDropdownOptions(filenames, previousZimFile.length !== 0 ? lastFilename : '');
        })
    }
    if (params.isFileSystemApiSupported && !isFireFoxOsNativeFileApiAvailable) {
        // Handles File selection when showOpenFilePicker is supported and uses the filesystem api
        document.getElementById('archiveFiles').addEventListener('click', async function (e) {
            e.preventDefault();
            const files = await abstractFilesystemAccess.selectFileFromPickerViaFileSystemApi(e);
            setLocalArchiveFromFileList(files);
        });
    } else {
        // Fallbacks to simple file input with multi file selection
        document.getElementById('archiveFiles').addEventListener('change', async function (e) {
            if (params.isWebkitDirApiSupported || params.isFileSystemApiSupported) {
                const activeFilename = e.target.files[0].name;
                localStorage.setItem('zimFilenames', [activeFilename].join('|'));
                await abstractFilesystemAccess.updateZimDropdownOptions([activeFilename], activeFilename);
            }

            setLocalArchiveFromFileSelect();
        });
    }
}

function handleGlobalDragover (e) {
    e.preventDefault();
    e.dataTransfer.dropEffect = 'link';
    configDropZone.style.border = '3px dotted red';
}

function handleIframeDragover (e) {
    e.preventDefault();
    e.dataTransfer.dropEffect = 'link';
    document.getElementById('btnConfigure').click();
}

function handleIframeDrop (e) {
    e.stopPropagation();
    e.preventDefault();
}

async function handleFileDrop (packet) {
    packet.stopPropagation();
    packet.preventDefault();
    configDropZone.style.border = '';
    var files = packet.dataTransfer.files;
    document.getElementById('selectInstructions').style.display = 'none';
    document.getElementById('fileSelectionButtonContainer').style.display = 'none';
    document.getElementById('downloadInstruction').style.display = 'none';
    document.getElementById('selectorsDisplay').style.display = 'inline';
    document.getElementById('archiveFiles').value = null;

    // value will be set to true if a folder is dropped then there will be no need to
    // call the `setLocalArchiveFromFileList`
    let loadZim = true;

    // no previous file will be loaded in case of FileSystemApi
    if (params.isFileSystemApiSupported) loadZim = await abstractFilesystemAccess.handleFolderOrFileDropViaFileSystemAPI(packet);
    else if (params.isWebkitDirApiSupported) {
        const ret = await abstractFilesystemAccess.handleFolderOrFileDropViaWebkit(packet);
        loadZim = ret.loadZim;
        webKitFileList = ret.files;
    }
    if (loadZim) setLocalArchiveFromFileList(files);
}

document.getElementById('libraryBtn').addEventListener('click', function (e) {
    e.preventDefault();

    const libraryContent = document.getElementById('libraryContent');
    const iframe = libraryContent.contentWindow.document.getElementById('libraryIframe');
    try {
        // eslint-disable-next-line no-new-func
        Function('try{}catch{}')();
        iframe.setAttribute('src', params.libraryUrl);
        uiUtil.tabTransitionToSection('library', params.showUIAnimations);
        resizeIFrame();
    } catch (error) {
        window.open(params.altLibraryUrl, '_blank')
    }
});

// Add event listener to link which allows user to show file selectors
document.getElementById('selectorsDisplayLink').addEventListener('click', function (e) {
    e.preventDefault();
    document.getElementById('selectInstructions').style.display = 'block';
    document.getElementById('downloadInstruction').style.display = 'block';
    document.getElementById('fileSelectionButtonContainer').style.display = 'block';
    document.getElementById('selectorsDisplay').style.display = 'none';
});

function setLocalArchiveFromFileList (files) {
    // Check for usable file types
    for (var i = files.length; i--;) {
        // DEV: you can support other file types by adding (e.g.) '|dat|idx' after 'zim\w{0,2}'
        if (!/\.(?:zim\w{0,2})$/i.test(files[i].name)) {
            uiUtil.systemAlert((translateUI.t('dialog-invalid-zim-message') || 'One or more files does not appear to be a ZIM file!'),
            (translateUI.t('dialog-invalid-zim-title') || 'Invalid file format'));
            return;
        }
    }
    resetCssCache();
    zimArchiveLoader.loadArchiveFromFiles(files, archiveReadyCallback, function (message, label) {
        // callbackError which is called in case of an error
        uiUtil.systemAlert(message, label);
    });
}

/**
 * Functions to be run immediately after the archive is loaded
 *
 * @param {ZIMArchive} archive The ZIM archive
 */
function archiveReadyCallback (archive) {
    selectedArchive = archive;
    // The archive is set: go back to home page to start searching
    document.getElementById('btnHome').click();
    document.getElementById('downloadInstruction').style.display = 'none';
}

/**
 * Sets the localArchive from the File selects populated by user
 */
function setLocalArchiveFromFileSelect () {
    setLocalArchiveFromFileList(document.getElementById('archiveFiles').files);
}
window.setLocalArchiveFromFileSelect = setLocalArchiveFromFileSelect;

/**
 * Reads a remote archive with given URL, and returns the response in a Promise.
 * This function is used by setRemoteArchives below, for UI tests
 *
 * @param {String} url The URL of the archive to read
 * @returns {Promise<Blob>} A promise for the requested file (blob)
 */
function readRemoteArchive (url) {
    return new Promise(function (resolve, reject) {
        var request = new XMLHttpRequest();
        request.open('GET', url);
        request.responseType = 'blob';
        request.onreadystatechange = function () {
            if (request.readyState === XMLHttpRequest.DONE) {
                if (request.status >= 200 && request.status < 300 || request.status === 0) {
                    // Hack to make this look similar to a file
                    request.response.name = url;
                    resolve(request.response);
                } else {
                    reject(new Error('HTTP status ' + request.status + ' when reading ' + url));
                }
            }
        };
        request.onabort = request.onerror = reject;
        request.send();
    });
}

/**
 * This is used in the testing interface to inject remote archives
 * @returns {Promise<Array>} A Promise for an array of archives
 */
window.setRemoteArchives = function () {
    var readRequests = [];
    Array.prototype.slice.call(arguments).forEach(function (arg) {
        readRequests.push(readRemoteArchive(arg));
    });
    return Promise.all(readRequests).then(function (arrayOfArchives) {
        setLocalArchiveFromFileList(arrayOfArchives);
    }).catch(function (e) {
        console.error('Unable to load remote archive(s)', e);
    });
};

/**
 * Handle key input in the prefix input zone
 * @param {Event} evt The event data to handle
 */
function onKeyUpPrefix () {
    // Use a timeout, so that very quick typing does not cause a lot of overhead
    // It is also necessary for the words suggestions to work inside Firefox OS
    if (window.timeoutKeyUpPrefix) {
        window.clearTimeout(window.timeoutKeyUpPrefix);
    }
    window.timeoutKeyUpPrefix = window.setTimeout(function () {
        var prefix = document.getElementById('prefix').value;
        if (prefix && prefix.length > 0 && prefix !== appstate.search.prefix) {
            document.getElementById('searchArticles').click();
        }
    }, 500);
}

/**
 * Search the index for DirEntries with title that start with the given prefix (implemented
 * with a binary search inside the index file)
 * @param {String} prefix The string that must appear at the start of any title searched for
 */
function searchDirEntriesFromPrefix (prefix) {
    if (selectedArchive !== null && selectedArchive.isReady()) {
        // Cancel the old search (zimArchive search object will receive this change)
        appstate.search.status = 'cancelled';
        // Initiate a new search object and point appstate.search to it (the zimArchive search object will continue to point to the old object)
        // DEV: Technical explanation: the appstate.search is a pointer to an underlying object assigned in memory, and we are here defining a new object
        // in memory {prefix: prefix, status: 'init', .....}, and pointing appstate.search to it; the old search object that was passed to selectedArchive
        // (zimArchive.js) continues to exist in the scope of the functions initiated by the previous search until all Promises have returned
        appstate.search = { prefix: prefix, status: 'init', type: '', size: params.maxSearchResultsSize };
        var activeContent = document.getElementById('activeContent');
        if (activeContent) activeContent.style.display = 'none';
        selectedArchive.findDirEntriesWithPrefix(appstate.search, populateListOfArticles);
    } else {
        document.getElementById('searchingArticles').style.display = 'none';
        // We have to remove the focus from the search field,
        // so that the keyboard does not stay above the message
        document.getElementById('searchArticles').focus();
        uiUtil.systemAlert(translateUI.t('dialog-archive-notset-message') || 'Archive not set: please select an archive',
            translateUI.t('dialog-archive-notset-title') || 'No archive selected').then(function () {
            document.getElementById('btnConfigure').click();
        });
    }
}

/**
 * Display the list of articles with the given array of DirEntry
 * @param {Array} dirEntryArray The array of dirEntries returned from the binary search
 * @param {Object} reportingSearch The reporting search object
 */
function populateListOfArticles (dirEntryArray, reportingSearch) {
    // Do not allow cancelled searches to report
    if (reportingSearch.status === 'cancelled') return;
    var stillSearching = reportingSearch.status === 'interim';
    var articleListHeaderMessageDiv = document.getElementById('articleListHeaderMessage');
    var nbDirEntry = dirEntryArray ? dirEntryArray.length : 0;

    var message;
    if (stillSearching) {
        message = 'Searching [' + reportingSearch.type + ']... found: ' + nbDirEntry;
    } else if (nbDirEntry >= params.maxSearchResultsSize) {
        message = 'First ' + params.maxSearchResultsSize + ' articles found (refine your search).';
    } else {
        message = 'Finished. ' + (nbDirEntry || 'No') + ' articles found' + (
            reportingSearch.type === 'basic' ? ': try fewer words for full search.' : '.'
        );
    }

    articleListHeaderMessageDiv.textContent = message;

    var articleListDiv = document.getElementById('articleList');
    var articleListDivHtml = '';
    var listLength = dirEntryArray.length < params.maxSearchResultsSize ? dirEntryArray.length : params.maxSearchResultsSize;
    for (var i = 0; i < listLength; i++) {
        var dirEntry = dirEntryArray[i];
        // NB We use encodeURIComponent rather than encodeURI here because we know that any question marks in the title are not querystrings,
        // and should be encoded [kiwix-js #806]. DEV: be very careful if you edit the dirEntryId attribute below, because the contents must be
        // inside double quotes (in the final HTML string), given that dirEntryStringId may contain bare apostrophes
        // Info: encodeURIComponent encodes all characters except  A-Z a-z 0-9 - _ . ! ~ * ' ( )
        var dirEntryStringId = encodeURIComponent(dirEntry.toStringId());
        articleListDivHtml += '<a href="#" dirEntryId="' + dirEntryStringId +
            '" class="list-group-item">' + dirEntry.getTitleOrUrl() + '</a>';
    }

    // innerHTML required for this line
    articleListDiv.innerHTML = articleListDivHtml;
    // We have to use mousedown below instead of click as otherwise the prefix blur event fires first
    // and prevents this event from firing; note that touch also triggers mousedown
    document.querySelectorAll('#articleList a').forEach(function (link) {
        link.addEventListener('mousedown', function (e) {
          // Cancel search immediately
          appstate.search.status = 'cancelled';
          handleTitleClick(e);
          return false;
        });
      });
    if (!stillSearching) document.getElementById('searchingArticles').style.display = 'none';
    document.getElementById('articleListWithHeader').style.display = '';
}

/**
 * Handles the click on the title of an article in search results
 * @param {Event} event The click event to handle
 * @returns {Boolean} Always returns false for JQuery event handling
 */
function handleTitleClick (event) {
    var dirEntryId = decodeURIComponent(event.target.getAttribute('dirEntryId'));
    findDirEntryFromDirEntryIdAndLaunchArticleRead(dirEntryId);
    return false;
}

/**
 * Creates an instance of DirEntry from given dirEntryId (including resolving redirects),
 * and call the function to read the corresponding article
 * @param {String} dirEntryId The stringified Directory Entry to parse and launch
 */
function findDirEntryFromDirEntryIdAndLaunchArticleRead (dirEntryId) {
    if (selectedArchive.isReady()) {
        var dirEntry = selectedArchive.parseDirEntryId(dirEntryId);
        // Remove focus from search field to hide keyboard and to allow navigation keys to be used
        document.getElementById('articleContent').contentWindow.focus();
        document.getElementById('searchingArticles').style.display = '';
        if (dirEntry.isRedirect()) {
            selectedArchive.resolveRedirect(dirEntry, readArticle);
        } else {
            params.isLandingPage = false;
            readArticle(dirEntry);
        }
    } else {
        uiUtil.systemAlert(translateUI.t('dialog-file-notset-message') || 'Data files not set',
            translateUI.t('dialog-file-notset-title') || 'Archive not ready');
    }
}

/**
 * Check whether the given URL from given dirEntry equals the expectedArticleURLToBeDisplayed
 * @param {DirEntry} dirEntry The directory entry of the article to read
 */
function isDirEntryExpectedToBeDisplayed (dirEntry) {
    var curArticleURL = dirEntry.namespace + '/' + dirEntry.url;

    if (expectedArticleURLToBeDisplayed !== curArticleURL) {
        console.debug('url of current article :' + curArticleURL + ', does not match the expected url :' +
        expectedArticleURLToBeDisplayed);
        return false;
    }
    return true;
}

/**
 * Read the article corresponding to the given dirEntry
 * @param {DirEntry} dirEntry The directory entry of the article to read
 */
function readArticle (dirEntry) {
    // Reset search prefix to allow users to search the same string again if they want to
    appstate.search.prefix = '';
    // Only update for expectedArticleURLToBeDisplayed.
    expectedArticleURLToBeDisplayed = dirEntry.namespace + '/' + dirEntry.url;
    // We must remove focus from UI elements in order to deselect whichever one was clicked (in both jQuery and SW modes),
    // but we should not do this when opening the landing page (or else one of the Unit Tests fails, at least on Chrome 58)
    if (!params.isLandingPage) document.getElementById('articleContent').contentWindow.focus();
    // Show the spinner with a loading message
    var message = dirEntry.url.match(/(?:^|\/)([^/]{1,13})[^/]*?$/);
    message = message ? message[1] + '...' : '...';
    uiUtil.spinnerDisplay(true, (translateUI.t('spinner-loading') || 'Loading') + ' ' + message);

    if (params.contentInjectionMode === 'serviceworker') {
        // In ServiceWorker mode, we simply set the iframe src.
        // (reading the backend is handled by the ServiceWorker itself)

        // We will need the encoded URL on article load so that we can set the iframe's src correctly,
        // but we must not encode the '/' character or else relative links may fail [kiwix-js #498]
        var encodedUrl = dirEntry.url.replace(/[^/]+/g, function (matchedSubstring) {
            return encodeURIComponent(matchedSubstring);
        });
        var iframeArticleContent = document.getElementById('articleContent');
        iframeArticleContent.onload = function () {
            // The content is fully loaded by the browser : we can hide the spinner
            document.getElementById('cachingAssets').textContent = translateUI.t('spinner-caching-assets') || 'Caching assets...';
            document.getElementById('cachingAssets').style.display = 'none';
            document.getElementById('searchingArticles').style.display = 'none';
            // Set the requested appTheme
            uiUtil.applyAppTheme(params.appTheme);
            // Display the iframe content
            document.getElementById('articleContent').style.display = '';
            // Deflect drag-and-drop of ZIM file on the iframe to Config
            if (!params.disableDragAndDrop) {
                var doc = iframeArticleContent.contentDocument ? iframeArticleContent.contentDocument.documentElement : null;
                var docBody = doc ? doc.getElementsByTagName('body') : null;
                docBody = docBody ? docBody[0] : null;
                if (docBody) {
                    docBody.addEventListener('dragover', handleIframeDragover);
                    docBody.addEventListener('drop', handleIframeDrop);
                }
            }
            resizeIFrame();

            if (iframeArticleContent.contentWindow) {
                // Configure home key press to focus #prefix only if the feature is in active state
                if (params.useHomeKeyToFocusSearchBar) { iframeArticleContent.contentWindow.addEventListener('keydown', focusPrefixOnHomeKey); }
                if (params.openExternalLinksInNewTabs) {
                    // Add event listener to iframe window to check for links to external resources
                    iframeArticleContent.contentWindow.addEventListener('click', function (event) {
                        // Find the closest enclosing A tag (if any)
                        var clickedAnchor = uiUtil.closestAnchorEnclosingElement(event.target);
                        if (clickedAnchor) {
                            var href = clickedAnchor.getAttribute('href');
                            // We assume that, if an absolute http(s) link is hardcoded inside an HTML string,
                            // it means it's a link to an external website.
                            // We also do it for ftp even if it's not supported any more by recent browsers...
                            if (/^(?:http|ftp)/i.test(href)) {
                                uiUtil.warnAndOpenExternalLinkInNewTab(event, clickedAnchor);
                            } else if (/\.pdf([?#]|$)/i.test(href)) {
                                // Due to the iframe sandbox, we have to prevent the PDF viewer from opening in the iframe and instead open it in a new tab
                                event.preventDefault();
                                window.open(clickedAnchor.href, '_blank');
                            } else if (/\/[-ABCIJMUVWX]\/.+$/.test(clickedAnchor.href)) {
                                // Show the spinner if it's a ZIM link, but not an anchor
                                if (!~href.indexOf('#')) {
                                    var message = href.match(/(?:^|\/)([^/]{1,13})[^/]*?$/);
                                    message = message ? message[1] + '...' : '...';
                                    uiUtil.spinnerDisplay(true, (translateUI.t('spinner-loading') || 'Loading') + ' ' + message);
                                    // In case of false positive, ensure spinner is eventually hidden
                                    setTimeout(function () {
                                        uiUtil.spinnerDisplay(false);
                                    }, 4000);
                                    uiUtil.showSlidingUIElements();
                                }
                            }
                        }
                    });
                }
                // Reset UI when the article is unloaded
                iframeArticleContent.contentWindow.onunload = function () {
                    // remove eventListener to avoid memory leaks
                    iframeArticleContent.contentWindow.removeEventListener('keydown', focusPrefixOnHomeKey);
                    var articleList = document.getElementById('articleList');
                    var articleListHeaderMessage = document.getElementById('articleListHeaderMessage');
                    while (articleList.firstChild) articleList.removeChild(articleList.firstChild);
                    while (articleListHeaderMessage.firstChild) articleListHeaderMessage.removeChild(articleListHeaderMessage.firstChild);
                    document.getElementById('articleListWithHeader').style.display = 'none';
                    document.getElementById('prefix').value = '';
                    document.getElementById('searchingArticles').style.display = '';
                };
            }
        };

        if (!isDirEntryExpectedToBeDisplayed(dirEntry)) {
            return;
        }

        // We put the ZIM filename as a prefix in the URL, so that browser caches are separate for each ZIM file
        iframeArticleContent.src = '../' + selectedArchive.file.name + '/' + dirEntry.namespace + '/' + encodedUrl;
    } else {
        // In jQuery mode, we read the article content in the backend and manually insert it in the iframe
        if (dirEntry.isRedirect()) {
            selectedArchive.resolveRedirect(dirEntry, readArticle);
        } else {
            // Line below was inserted to prevent the spinner being hidden, possibly by an async function, when pressing the Random button in quick succession
            // TODO: Investigate whether it is really an async issue or whether there is a rogue .hide() statement in the chain
            document.getElementById('searchingArticles').style.display = '';
            selectedArchive.readUtf8File(dirEntry, displayArticleContentInIframe);
        }
    }
}

/**
 * Function that handles a message of the messageChannel.
 * It tries to read the content in the backend, and sends it back to the ServiceWorker
 *
 * @param {Event} event The event object of the message channel
 */
function handleMessageChannelMessage (event) {
    if (event.data.error) {
        console.error('Error in MessageChannel', event.data.error);
        throw event.data.error;
    } else {
        // We received a message from the ServiceWorker
        if (event.data.action === 'askForContent') {
            // The ServiceWorker asks for some content
            var title = event.data.title;
            var messagePort = event.ports[0];
            var readFile = function (dirEntry) {
                if (dirEntry === null) {
                    console.error('Title ' + title + ' not found in archive.');
                    messagePort.postMessage({ action: 'giveContent', title: title, content: '' });
                } else if (dirEntry.isRedirect()) {
                    selectedArchive.resolveRedirect(dirEntry, function (resolvedDirEntry) {
                        var redirectURL = resolvedDirEntry.namespace + '/' + resolvedDirEntry.url;
                        // Ask the ServiceWorker to send an HTTP redirect to the browser.
                        // We could send the final content directly, but it is necessary to let the browser know in which directory it ends up.
                        // Else, if the redirect URL is in a different directory than the original URL,
                        // the relative links in the HTML content would fail. See #312
                        messagePort.postMessage({ action: 'sendRedirect', title: title, redirectUrl: redirectURL });
                    });
                } else {
                    // Let's read the content in the ZIM file
                    selectedArchive.readBinaryFile(dirEntry, function (fileDirEntry, content) {
                        var mimetype = fileDirEntry.getMimetype();
                        // Let's send the content to the ServiceWorker
                        var message = { action: 'giveContent', title: title, content: content.buffer, mimetype: mimetype };
                        messagePort.postMessage(message, [content.buffer]);
                    });
                }
            };
            selectedArchive.getDirEntryByPath(title).then(readFile).catch(function () {
                messagePort.postMessage({ action: 'giveContent', title: title, content: new Uint8Array() });
            });
        } else {
            console.error('Invalid message received', event.data);
        }
    }
}

// Compile some regular expressions needed to modify links
// Pattern to find a ZIM URL (with its namespace) - see https://wiki.openzim.org/wiki/ZIM_file_format#Namespaces
var regexpZIMUrlWithNamespace = /^[./]*([-ABCIJMUVWX]\/.+)$/;
// The case-insensitive regex below finds images, scripts, stylesheets and tracks with ZIM-type metadata and image namespaces.
// It first searches for <img, <script, <link, etc., then scans forward to find, on a word boundary, either src=["'] or href=["']
// (ignoring any extra whitespace), and it then tests the path of the URL with a non-capturing negative lookahead (?!...) that excludes
// absolute URIs with protocols that conform to RFC 3986 (e.g. 'http:', 'data:'). It then captures the whole of the URL up until either
// the opening delimiter (" or ', which is capture group \3) or a querystring or hash character (? or #). When the regex is used
// below, it will be further processed to calculate the ZIM URL from the relative path. This regex can cope with legitimate single
// quote marks (') in the URL.
var regexpTagsWithZimUrl = /(<(?:img|script|link|track)\b[^>]*?\s)(?:src|href)(\s*=\s*(["']))(?![a-z][a-z0-9+.-]+:)(.+?)(?=\3|\?|#)/ig;
// Regex below tests the html of an article for active content [kiwix-js #466]
// It inspects every <script> block in the html and matches in the following cases: 1) the script is of type "module"; 2) the script
// loads a UI application called app.js, init.js, or other common scripts found in unsupported ZIMs; 3) the script block has inline
// content that does not contain "importScript()", "toggleOpenSection" or an "articleId" assignment (these strings are used widely in our
// fully supported wikimedia ZIMs, so they are excluded); 4) the script block is not of type "math" (these are MathJax markup scripts used
// extensively in Stackexchange ZIMs). Note that the regex will match ReactJS <script type="text/html"> markup, which is common in unsupported
// packaged UIs, e.g. PhET ZIMs.
var regexpActiveContent = /<script\b(?:(?![^>]+src\b)|(?=[^>]*type=["']module["'])|(?=[^>]+src\b=["'][^"']*?\b(?:app|init|l1[08]9)\.js))(?![^<]+(?:importScript\(\)|toggleOpenSection|articleId\s?=\s?['"]|window.NREUM))(?![^>]+type\s*=\s*["'](?:math\/|[^"']*?math))/i;
// DEV: The regex below matches ZIM links (anchor hrefs) that should have the html5 "donwnload" attribute added to
// the link. This is currently the case for epub and pdf files in Project Gutenberg ZIMs -- add any further types you need
// to support to this regex. The "zip" has been added here as an example of how to support further filetypes
var regexpDownloadLinks = /^.*?\.epub([?#]|$)|^.*?\.pdf([?#]|$)|^.*?\.odt([?#]|$)|^.*?\.zip([?#]|$)/i;

// A string to hold any anchor parameter in clicked ZIM URLs (as we must strip these to find the article in the ZIM)
var anchorParameter;

/**
 * Display the the given HTML article in the web page,
 * and convert links to javascript calls
 * NB : in some error cases, the given title can be null, and the htmlArticle contains the error message
 * @param {DirEntry} dirEntry
 * @param {String} htmlArticle
 */
function displayArticleContentInIframe (dirEntry, htmlArticle) {
    if (!isDirEntryExpectedToBeDisplayed(dirEntry)) {
        return;
    }
    // Display Bootstrap warning alert if the landing page contains active content
    if (!params.hideActiveContentWarning && params.isLandingPage) {
        if (regexpActiveContent.test(htmlArticle)) {
            // Exempted scripts: active content warning will not be displayed if any listed script is in the html [kiwix-js #889]
            if (!/<script\b[^'"]+['"][^'"]*?mooc\.js/i.test(htmlArticle)) {
                uiUtil.displayActiveContentWarning();
            }
        }
    }

    // Calculate the current article's ZIM baseUrl to use when processing relative links
    var baseUrl = dirEntry.namespace + '/' + dirEntry.url.replace(/[^/]+$/, '');

    // Replaces ZIM-style URLs of img, script, link and media tags with a data-kiwixurl to prevent 404 errors [kiwix-js #272 #376]
    // This replacement also processes the URL relative to the page's ZIM URL so that we can find the ZIM URL of the asset
    // with the correct namespace (this works for old-style -,I,J namespaces and for new-style C namespace)
    htmlArticle = htmlArticle.replace(regexpTagsWithZimUrl, function (match, blockStart, equals, quote, relAssetUrl) {
        var assetZIMUrl = uiUtil.deriveZimUrlFromRelativeUrl(relAssetUrl, baseUrl);
        // DEV: Note that deriveZimUrlFromRelativeUrl produces a *decoded* URL (and incidentally would remove any URI component
        // if we had captured it). We therefore re-encode the URI with encodeURI (which does not encode forward slashes) instead
        // of encodeURIComponent.
        return blockStart + 'data-kiwixurl' + equals + encodeURI(assetZIMUrl);
    });
    // We also need to process data:image/webp if the browser needs the WebPMachine
    if (webpMachine) htmlArticle = htmlArticle.replace(/(<img\b[^>]*?\s)src(\s*=\s*["'])(?=data:image\/webp)([^"']+)/ig, '$1data-kiwixurl$2$3');

    // Extract any css classes from the html tag (they will be stripped when injected in iframe with .innerHTML)
    var htmlCSS = htmlArticle.match(/<html[^>]*class\s*=\s*["']\s*([^"']+)/i);
    // Normalize classList and convert to array
    htmlCSS = htmlCSS ? htmlCSS[1].replace(/\s+/g, ' ').split(' ') : [];

    // Tell jQuery we're removing the iframe document: clears jQuery cache and prevents memory leaks [kiwix-js #361]
    $('#articleContent').contents().remove();

    // Hide any alert box that was activated in uiUtil.displayFileDownloadAlert function
    var downloadAlert = document.getElementById('downloadAlert');
    if (downloadAlert) downloadAlert.style.display = 'none';

    var iframeArticleContent = document.getElementById('articleContent');

    iframeArticleContent.onload = function () {
        iframeArticleContent.onload = function () {};
        var articleList = document.getElementById('articleList');
        var articleListHeaderMessage = document.getElementById('articleListHeaderMessage');
        while (articleList.firstChild) articleList.removeChild(articleList.firstChild);
        while (articleListHeaderMessage.firstChild) articleListHeaderMessage.removeChild(articleListHeaderMessage.firstChild);
        document.getElementById('articleListWithHeader').style.display = 'none';
        document.getElementById('prefix').value = '';

        var iframeContentDocument = iframeArticleContent.contentDocument;
        if (!iframeContentDocument && window.location.protocol === 'file:') {
            uiUtil.systemAlert(translateUI.t('dialog-blocked-fileprotocol') ||
            '<p>You seem to be opening kiwix-js with the file:// protocol, which is blocked by your browser for security reasons.</p>' +
            '<p>The easiest way to run it is to download and run it as a browser extension (available for free from the vendor store).</p>' +
            '<p>Or else you can open it through a web server: either through a local one (http://localhost/...) or through a remote one (but you will need a secure connection, e.g.: https://webserver/...)</p>' +
            "<p>Another option is to force your browser to accept that (but you'll open a security breach): on Chrome/Edge, you can start it with --allow-file-access-from-files command-line argument;" +
            'on Firefox, you can set privacy.file_unique_origin to false in about:config</p>');
            return;
        }

        // Inject the new article's HTML into the iframe
        var articleContent = iframeContentDocument.documentElement;
        // innerHTML required in this line
        articleContent.innerHTML = htmlArticle;

        var docBody = articleContent.getElementsByTagName('body');
        docBody = docBody ? docBody[0] : null;
        if (docBody) {
            // Add any missing classes stripped from the <html> tag
            if (htmlCSS) {
                htmlCSS.forEach(function (cl) {
                docBody.classList.add(cl);
            });
        }
            // Deflect drag-and-drop of ZIM file on the iframe to Config
            docBody.addEventListener('dragover', handleIframeDragover);
            docBody.addEventListener('drop', handleIframeDrop);
        }

        // Set the requested appTheme
        uiUtil.applyAppTheme(params.appTheme);
        // Allow back/forward in browser history
        pushBrowserHistoryState(dirEntry.namespace + '/' + dirEntry.url);

        parseAnchorsJQuery();
        loadImagesJQuery();
        // JavaScript is currently disabled, so we need to make the browser interpret noscript tags
        // NB : if javascript is properly handled in jQuery mode in the future, this call should be removed
        // and noscript tags should be ignored
        loadNoScriptTags();
        // loadJavaScriptJQuery();
        loadCSSJQuery();
        insertMediaBlobsJQuery();
        // Jump to any anchor parameter
        if (anchorParameter) {
            var target = iframeContentDocument.getElementById(anchorParameter);
            if (target) target.scrollIntoView();
            anchorParameter = '';
        }
        if (iframeArticleContent.contentWindow) {
            // Configure home key press to focus #prefix only if the feature is in active state
            if (params.useHomeKeyToFocusSearchBar) { iframeArticleContent.contentWindow.addEventListener('keydown', focusPrefixOnHomeKey); }
            // when unloaded remove eventListener to avoid memory leaks
            iframeArticleContent.contentWindow.onunload = function () {
                iframeArticleContent.contentWindow.removeEventListener('keydown', focusPrefixOnHomeKey);
            };
        }
    };

    // Load the blank article to clear the iframe (NB iframe onload event runs *after* this)
    iframeArticleContent.src = 'article.html';

    function parseAnchorsJQuery () {
        var currentProtocol = location.protocol;
        var currentHost = location.host;
        // Percent-encode dirEntry.url and add regex escape character \ to the RegExp special characters - see https://www.regular-expressions.info/characters.html;
        // NB dirEntry.url can also contain path separator / in some ZIMs (Stackexchange). } and ] do not need to be escaped as they have no meaning on their own.
        var escapedUrl = encodeURIComponent(dirEntry.url).replace(/([\\$^.|?*+/()[{])/g, '\\$1');
        // Pattern to match a local anchor in an href even if prefixed by escaped url; will also match # on its own
        // Note that we exclude any # with a semicolon between it and the end of the string, to avoid accidentally matching e.g. &#39;
        var regexpLocalAnchorHref = new RegExp('^(?:#|' + escapedUrl + '#)([^#;]*$)');
        var iframe = iframeArticleContent.contentDocument;
        Array.prototype.slice.call(iframe.querySelectorAll('a, area')).forEach(function (anchor) {
            // Attempts to access any properties of 'this' with malformed URLs causes app crash in Edge/UWP [kiwix-js #430]
            try {
                var href = anchor.href;
            } catch (err) {
                console.error('Malformed href caused error:' + err.message);
                return;
            }
            href = anchor.getAttribute('href');
            if (href === null || href === undefined || /^javascript:/i.test(anchor.protocol)) return;
            var anchorTarget = href.match(regexpLocalAnchorHref);
            if (href.length === 0) {
                // It's a link with an empty href, pointing to the current page: do nothing.
            } else if (anchorTarget) {
                // It's a local anchor link : remove escapedUrl if any (see above)
                anchor.setAttribute('href', '#' + anchorTarget[1]);
            } else if ((anchor.protocol !== currentProtocol ||
                anchor.host !== currentHost) && params.openExternalLinksInNewTabs) {
                // It's an external URL : we should open it in a new tab
                anchor.addEventListener('click', function (event) {
                    // Find the closest enclosing A tag
                    var clickedAnchor = uiUtil.closestAnchorEnclosingElement(event.target);
                    uiUtil.warnAndOpenExternalLinkInNewTab(event, clickedAnchor);
                });
            } else {
                // It's a link to an article or file in the ZIM
                var uriComponent = uiUtil.removeUrlParameters(href);
                var contentType;
                var downloadAttrValue;
                // Some file types need to be downloaded rather than displayed (e.g. *.epub)
                // The HTML download attribute can be Boolean or a string representing the specified filename for saving the file
                // For Boolean values, getAttribute can return any of the following: download="" download="download" download="true"
                // So we need to test hasAttribute first: see https://developer.mozilla.org/en-US/docs/Web/API/Element/getAttribute
                // However, we cannot rely on the download attribute having been set, so we also need to test for known download file types
                var isDownloadableLink = anchor.hasAttribute('download') || regexpDownloadLinks.test(href);
                if (isDownloadableLink) {
                    downloadAttrValue = anchor.getAttribute('download');
                    // Normalize the value to a true Boolean or a filename string or true if there is no download attribute
                    downloadAttrValue = /^(download|true|\s*)$/i.test(downloadAttrValue) || downloadAttrValue || true;
                    contentType = anchor.getAttribute('type');
                }
                // Add an onclick event to extract this article or file from the ZIM
                // instead of following the link
                anchor.addEventListener('click', function (e) {
                    anchorParameter = href.match(/#([^#;]+)$/);
                    anchorParameter = anchorParameter ? anchorParameter[1] : '';
                    var zimUrl = uiUtil.deriveZimUrlFromRelativeUrl(uriComponent, baseUrl);
                    goToArticle(zimUrl, downloadAttrValue, contentType);
                    e.preventDefault();
                });
            }
        });
    }

    function loadImagesJQuery () {
        // Make an array from the images that need to be processed
        var images = Array.prototype.slice.call(iframeArticleContent.contentDocument.querySelectorAll('img[data-kiwixurl]'));
        // This ensures cancellation of image extraction if the user navigates away from the page before extraction has finished
        images.owner = expectedArticleURLToBeDisplayed;
        // DEV: This self-invoking function is recursive, calling itself only when an image has been fully processed into a
        // blob: or data: URI (or returns an error). This ensures that images are processed sequentially from the top of the
        // DOM, making for a better user experience (because images above the fold are extracted first)
        (function extractImage () {
            if (!images.length || images.busy || images.owner !== expectedArticleURLToBeDisplayed) return;
            images.busy = true;
            // Extract the image at the top of the images array and remove it from the array
            var image = images.shift();
            var imageUrl = image.getAttribute('data-kiwixurl');
            // Decode any WebP images that are encoded as dataURIs
            if (/^data:image\/webp/i.test(imageUrl)) {
                uiUtil.feedNodeWithDataURI(image, 'src', imageUrl, 'image/webp');
                images.busy = false;
                extractImage();
                return;
            }
            var url = decodeURIComponent(imageUrl);
            selectedArchive.getDirEntryByPath(url).then(function (dirEntry) {
                selectedArchive.readBinaryFile(dirEntry, function (fileDirEntry, content) {
                    var mimetype = dirEntry.getMimetype();
                    uiUtil.feedNodeWithDataURI(image, 'src', content, mimetype, function () {
                        images.busy = false;
                        extractImage();
                    });
                });
            }).catch(function (e) {
                console.error('could not find DirEntry for image:' + url, e);
                images.busy = false;
                extractImage();
            });
        })();
    }

    function loadNoScriptTags () {
        // For each noscript tag, we replace it with its content, so that the browser interprets it
        $('#articleContent').contents().find('noscript').replaceWith(function () {
            // When javascript is enabled, browsers interpret the content of noscript tags as text
            // (see https://html.spec.whatwg.org/multipage/scripting.html#the-noscript-element)
            // So we can read this content with .textContent
            return this.textContent;
        });
    }

    function loadCSSJQuery () {
        // Ensure all sections are open for clients that lack JavaScript support, or that have some restrictive CSP [kiwix-js #355].
        // This is needed only for some versions of ZIM files generated by mwoffliner (at least in early 2018), where the article sections are closed by default on small screens.
        // These sections can be opened by clicking on them, but this is done with some javascript.
        // The code below is a workaround we still need for compatibility with ZIM files generated by mwoffliner in 2018.
        // A better fix has been made for more recent ZIM files, with the use of noscript tags : see https://github.com/openzim/mwoffliner/issues/324
        var iframe = iframeArticleContent.contentDocument;
        var collapsedBlocks = iframe.querySelectorAll('.collapsible-block:not(.open-block), .collapsible-heading:not(.open-block)');
        // Using decrementing loop to optimize performance : see https://stackoverflow.com/questions/3520688
        for (var i = collapsedBlocks.length; i--;) {
            collapsedBlocks[i].classList.add('open-block');
        }
        var cssCount = 0;
        var cssFulfilled = 0;
        Array.prototype.slice.call(iframe.querySelectorAll('link[data-kiwixurl]')).forEach(function (link) {
            cssCount++;
            var linkUrl = link.getAttribute('data-kiwixurl');
            var url = decodeURIComponent(uiUtil.removeUrlParameters(linkUrl));
            if (cssCache.has(url)) {
                var nodeContent = cssCache.get(url);
                if (/stylesheet/i.test(link.rel)) uiUtil.replaceCSSLinkWithInlineCSS(link, nodeContent);
                else uiUtil.feedNodeWithDataURI(link, 'href', nodeContent, link.type || 'image');
                cssFulfilled++;
            } else {
                if (params.assetsCache) document.getElementById('cachingAssets').style.display = '';
                selectedArchive.getDirEntryByPath(url).then(function (dirEntry) {
                    if (!dirEntry) {
                        cssCache.set(url, ''); // Prevent repeated lookups of this unfindable asset
                        throw new Error('DirEntry ' + typeof dirEntry);
                    }
                    var mimetype = dirEntry.getMimetype();
                    var readFile = /^text\//i.test(mimetype) ? selectedArchive.readUtf8File : selectedArchive.readBinaryFile;
                    return readFile(dirEntry, function (fileDirEntry, content) {
                        var fullUrl = fileDirEntry.namespace + '/' + fileDirEntry.url;
                        if (params.assetsCache) cssCache.set(fullUrl, content);
                        if (/text\/css/i.test(mimetype)) uiUtil.replaceCSSLinkWithInlineCSS(link, content);
                        else uiUtil.feedNodeWithDataURI(link, 'href', content, mimetype);
                        cssFulfilled++;
                        renderIfCSSFulfilled(fileDirEntry.url);
                    });
                }).catch(function (e) {
                    console.error('Could not find DirEntry for link element: ' + url, e);
                    cssCount--;
                    renderIfCSSFulfilled();
                });
            }
        });
        renderIfCSSFulfilled();

        // Some pages are extremely heavy to render, so we prevent rendering by keeping the iframe hidden
        // until all CSS content is available [kiwix-js #381]
        function renderIfCSSFulfilled (title) {
            if (cssFulfilled >= cssCount) {
                document.getElementById('cachingAssets').textContent = translateUI.t('spinner-caching-assets') || 'Caching assets...';
                document.getElementById('cachingAssets').style.display = 'none';
                document.getElementById('searchingArticles').style.display = 'none';
                document.getElementById('articleContent').style.display = '';
                // We have to resize here for devices with On Screen Keyboards when loading from the article search list
                resizeIFrame();
            } else {
                updateCacheStatus(title);
            }
        }
    }

   /**
    * Code below is currently non-functional in jQuery mode, but provides an outline of how JS scripts could
    * be attached to the DOM. Users who want JS support should switch to ServiceWorker mode if avaialable on
    * their browser/OS. There is an experimental implementation of JS support in jQuery mode in the branch
    * <kiwix-js/javaScript-support>.
    */
    // function loadJavaScriptJQuery() {
    //     $('#articleContent').contents().find('script[data-kiwixurl]').each(function() {
    //         var script = $(this);
    //         var scriptUrl = script.attr("data-kiwixurl");
    //         // TODO check that the type of the script is text/javascript or application/javascript
    //         var title = uiUtil.removeUrlParameters(scriptUrl);
    //         selectedArchive.getDirEntryByPath(title).then(function(dirEntry) {
    //             if (dirEntry === null) {
    //                 console.log("Error: js file not found: " + title);
    //             } else {
    //                 selectedArchive.readBinaryFile(dirEntry, function (fileDirEntry, content) {
    //                     // TODO : JavaScript support not yet functional [kiwix-js #152]
    //                     uiUtil.feedNodeWithDataURI(script, 'src', content, 'text/javascript');
    //                 });
    //             }
    //         }).catch(function (e) {
    //             console.error("could not find DirEntry for javascript : " + title, e);
    //         });
    //     });
    // }

    function insertMediaBlobsJQuery () {
        var iframe = iframeArticleContent.contentDocument;
        Array.prototype.slice.call(iframe.querySelectorAll('video, audio, source, track'))
        .forEach(function (mediaSource) {
            var source = mediaSource.getAttribute('src');
            source = source ? uiUtil.deriveZimUrlFromRelativeUrl(source, baseUrl) : null;
            // We have to exempt text tracks from using deriveZimUrlFromRelativeurl due to a bug in Firefox [kiwix-js #496]
            source = source || decodeURIComponent(mediaSource.dataset.kiwixurl);
            if (!source || !regexpZIMUrlWithNamespace.test(source)) {
                if (source) console.error('No usable media source was found for: ' + source);
                return;
            }
            var mediaElement = /audio|video/i.test(mediaSource.tagName) ? mediaSource : mediaSource.parentElement;
            // If the "controls" property is missing, we need to add it to ensure jQuery-only users can operate the video. See kiwix-js #760.
            if (/audio|video/i.test(mediaElement.tagName) && !mediaElement.hasAttribute('controls')) mediaElement.setAttribute('controls', '');
            selectedArchive.getDirEntryByPath(source).then(function (dirEntry) {
                return selectedArchive.readBinaryFile(dirEntry, function (fileDirEntry, mediaArray) {
                    var mimeType = mediaSource.type ? mediaSource.type : dirEntry.getMimetype();
                    var blob = new Blob([mediaArray], { type: mimeType });
                    mediaSource.src = URL.createObjectURL(blob);
                    // In Firefox and Chromium it is necessary to re-register the inserted media source
                    // but do not reload for text tracks (closed captions / subtitles)
                    if (/track/i.test(mediaSource.tagName)) return;
                    mediaElement.load();
                });
            });
        });
    }
}

/**
 * Displays a message to the user that a style or other asset is being cached
 * @param {String} title The title of the file to display in the caching message block
 */
function updateCacheStatus (title) {
    if (params.assetsCache && /\.css$|\.js$/i.test(title)) {
        var cacheBlock = document.getElementById('cachingAssets');
        cacheBlock.style.display = '';
        title = title.replace(/[^/]+\//g, '').substring(0, 18);
        cacheBlock.textContent = (translateUI.t('spinner-caching') || 'Caching') + ' ' + title + '...';
    }
}

/**
 * Changes the URL of the browser page, so that the user might go back to it
 *
 * @param {String} title
 * @param {String} titleSearch
 */
function pushBrowserHistoryState (title, titleSearch) {
    var stateObj = {};
    var urlParameters;
    var stateLabel;
    if (title && !(title === '')) {
        // Prevents creating a double history for the same page
        if (history.state && history.state.title === title) return;
        stateObj.title = title;
        urlParameters = '?title=' + title;
        stateLabel = 'Wikipedia Article : ' + title;
    } else if (titleSearch && !(titleSearch === '')) {
        stateObj.titleSearch = titleSearch;
        urlParameters = '?titleSearch=' + titleSearch;
        stateLabel = 'Wikipedia search : ' + titleSearch;
    } else {
        return;
    }
    window.history.pushState(stateObj, stateLabel, urlParameters);
}

/**
 * Extracts the content of the given article pathname, or a downloadable file, from the ZIM
 *
 * @param {String} path The pathname (namespace + filename) to the article or file to be extracted
 * @param {Boolean|String} download A Bolean value that will trigger download of title, or the filename that should
 *     be used to save the file in local FS (in HTML5 spec, a string value for the download attribute is optional)
 * @param {String} contentType The mimetype of the downloadable file, if known
 */
function goToArticle (path, download, contentType) {
    uiUtil.spinnerDisplay(true);
    selectedArchive.getDirEntryByPath(path).then(function (dirEntry) {
        var mimetype = contentType || dirEntry ? dirEntry.getMimetype() : '';
        if (dirEntry === null || dirEntry === undefined) {
            uiUtil.spinnerDisplay(false);
            uiUtil.systemAlert((translateUI.t('dialog-article-notfound-message') || 'Article with the following URL was not found in the archive:') + ' ' + path,
                translateUI.t('dialog-article-notfound-title') || 'Error: article not found');
        } else if (download || /\/(epub|pdf|zip|.*opendocument|.*officedocument|tiff|mp4|webm|mpeg|mp3|octet-stream)\b/i.test(mimetype)) {
            download = true;
            selectedArchive.readBinaryFile(dirEntry, function (fileDirEntry, content) {
                uiUtil.displayFileDownloadAlert(path, download, mimetype, content);
            });
        } else {
            params.isLandingPage = false;
            var activeContent = document.getElementById('activeContent');
            if (activeContent) activeContent.style.display = 'none';
            readArticle(dirEntry);
        }
    }).catch(function (e) {
        uiUtil.systemAlert((translateUI.t('dialog-article-readerror-message') || 'Error reading article with url:' + ' ' + path + ' : ' + e),
        translateUI.t('dialog-article-readerror-title') || 'Error reading article');
    });
}

function goToRandomArticle () {
    if (selectedArchive !== null && selectedArchive.isReady()) {
        document.getElementById('searchingArticles').style.display = '';
        selectedArchive.getRandomDirEntry(function (dirEntry) {
            if (dirEntry === null || dirEntry === undefined) {
                document.getElementById('searchingArticles').style.display = 'none';
                uiUtil.systemAlert(translateUI.t('dialog-randomarticle-error-message') || 'Error finding random article',
                translateUI.t('dialog-article-notfound-title') || 'Error: article not found');
            } else {
                // We fall back to the old A namespace to support old ZIM files without a text/html MIME type for articles
                // DEV: If articlePtrPos is defined in zimFile, then we are using a v1 article-only title listing. By definition,
                // all dirEntries in an article-only listing must be articles.
                if (selectedArchive.file.articlePtrPos || dirEntry.getMimetype() === 'text/html' || dirEntry.namespace === 'A') {
                    params.isLandingPage = false;
                    var activeContent = document.getElementById('activeContent');
                    if (activeContent) activeContent.style.display = 'none';
                    document.getElementById('searchingArticles').style.display = '';
                    readArticle(dirEntry);
                } else {
                    // If the random title search did not end up on an article,
                    // we try again, until we find one
                    goToRandomArticle();
                }
            }
        });
    } else {
        // Showing the relevant error message and redirecting to config page for adding the ZIM file
        uiUtil.systemAlert(translateUI.t('dialog-archive-notset-message') || 'Archive not set: please select an archive',
            translateUI.t('dialog-archive-notset-title') || 'No archive selected').then(function () {
            document.getElementById('btnConfigure').click();
        });
    }
}

function goToMainArticle () {
    document.getElementById('searchingArticles').style.display = '';
    selectedArchive.getMainPageDirEntry(function (dirEntry) {
        if (dirEntry === null || dirEntry === undefined) {
            console.error('Error finding main article.');
            document.getElementById('searchingArticles').style.display = 'none';
            document.getElementById('welcomeText').style.display = '';
        } else {
            // For now, this code doesn't support reading Zimit archives without error, so we warn the user and suggest some solutions
            if (selectedArchive.zimType === 'zimit') {
                uiUtil.systemAlert(translateUI.t('dialog-unsupported-archivetype-message') || '<p>You are attempting to open a Zimit-style archive, which is currently unsupported in this app.</p>' +
                    '<p>There is experimental support for this kind of archive in the Kiwix JS PWA. Go to: ' +
                    '<a href="https://pwa.kiwix.org" target="_blank">https://pwa.kiwix.org</a>.</p>' +
                    '<p>Alternatively, you can use Kiwix Serve to serve this archive to your browser from localhost. ' +
                    'Kiwix Serve is included with <a href="https://www.kiwix.org/applications/" target="_blank">Kiwix Desktop</a>.</p>',
                    translateUI.t('dialog-unsupported-archivetype-title') || 'Unsupported archive type!'
                );
                document.getElementById('searchingArticles').style.display = 'none';
                document.getElementById('welcomeText').style.display = '';
            } else {
                // DEV: see comment above under goToRandomArticle()
                if (dirEntry.redirect || dirEntry.getMimetype() === 'text/html' || dirEntry.namespace === 'A') {
                    params.isLandingPage = true;
                    readArticle(dirEntry);
                } else {
                    console.error('The main page of this archive does not seem to be an article');
                    document.getElementById('searchingArticles').style.display = 'none';
                    document.getElementById('welcomeText').style.display = '';
                }
            }
        }
    });
}

export default {};<|MERGE_RESOLUTION|>--- conflicted
+++ resolved
@@ -158,11 +158,7 @@
         } else if (!liHomeNav.classList.contains('active')) {
             // We are not in Home, so we reset the region height
             region.style.height = window.innerHeight + 'px';
-<<<<<<< HEAD
-            if (nestedFrame) nestedFrame.style.height = window.innerHeight - 110 + 'px';
-=======
             region.style.overflowY = 'auto';
->>>>>>> bd19ae71
         } else {
             // Get  header height *including* its bottom margin
             const headerHeight = parseFloat(headerStyles.height) + parseFloat(headerStyles.marginBottom);
