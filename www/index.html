<!DOCTYPE html>
<html>
    <head>
        <meta charset="utf-8">

        <title>Kiwix</title>
        <meta name="description" content="Offline Wikipedia reader">
        <meta name="viewport" content="width=device-width, initial-scale=1.0">
        <meta http-equiv="Content-Security-Policy" content="default-src 'self' data: file: blob: about: https://download.kiwix.org https://master.download.kiwix.org https://browser-extension.kiwix.org https://kiwix.github.io 'unsafe-inline' 'unsafe-eval'; frame-src 'self' moz-extension: chrome-extension:; object-src 'none';">
        <meta name="referrer" content="none">
        <!--
        Kiwix (offline Wikipedia reader) - HTML5/Javascript version
        Home page : https://www.kiwix.org

        Main authors of this application :
        Mossroy - https://github.com/mossroy - mossroy@mossroy.fr
        Peter-x - https://github.com/peter-x
        Jaifroid - https://github.com/Jaifroid

        Copyright 2013-2023 Mossroy, Peter-x, Jaifroid, sharun-s and contributors
        Licence GPL v3:

        This file is part of Kiwix.

        Kiwix is free software: you can redistribute it and/or modify
        it under the terms of the GNU General Public Licence as published by
        the Free Software Foundation, either version 3 of the Licence, or
        (at your option) any later version.

        Kiwix is distributed in the hope that it will be useful,
        but WITHOUT ANY WARRANTY; without even the implied warranty of
        MERCHANTABILITY or FITNESS FOR A PARTICULAR PURPOSE.  See the
        GNU General Public Licence for more details.

        You should have received a copy of the GNU General Public Licence
        along with Kiwix (file LICENSE-GPLv3.txt).  If not, see <https://www.gnu.org/licenses/>

        -->

        <!-- Bootstrap -->
        <link rel="manifest" href="../manifest.webmanifest" />
        <link href="../node_modules/bootstrap/dist/css/bootstrap.min.css" rel="stylesheet" media="screen"/>
        <!-- Local app.css must be loaded after boostrap.css so that any local style overrides work -->
        <link rel="stylesheet" href="css/app.css"/>
        <link rel="stylesheet" href="css/transition.css"/>
        <link rel="icon" type="image/png" href="img/icons/kiwix-60.png" sizes="60x60"/>
        <link rel="icon" type="image/png" href="img/icons/kiwix-120.png" sizes="120x120"/>
        <link rel="icon" type="image/png" href="img/icons/kiwix-256.png" sizes="256x256"/>
    </head>
    <body role="application">
        <!--Bootstrap modal for alert and confirmation pop up-->
        <div class="modal fade" id="alertModal" tabindex="-1" role="dialog" aria-labelledby="exampleModalLabel" aria-hidden="true">
            <div class="modal-dialog" role="document">
                <div class="modal-content">
                    <div class="modal-header">
                        <h5 class="modal-title" id="modalLabel">Modal title goes here</h5>
                        <button type="button" id="modalCloseBtn" class="close" data-dismiss="modal" aria-label="Close">
                            <span aria-hidden="true">&times;</span>
                        </button>
                    </div>
                    <div class="modal-body">
                        <p id="modalText">Modal text goes here.</p>
                    </div>
                    <div class="modal-footer" id="modalFooter">
                        <button type="button" class="btn btn-primary" id="approveConfirm" data-dismiss="modal">Confirm</button>
                        <button type="button" class="btn btn-secondary" id="declineConfirm" data-dismiss="modal">Cancel</button>
                        <button type="button" class="btn btn-primary" id="closeMessage" data-dismiss="modal">Okay</button>
                    </div>
                </div>
            </div>
        </div>

        <!-- Status indicators -->
        <div id="searchingArticles" style="display: none;" class="status">
            <div class="loader"></div>
            <div id="cachingAssets" data-i18n="spinner-caching-assets" style="display: none;" class="message">
                Caching assets...
            </div>
        </div>
        <section id="search-article" role="region">
            <header id="top">
                <nav class="navbar navbar-expand-md bg-light" role="navigation">
                    <a id="appVersion" class="navbar-brand">Kiwix</a>

                    <!-- Toggler/collapsible Button -->
                    <button class="navbar-toggler" type="button" data-toggle="collapse"
                        data-target=".navbar-collapse">
                        <i class="fas fa-bars"></i>
                    </button>

                    <!-- Collect the nav links, forms, and other content for toggling -->
                    <div class="collapse navbar-collapse" id="collapsibleNavbar">
                        <ul class="navbar-nav">
                            <li id="liHomeNav" class="nav-item"><button tabindex="1" type="button" data-i18n="home" class="btn btn-light" id="btnHome">Home</button></li>
                            <li id="liConfigureNav" class="nav-item"><button tabindex="2" type="button" data-i18n="configure" class="btn btn-light" id="btnConfigure">Configure</button></li>
                            <li id="liAboutNav" class="nav-item"><button tabindex="3" type="button" data-i18n="about" class="btn btn-light" id="btnAbout">About</button></li>
                        </ul>
                    </div>

                </nav>

                <form id="formArticleSearch">
                    <div class="container">
                        <div class="row">
                            <span class="col-10">
                                <span class="input-group">
                                    <input type="search" data-i18n-tip="home-prefix-tip" title="You can search the contents of your ZIM archive using this search field. It will suggest article titles **starting** with the letters you type." id="prefix" placeholder="Search..." class="form-control" />
                                    <button type="button" data-i18n-tip="home-search" title="Search" class="btn btn-outline-secondary" id="searchArticles"><i class="fas fa-search"></i></button>
                                </span>
                            </span>
                            <span class="col-2">
                                <span class="btn-group">
                                    <button type="button" data-i18n-tip="home-btn-random-tip" title="Select a random article to display" class="btn btn-outline-secondary" id="btnRandomArticle"><i class="fas fa-random"></i></button>
                                </span>
                            </span>
                        </div>
                    </div>
                </form>
            </header>
            
            <article class="view-content">
                <div id="about" style="display: none;" class="container">
                    <h2 id="contents">
                        <img src="img/icons/kiwix-60.png" id="kiwixLogo" alt="Kiwix icon"/>
                        <span data-i18n="title">Kiwix</span>: <span data-i18n="sub-title">Offline Browser</span>
                    </h2>
                    <p><span data-i18n="about-official-site">Official site:</span> <a href="https://www.kiwix.org/" target="_blank">https://www.kiwix.org&nbsp;<img src="img/Icon_External_Link.png" /></a></p>
                    <ul>
                        <li><a href="#aboutApp" data-i18n="about-app">About this app</a></li>
                        <li><a href="#usage" data-i18n="about-usage">Usage</a></li>
                        <li><a href="#searchSyntax" data-i18n="about-search-usage">Search usage</a></li>
                        <li><a href="#removeNavbars" data-i18n="about-remove-navbars">Removing navigation bars</a></li>
                        <li><a href="#imageDownload" data-i18n="about-image-download">Image download</a></li>
                        <li><a href="#privacy" data-i18n="about-privacy-policy">Privacy policy</a></li>
                        <li><a href="#technical" data-i18n="about-technical-information">Technical information</a>
                            <ul>
                                <li><a href="#format" data-i18n="about-zim-format">ZIM archive format</a></li>
                                <li><a href="#FAT" data-i18n="about-fat-fs">Downloading and storing large archives</a></li>
                                <li><a href="#modes" data-i18n="about-contentinjection-modes">JQuery and ServiceWorker modes</a></li>
                            </ul>
                        </li>
                        <li><a href="#feedback" data-i18n="about-feedback">Feedback/helping/contributing</a></li>
                        <li><a href="#credits" data-i18n="about-credits">Credits</a></li>
                        <li><a href="#licence" data-i18n="about-licence">Licence information</a></li>
                        <li><a href="#other" data-i18n="about-other-platforms">Other platforms/versions</a></li>
                        <li><i><b><span data-i18n="about-download-archives">Download ZIM archives (content):</span></b></i>
                            <ul>
                                <li><a href="https://library.kiwix.org" target="_blank"><span data-i18n="about-download-library">Library of archives</span>&nbsp;<img src="img/Icon_External_Link.png" /></a></li>
                                <li><a href="https://download.kiwix.org/zim/" target="_blank"><span data-i18n="about-download-index">Index of all files</span>&nbsp;<img src="img/Icon_External_Link.png" /></a></li>
                            </ul>
                        </li>
                    </ul>
                    
                    <h4 id="aboutApp" data-i18n="about-app-title">About this app</h4>
                    <p data-i18n="about-app-para1">
                        If your Internet access is expensive, slow, unreliable, controlled or censored, you can still gain free offline access to many
                        valuable resources. Carry the world's largest Encyclopaedia around in your pocket, in any language,
                        or a worldwide Travel Guide when you are on the road! 
                    </p>
                    <p data-i18n="about-app-para2">
                        To <a href="#usage">use this app</a>, you will need to download, completely free, one or more archives (called ZIM archives) from the
                        Kiwix website and store them on your device or a thumb drive / external drive. You will then be able to access your chosen content totally offline.
                    </p>
                    <p data-i18n="about-app-para3">
                        Archives are available with content in many different languages from sources such as Wikipedia, Wiktionary, WikiMed, Wikivoyage, Project Gutenberg,
                        Stack Exchange, TED Talks and many others. There are also "themed" archives with selected topics of interest such as medicine, movies, history,
                        geography, maths, physics, etc.
                    </p>
                    <p style="text-align: right"><a href="#contents" data-i18n="about-back-contents">↑ Back to Contents</a></p>
                    
                    <h3 id="usage" data-i18n="about-usage-title">Usage</h3>

                    <h4 data-i18n="about-usage-step1">Step 1: Choose your content</h4>
                    <p data-i18n="about-step1-para1">
                        Go to <a href="https://library.kiwix.org" target="_blank">https://library.kiwix.org&nbsp;<img src="img/Icon_External_Link.png" /></a>
                        (easy-to-use graphical interface, archive previews) or <a href="https://download.kiwix.org/zim/" target="_blank">
                        https://download.kiwix.org/zim/&nbsp;<img src="img/Icon_External_Link.png" /></a> (traditional file list), and select the archives
                        that interest you in your favourite language(s). If you don't have Internet access, you can also access/share content from a USB stick.
                    </p>
                    <p data-i18n="about-step1-para2">
                        For a quick test, we recommend you start with a small archive containing all the <a href="https://download.kiwix.org/zim/wikipedia_en_climate_change_maxi.zim"
                        target="_blank">Wikipedia articles about climate change&nbsp;<img src="img/Icon_External_Link.png" /></a> in English.
                    </p>
                    <p data-i18n="about-step1-para3">
                        Wikipedia archives with "<b>mini</b>" in the filename are the smallest, since they only contain the introduction of each article; "<b>nopic</b>" means no pictures;
                        "<b>maxi</b>" means everything except video and audio. The largest files without any of these qualifiers are complete. Note that you can only see the filenames
                        easily in the <a href="https://download.kiwix.org/zim/" target="_blank">traditional file list&nbsp;<img src="img/Icon_External_Link.png" /></a>.
                    </p>
                    <p data-i18n="about-step1-para4">
                        <b>Before downloading non-Wiki ZIM types, check if your browser supports ZIM archives with dynamic content</b>: look at the bottom of the Configuration
                        page, in the API panel, and if you see "ServiceWorker API available and registered" in green, then the app can read all ZIM types. Otherwise you should
                        mostly stick to MediaWiki (Wikipedia, Wikivoyage, Wiktionary...) and Stack Exchange archives (see <a href="#modes">modes</a> below for an explanation).
                    </p>
                    <h4 data-i18n="about-step2">Step 2: Download or copy the content onto your device</h4>
                    <p data-i18n="about-step2-para1">
                        Download your chosen content and/or copy it into a dedicated ZIM folder on your device's storage. Check the size before you download archives as many
                        file sizes are very large (several Gigabytes). Themed versions such as WikiMed, or versions without images, are much smaller than full Wikipedia archives
                        and can be readily downloaded in your browser.
                    </p>                    
                    <p data-i18n="about-step2-para2">
                        If you don't have enough internal storage, consider using a modern microSD card, an external hard drive, or thumb drive. For larger archives (greater than 2GB) on older devices,
                        it is possible that an archive might not be supported if your storage is formatted using a FAT filesystem (NB exFAT is fine). See
                        <a href="#FAT">Downloading large archives</a> below for a solution.
                    </p>
                    <h4 data-i18n="about-step3">Step 3: Select your file or drag-and-drop</h4>
                    <p data-i18n="about-step3-para1">
                        Go to the "Configure" menu and select your archive, or select the folder containing your ZIM archives if you are offered that option. You can also drag and drop the file into the
                        the open app (if you have a split file, be sure to drag all parts).
                    </p>
                    <h4 data-i18n="about-step4">Step 4: Enjoy your offline content!</h4>
                    <p style="text-align: right"><a href="#contents" data-i18n="about-back-contents">↑ Back to Contents</a></p>

                    <h3 id="searchSyntax" data-i18n="about-search-title">Title and full-text search usage</h3>
                    <p data-i18n="about-search-para1">
                        There are three types of search:
                    </p>
                    <p data-i18n="about-search-para2">
                        <b>Title search</b> matches the <b>start</b> of an article title, so if you search for 'France' you will get 'France (country)', 'France (disambiguation)',
                        'France (film)', etc. This kind of search tries to be <b>case-insensitive</b>, but the number of case variants tried is necessarily limited.
                        If not enough results are returned, you can increase the maximum number of search results using the slider in Configuration.
                    </p>
                    <p data-i18n="about-search-para3">
                        <b>Alphabetical search:</b> If you type a letter of the alphabet in the search box (upper case may be most useful), it will show an alphabetical list of
                        articles starting with that letter. This is useful for ZIM archives that have descriptive rather than semantic titles (e.g. TED Talks). You can also
                        display a list of all titles (up to the limit set in Configuration) simply by clicking the search button without typing anything.
                    </p>
                    <p data-i18n="about-search-para4">
                        <b>Full-text search:</b> This type of search is only availalbe in relatively recent desktop browsers, and if the archive contains a full-text index.
                        If it is supported, it will be used automatically, but it is slower than title search, and you may notice a delay before results are added to the
                        title-search results. Additionally, full-text search cannot be used if your archive is split into various chunks. To see whether it is
                        available, look in the API panel at the bottom of the Configuration page after you have loaded a ZIM. If it says "Xapian [fulltext]" then
                        it should be automatically enabled for that ZIM.
                    </p>
                    <p style="text-align: right"><a href="#contents" data-i18n="about-back-contents">↑ Back to Contents</a></p>
                    
                    <h3 id="removeNavbars" data-i18n="about-remove-navbars">Removing navigation bars</h3>
                    <p data-i18n="about-remove-navbars-para1">
                        The default setting is for the top and bottom navigation bars to slide away when you scroll down and slide back when you scroll up. However,
                        in some ZIM archives, e.g. PhET, it is not possible to scroll, and the navigation bars can obscure some content. In this case, in most browsers
                        you can swipe decisively up or down on the window (with touch or with the mouse wheel/touchpad) to toggle the display of the navigation bars.
                        In all browsers, you can also use the <code>Ctrl/Cmd</code> + <code>UpArrow</code>/<code>DownArrow</code> keys.
                    </p>
                    <p style="text-align: right"><a href="#contents" data-i18n="about-back-contents">↑ Back to Contents</a></p>
                    
                    <h3 id="imageDownload" data-i18n="about-image-download">Image Download</h3>
                    <p data-i18n="about-image-download-para1">
                        Unfortunately it is not usually possible to download and save an image from a ZIM article using the context menu (after right-clicking
                        or long-pressing the image). One workaround is to choose "Copy Image" in the context menu, then paste it in any suitable software (Paint,
                        Gimp etc, or even a Word processor), and then save it from there.
                    </p>
                    <p style="text-align: right"><a href="#contents" data-i18n="about-back-contents">↑ Back to Contents</a></p>
                    
                    <h3 id="privacy" data-i18n="about-privacy-policy">Privacy policy</h3>

                    <h4 data-i18n="about-privacy-short-title">Short version:</h4>
                    <p data-i18n="about-privacy-short-para1">
                        Kiwix JS works offline, and does not collect or record any of your personal data. It only remembers your browsing history for the duration of a session
                        (for the purpose of returning to previously viewed pages). This history is lost on exiting the app and is not recorded in any way.
                    </p>
                    
                    <h4 data-i18n="about-privacy-long-title">Longer version:</h4>
                    <p data-i18n="about-privacy-long-para1">
                        This application only reads the archive files that you explicitly select on your device together with files in its own package. Some ZIM archives contain
                        active content (scripts) which may, in rare circumstances, attempt to contact external servers for incidental files such as fonts. We have a Content Security
                        Policy which attempts to prevent this, but it is not possible to guarantee that all such requests will be blocked, for example if a ZIM were to contain
                        intentionally malicious code that can break the sandbox. Please note that scripts will only run if you enable <a href="#modes">ServiceWorker Mode</a>
                        (the default) in Configuration. Nevertheless, if you believe your Internet access is insecure, or is being observed or censored, we recommend that you
                        completely shut down your Internet (Data or WiFi) access before using the application.
                    </p>
                    <p data-i18n="about-privacy-long-para2">
                        Additionally, if you obtained this app from a third-party site (including a browser extension store), then the site operator may track your usage of the app
                        (e.g. download, install, uninstall, date and number of sessions) for the purpose of providing anonymous, aggregate usage statistics to developers. If this
                        concerns you, you should check the relevant site's Privacy Policy for further information.
                    </p>
                    <p style="text-align: right"><a href="#contents" data-i18n="about-back-contents">↑ Back to Contents</a></p>
                    
                    <h3 id="technical" data-i18n="about-technical-information">Technical information</h3>

                    <h4 id="format" data-i18n="about-zim-format">ZIM archive format</h4>
                    <p data-i18n="about-zim-format-para1">
                        Offline archives use the <a href="https://www.openzim.org//wiki/OpenZIM" target="_blank">OpenZIM format&nbsp;<img src="img/Icon_External_Link.png" /></a>,
                        but note that this app has only been tested extensively on MediaWiki (Wikipedia, Wikivoyage, etc.), Gutenberg, Stackexchage and TED Talks archives.
                        Video content is supported if your device, browser or OS understands the format. Some ZIMs use a proprietary dynamic UI which is only supported in
                        ServiceWorker Mode (<a href="#modes">see below</a>).
                    </p>
                    <p data-i18n="about-zim-format-para2">
                        This application is now fully compatible with archives that are created by <b>Zimit</b> (<a href="https://youzim.it" target="_blank">https://youzim.it&nbsp;<img src="img/Icon_External_Link.png" /></a>)
                        using the Web Archive (WARC) format, so long as your browser supports ServiceWorker mode. If you can only use JQuery mode (or ServiceWorkerLocal), we do
                        our best to show you the static content of the requested article (no JavaScript can run in this mode). This will work for some basic static sites, but many will look broken.
                        Search for content in the usual way.
                    </p>

                    <h4 id="FAT" data-i18n="about-fat-fs">Downloading and storing large archives</h4>
                    <p data-i18n="about-large-archives-para1">
                        Full versions of Wikipedia can be enormous: French, German and Spanish Wikipedia with images are each >25GB; full English Wikipedia with images
                        is >90GB. For these very large archives you can find convenient BitTorrent links provided by <a href="https://library.kiwix.org">
                        library.kiwix.org&nbsp;<img src="img/Icon_External_Link.png" /></a>, which may be more reliable than attempting to use your browser. You can use an
                        open-source BitTorrent client such as <a href="https://www.qbittorrent.org/" target="_blank">QBittorrent&nbsp;<img src="img/Icon_External_Link.png" /></a>
                        with these links (install the software before clicking on the torrent link).
                    </p>
                    <p data-i18n="about-large-archives-para2">
                        If you need to store a large ZIM archive on an older filesystem formatted as FAT16 or FAT32, you need to be aware of the file size limits of those systems
                        (FAT16 &lt; 2GiB; FAT32 &lt; 4GiB). Most modern microSD cards, thumb drives or hard drives are formatted as exFAT or another modern FS such as NTFS, which do not
                        have this issue. If your ZIM archive is larger than the FS limit, it is possible to split the archive into several 2GiB-1 or 4GiB-1 files (or smaller).
                        You will need to give a file extension to each chunk in the right order following this pattern: <code>*.zimaa</code>, <code>*.zimab</code>, <code>*.zimac</code>,
                        <code>...</code>, etc.). When you pick this archive in the app, be sure to pick <b>all</b> the chunks, or drag-and-drop them all into the app.
                    </p>
                    <p data-i18n="about-large-archives-para3">
                        For some information on how to split archves, see <a href="https://github.com/kiwix/kiwix-js-windows/tree/main/AppPackages#download-a-zim-archive-all-platforms" target="_blank">
                        Download a ZIM archive&nbsp;<img src="img/Icon_External_Link.png" /></a>.
                    </p>
                    <p style="text-align: right"><a href="#contents" data-i18n="about-back-contents">↑ Back to Contents</a></p>
                    
                    <h4 id="modes" data-i18n="about-contentinjection-modes">ServiceWorker and JQuery modes</h4>
                    <p>
                        <span data-i18n="about-contentinjection-para1">Depending on your browser or framework, this app may be capable of running in
                        different modes, which we call "ServiceWorker Mode" and "JQuery Mode". There is a toggle under Compatibility Settings in
                        Configuration that allows you to select between these. Here is a technical explanation of what these modes do:</span>
                        <ul>
                            <li data-i18n="about-contentinjection-para2">
                                <b>ServiceWorker Mode</b>: This is the default mode. As its name implies, it requires that the browser or framework
                                be capable of installing a Service Worker, which is usually the case in modern browsers. It works by intercepting
                                the browser or framework's Fetch calls (network requests) and supplying the requested content from the ZIM. In this
                                mode, the content is read and supplied as-is from the archive to the browser. Dynamic content (e.g. JavaScript) and
                                proprietary UIs are fully supported in this mode. This mode can feel initially a little
                                slower than JQuery mode until commonly used assets are cached, but it soon equals JQuery mode in speed, at least in
                                modern browsers. However, older browsers such as IE11 are incompatible with this mode, and the app must be running
                                in a secure context (<code>https:</code>, <code>localhost</code>, or certain browser extensions). While this mode is
                                not natively supported in Mozilla (Firefox) browser extensions, we provide a functional workaround by re-launching
                                the extension as a Progressive Web App (PWA). Note that this mode cannot run with the <code>file:</code> protocol
                                (but only IE11 and old Edge allow the app to run by launching <code>index.html</code> from the file system).
                            </li>
                            <li id="serviceWorkerLocalDescription" data-i18n="about-contentinjection-para3">
                                <b>ServiceWorkerLocal Mode</b>: This is only available in Chromium extensions. It is the same as above, but due to
                                very tight security restrictions in these extensions, no inline JavaScript or eval statements can run. Unfortunately,
                                modern ZIMs may have such dynamic content, and so functionality may be restricted in this mode. Nevertheless, it is
                                more secure: the content is sandboxed and no one-time server access is required to enable the Service Worker. You
                                are protected from inline code execution at the cost of loss of some features in dynamic ZIMs.
                            </li>
                            <li data-i18n="about-contentinjection-para4">
                                <b>JQuery Mode</b>: This mode is now deprecated (and does not in fact require JQuery). It is retained for
                                compatibility with older browsers or frameworks that cannot run Service Workers. The mode has limitations which
                                mean that only static content can be displayed, such as that found in Wikipedia / WikiMedia archives and (for now)
                                Stackexchange. It is a way of inserting articles extracted from the ZIM into the DOM (browser document) by injecting
                                the content into an iframe or tab. We then use native DOM methods, or sometimes JQuery, to parse the article's HTML
                                and insert required assets (images, stylesheets, event listeners for hyperlinks, etc.). On old devices, DOM traversal
                                can be slow, but it is compensated for because we do not extract or run JavaScript assets (which would be technically
                                extremely complicated). As a result, for WikiMedia archives this mode is usually quite fast. On the downside, ZIMs
                                that have a proprietary dynamic UI (such as Gutenberg or TED talks) are only partially supported in this mode: the UI
                                does not work, but articles can be searched for and loaded from the search bar.
                            </li>
                        </ul> 
                    </p>
                    <p style="text-align: right"><a href="#contents" data-i18n="about-back-contents">↑ Back to Contents</a></p>
                    
                    <h3 id="feedback" data-i18n="about-feedback">Feedback / helping / contributing</h3>
                    <p data-i18n="about-feedback-para1">
                        We welcome constructive feedback and suggestions for improvement. We will consider feature requests, but it is even better if you
                        can contribute to improving the app! The source code is on <a href="https://github.com/kiwix/kiwix-js" target="_blank">GitHub&nbsp;
                        <img src="img/Icon_External_Link.png" /></a>, and we welcome Pull Requests (but open an issue and discuss your proposal first).
                    </p>
                    <p data-i18n="about-feedback-para2">
                        The <a href="https://github.com/kiwix/kiwix-js/issues" target="_blank">bug and issue tracker&nbsp;<img src="img/Icon_External_Link.png" /></a>
                        is on GitHub too. We use it as our roadmap. Alternatively, you can send your feedback <a href="mailto:egk10@cam.ac.uk?subject=%5BKiwix%5D%20Feedback%20about%20Kiwix%20JS">by email</a>.
                        In all cases, if you are reporting a bug, please give as much detail as you can: which device you are using, which version of Kiwix, which archive,
                        which articles etc.
                    </p>
                    <p>
                        <span data-i18n="about-feedback-para3">If you like the Kiwix project and use it, please consider giving a donation at <a href="https://support.kiwix.org" target="_blank">
                        https://support.kiwix.org&nbsp;<img src="img/Icon_External_Link.png" /></a> to help maintain our servers, ZIM files and applications.</span>
                        <span data-i18n="about-feedback-other-help">You can also help by:</span>
                        <ul>
                            <li data-i18n="about-feedback-other-para1">
                                Adding articles to Wikipedia or improving the existing ones, by <a href="https://en.wikipedia.org/wiki/Wikipedia:Introduction" target="_blank">editing
                                articles&nbsp;<img src="img/Icon_External_Link.png" /></a>;
                            </li>
                            <li data-i18n="about-feedback-other-para2">
                                <a href="https://wiki.kiwix.org/wiki/Special:MyLanguage/Participate" target="_blank">Participating&nbsp;<img src="img/Icon_External_Link.png" /></a> in the Kiwix project.
                            </li>
                        </ul>
                    </p>
                    <p style="text-align: right"><a href="#contents" data-i18n="about-back-contents">↑ Back to Contents</a></p>
                    
                    <h3 id="credits" data-i18n="about-credits">Credits</h3>
                    <p data-i18n="about-credits-gratitude">We owe a big debt of gratitude to:
                        <ul>
                            <li>Kelson and all the Kiwix community for welcoming us to this project;</li>
                            <li>Wikipedia teams and contributors for helping to make knowledge available to everybody;</li>
                            <li>All the developers of libraries and tools we used, for releasing them as Free software (see libraries and tools paragraph).</li>
                        </ul>
                    </p>
                    <p style="text-align: right"><a href="#contents" data-i18n="about-back-contents">↑ Back to Contents</a></p>
                    
                    <h3 id="licence" data-i18n="about-licence">Licence information</h3>
                    <div data-i18n="about-licence-text">
                        <p>Copyright 2013-2023 Mossroy, Peter-x, Jaifroid and other contributors.</p>
                        <p>This application is licensed under the GPL v3 Licence:</p>
                        <em>
                            <p>Kiwix is free software: you can redistribute it and/or modify
                            it under the terms of the GNU General Public Licence as published by
                            the Free Software Foundation, either version 3 of the Licence, or
                            (at your option) any later version.</p>
                            <p>Kiwix is distributed in the hope that it will be useful,
                            but WITHOUT ANY WARRANTY; without even the implied warranty of
                            MERCHANTABILITY or FITNESS FOR A PARTICULAR PURPOSE. See the
                            GNU General Public Licence for more details.</p>
                            <p>You should have received a copy of the GNU General Public Licence
                            along with Kiwix (file LICENSE-GPLv3.txt).  If not, see
                            <a href="https://www.gnu.org/licenses/">https://www.gnu.org/licenses/</a>.</p>
                        </em>
                    </div>
                    <h4 data-i18n="about-libraries">Main libraries and resources used:</h4>
                    <ul>
                        <li>The <a href="https://github.com/zloirock/core-js" target="_blank">core-js library</a>, copyright Sebastian McKenzie and contributors, released under an <a href="https://github.com/babel/babel/blob/main/LICENSE" target="_blank">MIT Licence</a></li>
                        <li>The <a href="https://babeljs.io/" target="_blank">Babel JavaScript compiler</a>, copyright Denis Pushkarev, released under an <a href="https://github.com/zloirock/core-js/blob/master/LICENSE" target="_blank">MIT Licence</a></li>
                        <li><a href="https://jquery.com/" target="_blank">jQuery</a> 3.7, released under the <a href="https://jquery.org/license" target="_blank">MIT Licence</a></li>
                        <li><a href="https://getbootstrap.com/" target="_blank">Bootstrap 4</a>, released under an <a href="https://github.com/twbs/bootstrap/blob/master/LICENSE" target="_blank">MIT Licence</a></li>
                        <li><a href="https://github.com/FortAwesome/Font-Awesome" target="_blank">Fontawesome Free</a>, icons licensed under <a href="https://creativecommons.org/licenses/by/4.0/" target="_blank">CC BY 4.0 Licence</a>, code licensed under a <a href="https://opensource.org/licenses/MIT" target="_blank">MIT Licence</a></li>
                        <li><a href="https://qunitjs.com/" target="_blank">QUnit</a> 2, released under the <a href="https://jquery.org/license" target="_blank">MIT Licence</a></li>
                        <li>Kiwix logo from <a href="https://www.kiwix.org/" target="_blank">kiwix.org</a>, released under the <a href="https://creativecommons.org/licenses/by-sa/3.0/" target="_blank">Creative Commons Attribution Share Alike Licence</a></li>
                        <li>OpenZIM specifications from <a href="https://wiki.openzim.org/wiki/OpenZIM" target="_blank">www.openzim.org</a>, released under the <a href="https://creativecommons.org/licenses/by-sa/3.0/" target="_blank">Creative Commons Attribution Share Alike Licence</a></li>
                        <li>Emscripten to generate XZ and ZSTD decompressors in javascript : <a href="https://github.com/kripken/emscripten" target="_blank">https://github.com/kripken/emscripten</a>, released under the <a href="https://github.com/kripken/emscripten" target="_blank">MIT Licence</a></li>
                        <li><a href="https://tukaani.org/xz/embedded.html">XZ Embedded</a> (the XZ library converted to Javascript with Emscripten), in public domain</li>
                        <li>The <a href="https://github.com/facebook/zstd" target="_blank">Zstandard library</a>, released under a <a href="https://github.com/facebook/zstd/blob/dev/LICENSE" target="_blank">BSD Licence</a> and a <a href="https://github.com/facebook/zstd/blob/dev/COPYING" target="_blank">GPLv2 Copying Licence</a></li>
                        <li>The <a href="https://github.com/chase-moskal/webp-hero" target="_blank">WebP-Hero browser polyfill</a>, copyright Chase Moskal, released under an <a href="https://github.com/chase-moskal/webp-hero/blob/master/LICENSE" target="_blank">MIT Licence</a></li>
                        <li>The <a href="https://github.com/http-party/http-server" target="_blank">http-server</a>, copyright Charlie Robbins, Marak Squires, Jade Michael Thornton and contributors, released under an <a href="https://github.com/http-party/http-server/blob/master/LICENSE" target="_blank">MIT Licence</a></li>
                        <li>The <a href="https://rollupjs.org/" target="_blank">Rollup JavaScript Bundler</a>, copyright by the contributors, released under an <a href="https://github.com/rollup/rollup/blob/master/LICENSE.md" target="_blank">MIT Licence</a></li>
                        <li><a href="https://vitejs.dev/" target="_blank">Vite Frontend Tooling</a>, copyright Yuxi You and Vite contributors, released under an <a href="https://github.com/vitejs/vite/blob/main/LICENSE" target="_blank">MIT Licence</a></li>
                        <li>The <a href="https://testcafe.io/" target="_blank">Test<i>Café</i></a> suite, copyright Developer Express Inc., released under an <a href="https://github.com/DevExpress/testcafe/blob/master/LICENSE" target="_blank">MIT Licence</a></li>
                        <li><a href="https://www.selenium.dev/documentation/webdriver/" target="_blank">Selenium WebDriver</a>, copyright The Software Freedom Conservancy, released under an <a href="https://github.com/SeleniumHQ/selenium/blob/trunk/LICENSE" target="_blank">Apache Lincence v2</a></li>
                        <li><a href="https://mochajs.org/" target="_blank">Mocha Testing Framework</a>, copyright The OpenJS Foundation and Mocha contributors, released under a <a href="https://creativecommons.org/licenses/by/4.0/" target="_blank">Creative Commons Attribution 4.0 International Licence</a></li>
                        <li><a href="https://www.i18next.com/" target="_blank">i18next Internationalization Framework</a>, copyright i18next, released under an <a href="https://github.com/i18next/i18next/blob/master/LICENSE" target="_blank">MIT Licence</a></li>
                    </ul>
                    <p style="text-align: right"><a href="#contents" data-i18n="about-back-contents">↑ Back to Contents</a></p>
                    
                    <h3 id="other" data-i18n="about-other-platforms">Other platforms/versions</h3>
                    <p data-i18n="about-other-clients">
                        Other Kiwix clients exist on various platforms such as desktop and mobile apps for Linux, Windows, Android and iOS. We also have an offline-first, fully featured PWA based on the
                        code in Kiwix JS: <a href="https://pwa.kiwix.org" target="_blank">https://pwa.kiwix.org&nbsp;<img src="img/Icon_External_Link.png" /></a>.
                    </p>
                    <p data-i18n="about-official-download">
                        See the official download site: <a href="https://www.kiwix.org/applications/" target="_blank">https://www.kiwix.org/applications/&nbsp;<img src="img/Icon_External_Link.png" /></a>.
                    </p>
                    <p style="text-align: right"><a href="#contents" data-i18n="about-back-contents">↑ Back to Contents</a></p>
                    
                    <!-- We need to add a few lines else the bottom bar hides the last actual lines of text -->
                    <br/>
                    <br/>
                    <br/>
                    <br/>
                </div>
                <div id='library' style="display: none; color: white;">
                    <iframe width="100%" id="libraryContent" src="./library.html"></iframe>
                </div>
                <div id="configuration" style="display: none;">
                    <div class="container">
                        <h2 data-i18n="configure-title">Configuration</h2>
                        <!-- Bootstrap alert box -->
                        <div id="updateAlert" class="alert alert-warning alert-dismissible" style="display: none;">
                            <button type="button" class="close" data-hide="alert">&times;</button>
                            <span id="persistentMessage"></span>
                        </div>
                        <div class="dropdown" style="float:right">
                            <select class="form-control" tabindex="4" id="languageSelector" name="languageSelector" aria-labelledby="languageSelector">
                                <option data-i18n="configure-language-selector-default" selected class="dropdown-item" href="#" value="default">Language</a>
                                <option class="dropdown-item" href="#" value="en">English</a>
                                <option class="dropdown-item" href="#" value="fr">Français</a>
                                <option class="dropdown-item" href="#" value="es">Español</a>
                                <option data-i18n="configure-language-selector-other" class="dropdown-item" href="#" value="other">More coming soon...!</a>
                            </select>
                        </div>
                        <p id="downloadInstruction"><span data-i18n="configure-download-instructions">This application needs a ZIM archive to work.<br />
                            For full instructions, please see the section</span> <strong><a href="#configuration" data-i18n="about" class="aboutLinks">About</a></strong>.</p>
                        <div id="selectorsDisplay" style="display: none;">
                            <p><span data-i18n="configure-selectordisplay">Drag and drop a new ZIM file, or</span>
                                <a href="#" id="selectorsDisplayLink" data-i18n="configure-selectordisplay-link">display file selectors</a>.</p>
                        </div>
                        <div id="openLocalFiles" style="display: none;">
                            <p data-i18n="configure-select-instructions" id="selectInstructions">Please select or drag and drop a .zim file (or all the .zimaa, .zimab etc in
                                case of a split ZIM file):</p>
                            <span id="fileSelectionButtonContainer">
                                <label tabindex="5" id="archiveFilesLbl" class="btn btn-light custom-file-upload">
                                    <input type="file" id="archiveFiles" multiple class="btn" 
                                        accept="application/octet-stream,.zim,.zimaa,.zimab,.zimac,.zimad,.zimae,.zimaf,.zimag,.zimah,.zimai,.zimaj,.zimak,.zimal,.zimam,.ziman,.zimao,.zimap,.zimaq,.zimar,.zimas,.zimat,.zimau,.zimav,.zimaw,.zimax,.zimay,.zimaz,.zimba,.zimbb,.zimbc,.zimbd,.zimbe,.zimbf,.zimbg,.zimbh,.zimbi,.zimbj,.zimbk,.zimbl,.zimbm,.zimbn,.zimbo,.zimbp,.zimbq,.zimbr,.zimbs,.zimbt,.zimbu,.zimbv,.zimbw,.zimbx,.zimby,.zimbz" />
                                    <span data-i18n="home-btn-fileselect">Select ZIM File(s)</span>
                                </label>
                                <label tabindex="6" class="btn btn-light custom-file-upload" id="folderSelect" data-i18n="" style="display: none;" data-i18n="configure-btn-folderselect">
                                    <input type="file" id="archiveFolders" style="display: none;" webkitdirectory="true"/>
                                    <span data-i18n="configure-btn-folderselect">Select Folder</span>
                                </label>
                                <label tabindex="7" class="btn btn-light custom-file-upload" id="btnLibrary" data-i18n="configure-btn-library" data-i18n-tip="configure-btn-library-tip" title="This will display a graphical library of ZIM archives for download if your browser can open it. Otherwise, it opens a text-only version. If you are using the Chromium extension in ServiceWorkerLocal mode, you will only be able to use the latter (switch to ServiceWorker mode for the full graphical version).">
                                    Browse ZIM Library
                                </label>
                            </span>
                            <br />
                            <strong id="jqueryCompatibility" data-i18n="configure-static-content">Only ZIMs with static content (e.g. Wiki-style) are supported in JQuery mode.<br /></strong>
                            <span data-i18n="configure-supportedarchives">For information on ZIM compatibility, see</span> <a href="#usage" data-i18n="configure-about-usage-link" class="aboutLinks">About (Usage)</a>.<br />
                        </div>
                        <div id="scanningForArchives" style="display: none;">
                            <br /> Scanning for archives... Please wait <img src="img/spinner.gif" alt="Please wait..." />
                        </div>
                        <div id="chooseArchiveFromLocalStorage" style="display: none;">
                            <div id="filesSelectionInfoAndCount">
                                <p id="numberOfFilesCount" style="display: none;">0</p>
                                <p id="fileCountDisplay" style="display: none;" data-i18n="configure-select-file-numbers">
                                    archive(s) found in selected location.&nbsp;
                                </p>
                                <p data-i18n="configure-select-file-instructions">Please select the archive you want to use:</p>
                            </div>
                            <select id="archiveList" class="form-control"></select>
                            <p><i data-i18n="configure-changed-content-note">(Re-pick folder if there is new content on your device)</i></p>
                            <span id="rescanButtonAndText" style="display: none;">
                                <button type="button" class="btn btn-light" id="btnRescanDeviceStorage" data-i18n="configure-btn-rescan">Rescan</button>
                                <p data-i18n="configure-about-rescan-tip">Rescans your SD Cards and internal memory</p>
                            </span>
                        </div>
                    </div>
                    <div class="container">
                        <h3 data-i18n="configure-display-settings-title">Display settings</h3>
                        <div class="card card-info" id="displaySettingsDiv">
                            <div class="card-header" data-i18n="configure-display-panel-header">Display options:</div>
                            <div class="card-body">
                                <div class="checkbox">
                                    <label data-i18n-tip="configure-display-slideaway-tip" title="Header and footer will slide away when scrolling or (on fixed pages, swiping) down at least 50 pixels, and will slide back when you scroll up. On fixed pages, you can also use Ctrl/Command + UpArrow or DownArrow. The option is now on by default." >
                                        <input type="checkbox" name="slideAway" id="slideAwayCheck" checked>
                                        <span data-i18n="configure-display-slideaway"><strong>Hide header and footer when scrolling or swiping down</strong> (scroll up slightly to show again)</span>
                                    </label>
                                </div>
                                <div class="checkbox">
                                    <label data-i18n-tip="configure-display-uianimations-tip" title="The animation is on by default and can be disabled by unchecking this option." >
                                        <input type="checkbox" name="showUIAnimations" id="showUIAnimationsCheck" checked>
                                        <strong data-i18n="configure-display-uianimations">Animate transition between app pages</strong>
                                    </label>
                                </div>
                                <div class="checkbox">
                                    <label data-i18n-tip="configure-display-homekeyfocus-tip" title="Auto-focuses the search bar when you press the Home key, and also when you click or tap on the Home tab. Enables quick access to search, no matter where you are in an article.">
                                        <input type="checkbox" name="useHomeKeyToFocusSearchBar"
                                               id="useHomeKeyToFocusSearchBarCheck">
                                        <span data-i18n="configure-display-homekeyfocus"><strong>Home key and Home tab focus search bar</strong> (may have side effects on ZIMs that handle Home key)</span>
                                    </label>
                                </div>
                                <div class="checkbox">
                                    <label data-i18n-tip="configure-display-openexternallinks-tip" title="Opens the external links outside kiwix-js (avoids some side-effects affecting kiwix-js UI).">
                                        <input type="checkbox" name="openExternalLinksInNewTabs"
                                               id="openExternalLinksInNewTabsCheck" checked>
                                               <span data-i18n="configure-display-openexternallinks"><strong>Open external links in new tabs</strong>. Disabling this might break kiwix-js UI in some specific cases
                                    </label>
                                </div>
                                <div class="form-group">
                                    <label data-i18n-tip="configure-display-selectapptheme-tip" title="Allows selection of themes either for the app only, or for the app and the loaded content.">
                                        <span data-i18n="configure-display-selectapptheme"><b>Select app theme</b> (content inversion is experimental):</span>
                                    </label>
                                    <select class="form-control" id="appThemeSelect">
                                        <option data-i18n="configure-display-themeoption-light" value="light">Light</option>
                                        <option data-i18n="configure-display-themeoption-dark-apponly" value="dark">Dark (app only)</option>
                                        <option data-i18n="configure-display-themeoption-dark-invert" value="dark_invert">Dark (generic invert)</option>
                                        <option data-i18n="configure-display-themeoption-dark-mwinvert" value="dark_mwInvert">Dark (wikimedia invert)*</option>
                                        <option data-i18n="configure-display-themeoption-auto-apponly" class="auto" value="auto">Auto (app only)</option>
                                        <option data-i18n="configure-display-themeoption-auto-invert" class="auto" value="auto_invert">Auto (generic invert)</option>
                                        <option data-i18n="configure-display-themeoption-auto-mwinvert" class="auto" value="auto_mwInvert">Auto (wikimedia invert)*</option>
                                    </select>
                                    <p data-i18n="configure-display-apptheme-auto-description" class="text-muted" id="kiwix-auto-description" style="margin-bottom: 0;">&emsp;(Auto themes match the dark/light mode of your device.)</p>
                                    <p data-i18n="configure-display-apptheme-mwinvert-description" id="mwInvert-help" class="appThemeInfo form-text text-muted">* Implements workarounds specific to Wikimedia ZIMs. Try generic option if there are display errors with recent ZIMs.</p>
                                    <a data-i18n="configure-display-apptheme-info" id="viewArticle" class="appThemeInfo form-text" href="#">[&nbsp;Show article with applied theme&nbsp;]</a>
                                </div>
                            </div>
                        </div>
                    </div>
                    <div class="container">
                        <h3 data-i18n="configure-performance-settings-title">Performance settings</h3>
                        <div class="card card-warning" id="performanceSettingsDiv">
                            <div data-i18n="configure-performance-panel-header" class="card-header">Speed up archive access</div>
                            <div class="card-body">
                                <div class="row">
                                    <div class="col-sm-6">
                                        <div class="radio">
                                            <p data-i18n="configure-performance-cacheassets-description">Kiwix JS can speed up the display of articles by caching assets:</p>
                                            <label data-i18n-tip="configure-performance-cacheassets-true-tip" title="The cache provides high-speed access to ZIM assets such as stylesheets and scripts, which will improve article load times.">
                                                <input type="radio" name="cachedAssetsMode" value="true"
                                                    id="cachedAssetsModeRadioTrue" checked>
                                                <span data-i18n="configure-performance-cacheassets-true"><strong>Cache assets</strong> (recommended)</span>
                                            </label>
                                        </div>
                                        <div class="radio">
                                            <label data-i18n-tip="configure-performance-cacheassets-false-tip" title="For low-memory devices, caching assets may cause app instability. This option allows you to disable the cache.">
                                                <input type="radio" name="cachedAssetsMode" value="false"
                                                    id="cachedAssetsModeRadioFalse">
                                                    <span data-i18n="configure-performance-cacheassets-false"><strong>Do not cache assets</strong> (empties caches: for low-memory devices)</span>
                                            </label>
                                        </div>
                                    </div>
                                    <div class="col-sm-6">
                                        <div id="cacheStatusPanel" class="card card-footer" style="overflow: hidden">
                                            <div>
                                                <p><b data-i18n="configure-performance-cachestatuspanel-label">Cache status:</b></p>
                                            </div>
                                            <div class="row">
                                                <div class="col-7">
                                                    <p><span data-i18n="configure-performance-cachestatuspanel-cacheused">Cache used</span>: <b id="cacheUsed"></b></p>
                                                </div>
                                                <div class="col-5">
                                                    <p><span data-i18n="configure-performance-cachestatuspanel-assets">Assets</span>: <b id="assetsCount"></b></p>
                                                </div>
                                            </div>
                                        </div>
                                    </div>
                                </div>
                                <div class="row">
                                    <div class="col-sm-4">
                                        <p data-i18n="configure-performance-searchrange-label">Select max number of search results:</p>
                                    </div>
                                    <div class="col-sm-8">
                                        <div class="range">
                                            <label>
                                                <input type="range" class="form-control-range" min="5" max="100" id="titleSearchRange" value="25">
                                                <span data-i18n="configure-performance-searchrange-valuetext">Value</span>: <span id="titleSearchRangeVal"></span> (<i data-i18n="configure-performance-searchrange-help">default 25, higher values increase search time</i>)
                                            </label>
                                        </div>
                                    </div>
                                </div>
                            </div>
                        </div>
                    </div>
                    <div class="container">
                        <h3 data-i18n="configure-compatibility-settings-title">Compatibility settings</h3>
                        <div class="card card-warning" id="contentInjectionModeDiv">
                            <div data-i18n="configure-compatibility-panel-header" class="card-header">Content injection mode</div>
                            <div class="card-body">
                                <p><span  data-i18n="configure-compatibility-see">See</span> <a href="#modes" data-i18n="configure-compatibility-modeslink" class="aboutLinks">About (Technical Information)</a> <span data-i18n="configure-compatibility-helpstub">for an explanation of the difference between these modes:</span></p>
                                <div class="radio">
                                    <label data-i18n-tip="configure-compatibility-option-serviceworker-tip" title="This mode requires that the browser or framework be capable of installing a Service Worker. It enables dynamic ZIM content and running JavaScript (including inline JS). It works by intercepting the browser's Fetch calls and supplying the requested content from the ZIM.">
                                        <input type="radio" name="contentInjectionMode" value="serviceworker"
                                            id="serviceworkerModeRadio">
                                        <span data-i18n="configure-compatibility-option-serviceworker"><strong>ServiceWorker</strong> (<i>recommended</i>, supports dynamic content and inline JavaScript)</span>
                                    </label>
                                </div>
                                <div id="serviceWorkerLocal" class="radio">
                                    <label data-i18n-tip="configure-compatibility-option-serviceworkerlocal-tip" title="[For Chromium extensions only:] This mode runs the Service Worker in a secure local sandbox, and does not need one-time access to our PWA server. However, due to the strong security restrictions in the API, it is not capable of running inline JavaScript, so dynamic ZIM content may fail.">
                                        <input type="radio" name="contentInjectionMode" value="serviceworkerlocal"
                                            id="serviceworkerLocalModeRadio">
                                        <span data-i18n="configure-compatibility-option-serviceworkerlocal"><strong>ServiceWorkerLocal</strong> (secure local Service Worker, but <i>no inline JavaScript</i>)</span>
                                    </label>
                                </div>
                                <div class="radio">
                                    <label data-i18n-tip="configure-compatibility-option-jquery-tip" title="This mode is deprecated, but should be fine for Wikipedia / WikiMedia archives. It works on all devices.">
                                        <input type="radio" name="contentInjectionMode" value="jquery"
                                            id="jqueryModeRadio" checked>
                                        <span data-i18n="configure-compatibility-option-jquery"><strong>JQuery</strong> (<i>deprecated</i>: no dynamic content, compatible with older browsers)</span>
                                    </label>
                                </div>
                            </div>
                        </div>
                        <div id="imgHandlingModeDiv">
                            <div class="card card-warning">
                                <div data-i18n="configure-compatibility-images-title" class="card-header">Image handling</div>
                                <div class="card-body">
                                    <p data-i18n="configure-compatibility-images-label">Work around anti-fingerprinting measures by substituting WebP images with canvas elements
                                        (setting determined automatically, can be disabled):
                                    </p>
                                    <div class="checkbox">
                                        <label data-i18n-tip="configure-compatibility-images-tip" title="For browsers that do not have native WebP support and that implement anti-fingerprinting measures, we cannot extract the image data from the canvas elements produced by the polyfill, so we use the canvas as substitute for the image. If not needed, disabling this may improve performance." >
                                            <input type="checkbox" name="useCanvasElements" id="useCanvasElementsCheck">
                                            <strong data-i18n="configure-compatibility-images-control">Use WebP workaround if needed</strong>
                                        </label>
                                    </div>
                                </div>
                            </div>
                        </div>
                    </div>
                    <div class="container">
                        <h3 data-i18n="configure-expert-settings-title">Expert settings</h3>
                        <div class="card card-danger" id="expertSettingsDiv">
                            <div data-i18n="configure-expert-panel-header" class="card-header">Troubleshooting and development</div>
                            <div class="card-body">
                                <div class="checkbox">
                                    <label data-i18n-tip="configure-expert-hideactivecontentwarning-tip" title="A warning is shown if you load a ZIM that has active or dynamic content while you are in JQuery mode. It is not recommended to disable this warning.">
                                        <input type="checkbox" name="hideActiveContentWarning"
                                            id="hideActiveContentWarningCheck">
                                        <span data-i18n="configure-expert-hideactivecontentwarning"><strong>Permanently hide active content warning</strong> (for
                                        experienced users)</span>
                                    </label>
                                </div>
                                <div class="checkbox">
                                    <label data-i18n-tip="configure-expert-disabledragdrop-tip" title="In some browsers on some platforms, drag-and-drop may malfunction and make it difficult to select text, and other operations. Disable it here if it is causing issues." >
                                        <input type="checkbox" name="disableDragAndDrop"
                                            id="disableDragAndDropCheck">
                                        <span data-i18n="configure-expert-disabledragdrop"><strong>Disable drag-and-drop</strong> (in case it is causing anomalies)</span>
                                    </label>
                                </div>
                                <div class="checkbox" id="bypassAppCacheDiv">
                                    <label data-i18n-tip="configure-expert-bypassappcache-tip"
                                        title="WARNING: Leaving this checked will prevent offline usage of the PWA. Setting will clear all existing Cache API caches, but assetsCache will be used unless also disabled above. For testing new code with the PWA.">
                                        <input type="checkbox" name="bypassAppCache" id="bypassAppCacheCheck">
                                        <span data-i18n="configure-expert-bypassappcache"><b>Bypass AppCache</b> (<i>disables offline use of PWA!</i>)</span>
                                    </label>
                                </div>
<<<<<<< HEAD
                                <div class="checkbox">
                                    <label data-i18n-tip="configure-expert-disable-source-verification" title="Warning: A few zim files might run malicious programs in your browser. This can however be prevented by using jquery mode, kiwix will automatically switch to jquery mode if you  mention you donot trust the source. Disabling this option will result in using serviceworker mode by default, if available." >
                                        <input type="checkbox" name="disableFileVerification" id="enableSourceVerification" >
                                        <span data-i18n="configure-expert-disable-source-verification"><strong>Enable source verification of new files</strong> (once checked, kiwix will ask to verify file source before opening.)</span>
                                    </label>
                                </div>
=======
                                <div class="checkbox" id="">
                                    <label data-i18n-tip="configure-expert-useLibzim-tip" title="Uses the selected version of libzim to access the ZIM contents (ServiceWorker mode only).">
                                        <input type="checkbox" name="useLibzim" id="useLibzim">
                                        <span><strong data-i18n="configure-expert-useLibzim">Use libzim for loading zim</strong> (<i data-i18n="configure-expert-useLibzim-warning">uses unstable libzim API for reading ZIM</i>)</span>
                                    </label>
                                </div>
                                <div class="checkbox" id="libzimMode" style="display: none;">
                                    <label>
                                        <span><strong data-i18n="configure-expert-libzimMode">Select libzim version to use:</strong></span>
                                        <select id="libzimModeSelect">
                                            <option value="wasm">WASM</option>
                                            <option value="asm">ASM</option>
                                            <option value="wasm.dev">WASM Debug</option>
                                            <option value="asm.dev">ASM Debug</option>
                                        </select>
                                    </label>
                                </div>
                                <p data-i18n="configure-expert-resetapp-description" class="pt-2">Reset the app to default settings and erase all caches:</p>
>>>>>>> 11138ff5
                                <div class="button">
                                    <label data-i18n-tip="configure-expert-resetapp-tip" title="This will return the app to its original settings on launch, and will empty all caches and settings and deregister Service Workers. The app will then reload.">
                                        <button data-i18n="configure-expert-resetapp" type="button" class="btn btn-danger" id="btnReset">Reset App</button>
                                    </label>
                                </div>
                            </div>
                        </div>
                    </div>
                    <div class="container">
                        <div class="card card-warning" id="apiStatusDiv">
                            <div data-i18n="configure-api-panel-header" class="card-header">API Status</div>
                            <div class="card-body">
                                <div id="serviceWorkerStatus"></div>
                                <div id="messageChannelStatus"></div>
                                <div id="settingsStoreStatus"></div>
                                <div id="decompressorAPIStatus"></div>
                                <div id="searchProviderStatus"></div>
                                <div id="pwaOriginStatus"></div>
                            </div>
                        </div>
                    </div>
                    <br />
                </div>
                <div data-i18n="home-welcome-text" id="welcomeText" class="container">
                    Once you have loaded a ZIM archive, you can search its contents using the above search field.
                </div>

                <!-- List of articles matching the typed prefix -->
                <div id="articleListWithHeader" style="display: none;" class="container">
                    <span id="articleListHeaderMessage"></span>
                    <div id="articleList" class="list-group">
                    </div>
                </div>
                <!-- Bootstrap alert box -->
                <div id="alertBoxHeader">
                    <div id="activeContent" style="display:none;" class="kiwix-alert alert alert-warning alert-dismissible fade show">
                        <button type="button" class="close" data-hide="alert">&times;</button>
                        <strong data-i18n="alert-activecontentwarning-title">Unable to display active content:</strong>
                        <span data-i18n="alert-activecontentwarning-part1">This ZIM is not fully supported in JQuery mode.<br />
                        Content may be available by clicking search button above (or type a letter of the alphabet), or else</span>
                        <a id="swModeLink" data-i18n="alert-activecontentwarning-part2" href="#contentInjectionModeDiv" class="alert-link">switch to ServiceWorker mode</a>
                        <span data-i18n="alert-activecontentwarning-part3">if your platform supports it.</span>&nbsp;
                        [<a id="stop" data-i18n="alert-activecontentwarning-part4" href="#expertSettingsDiv" class="alert-link">Permanently hide</a>]
                    </div>
                </div>
                <iframe id="articleContent" class="articleIFrame" src="article.html" referrerpolicy="no-referrer" sandbox="allow-same-origin allow-scripts allow-modals allow-forms allow-popups allow-downloads"></iframe>
            </article>
            <footer id="footer">
                <!-- Bootstrap alert box -->
                <div id="alertBoxFooter">
                    <div id="downloadAlert" style="display:none;" class="kiwix-alert alert alert-info alert-dismissible fade show">
                        <button type="button" class="close" data-hide="alert">&times;</button>
                        <span id="alertMessage"></span>
                    </div>
                </div>
                <div id="navigationButtons" class="btn-group btn-block">
                    <a href="#" data-i18n-tip="home" class="btn btn-lg" id="btnHomeBottom" title="Home"><i class="fas fa-home"></i></a>
                    <a href="#" class="btn btn-lg" data-i18n-tip="home-btn-back" id="btnBack" title="Back"><i class="fas fa-arrow-left"></i></a>
                    <a href="#" class="btn btn-lg" data-i18n-tip="home-btn-forward" id="btnForward" title="Forward"><i class="fas fa-arrow-right"></i></a>
                    <a href="#top" class="btn btn-lg" data-i18n-tip="home-btn-top" id="btnTop" title="Top"><i class="fas fa-arrow-up"></i></a>
                </div>
            </footer>
        </section>
    <!-- Legacy jQuery and Bootstrap are not ES-module-aware, and interact with each other using side-effects, so we are forced to load them globally here.
        There is code in rollup.config.js which alters these references, and the link reference above, to point to the local destination of the copied modules.
    -->
    <script type="text/javascript" src="../node_modules/jquery/dist/jquery.slim.min.js"></script>
    <script type="text/javascript" src="../node_modules/bootstrap/dist/js/bootstrap.bundle.min.js"></script>
    <script type="text/javascript" src="js/init.js"></script>
    <script type="module" defer src="js/app.js"></script>
    <!-- <script type="text/javascript" defer src="js/bundle.js"></script> -->
</body>
</html><|MERGE_RESOLUTION|>--- conflicted
+++ resolved
@@ -694,14 +694,12 @@
                                         <span data-i18n="configure-expert-bypassappcache"><b>Bypass AppCache</b> (<i>disables offline use of PWA!</i>)</span>
                                     </label>
                                 </div>
-<<<<<<< HEAD
                                 <div class="checkbox">
-                                    <label data-i18n-tip="configure-expert-disable-source-verification" title="Warning: A few zim files might run malicious programs in your browser. This can however be prevented by using jquery mode, kiwix will automatically switch to jquery mode if you  mention you donot trust the source. Disabling this option will result in using serviceworker mode by default, if available." >
+                                    <label data-i18n-tip="configure-expert-enaable-source-verification" title="Warning: A few zim files might run malicious programs in your browser. This can however be prevented by using jquery mode, kiwix will automatically switch to jquery mode if you  mention you donot trust the source. Disabling this option will result in using serviceworker mode by default, if available." >
                                         <input type="checkbox" name="disableFileVerification" id="enableSourceVerification" >
                                         <span data-i18n="configure-expert-disable-source-verification"><strong>Enable source verification of new files</strong> (once checked, kiwix will ask to verify file source before opening.)</span>
                                     </label>
                                 </div>
-=======
                                 <div class="checkbox" id="">
                                     <label data-i18n-tip="configure-expert-useLibzim-tip" title="Uses the selected version of libzim to access the ZIM contents (ServiceWorker mode only).">
                                         <input type="checkbox" name="useLibzim" id="useLibzim">
@@ -720,7 +718,6 @@
                                     </label>
                                 </div>
                                 <p data-i18n="configure-expert-resetapp-description" class="pt-2">Reset the app to default settings and erase all caches:</p>
->>>>>>> 11138ff5
                                 <div class="button">
                                     <label data-i18n-tip="configure-expert-resetapp-tip" title="This will return the app to its original settings on launch, and will empty all caches and settings and deregister Service Workers. The app will then reload.">
                                         <button data-i18n="configure-expert-resetapp" type="button" class="btn btn-danger" id="btnReset">Reset App</button>
